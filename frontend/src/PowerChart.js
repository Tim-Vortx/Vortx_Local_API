import React, { useState, useEffect } from 'react';
import {
  Box,
  Typography,
  Select,
  MenuItem,
  IconButton,
  Button,
  FormGroup,
  FormControlLabel,
  Checkbox,
} from '@mui/material';
import ShareIcon from '@mui/icons-material/Share';
import DownloadIcon from '@mui/icons-material/Download';
import ArrowDropDownIcon from '@mui/icons-material/ArrowDropDown';
import {
  AreaChart,
  Area,
  LineChart,
  Line,
  XAxis,
  YAxis,
  CartesianGrid,
  Tooltip,
  ReferenceLine,
  ResponsiveContainer,
  Brush,
} from 'recharts';

<<<<<<< HEAD
// generate hourly data from Aug 5 to Aug 8, 2025
const start = new Date('2025-08-05T00:00:00').getTime();
const hours = 24 * 4;
const defaultData = Array.from({ length: hours }, (_, i) => {
  const t = new Date(start + i * 3600 * 1000);
  const h = t.getHours();
  const load = 600 + 600 * Math.max(0, Math.sin(((h - 6) / 24) * Math.PI * 2));
  const solar = h >= 6 && h <= 18 ? -800 * Math.sin(((h - 6) / 12) * Math.PI) : 0;
  const bess =
    h >= 0 && h <= 5 ? 200 : h >= 12 && h <= 15 ? -200 : 0;
  const utility = load + bess + solar;
  return { timestamp: t.getTime(), load, solar, bess, utility };
});

// weather mini-chart data
const defaultWeatherData = defaultData.map((d, idx) => {
  const ghi = 500 + 200 * Math.sin((idx / hours) * Math.PI * 2);
  const temp = 25 + 10 * Math.sin((idx / hours) * Math.PI * 4 + 1);
  const wind = 5 + 2 * Math.sin((idx / hours) * Math.PI * 8 + 2);
  return { timestamp: d.timestamp, ghi, temp, wind };
});

const defaultEvents = [
  { date: new Date('2025-08-06T12:00:00').getTime(), color: '#EF5350', count: 1 },
  { date: new Date('2025-08-07T12:00:00').getTime(), color: '#FFCC80', count: 1 },
  { date: new Date('2025-08-08T12:00:00').getTime(), color: '#FFCC80', count: 1 },
];

export default function PowerChart({ data = defaultData }) {
=======
const supplyKeys = [
  { key: 'utility_to_load', stroke: '#000000', fill: '#DDDDDD' },
  { key: 'solar_to_load', stroke: '#388E3C', fill: '#C8E6C9' },
  { key: 'bess_to_load', stroke: '#1976D2', fill: '#BBDEFB' },
  { key: 'diesel_to_load', stroke: '#F57C00', fill: '#FFE0B2' },
  { key: 'ng_to_load', stroke: '#8D6E63', fill: '#D7CCC8' },
];

const overlayKeys = [
  { key: 'solar_to_bess', stroke: '#388E3C', fill: '#C8E6C9' },
  { key: 'utility_to_bess', stroke: '#000000', fill: '#DDDDDD' },
  { key: 'solar_export', stroke: '#388E3C', fill: '#C8E6C9' },
  { key: 'bess_export', stroke: '#1976D2', fill: '#BBDEFB' },
  { key: 'diesel_export', stroke: '#F57C00', fill: '#FFE0B2' },
  { key: 'ng_export', stroke: '#8D6E63', fill: '#D7CCC8' },
];

const events = [];

export default function PowerChart({ data = [] }) {
>>>>>>> d1a9dc9d
  const [show, setShow] = useState({
    load: true,
    utility_to_load: true,
    solar_to_load: true,
    bess_to_load: true,
    diesel_to_load: true,
    ng_to_load: true,
    solar_to_bess: true,
    utility_to_bess: true,
    solar_export: true,
    bess_export: true,
    diesel_export: true,
    ng_export: true,
    missing: false,
    alarms: false,
  });
  const [range, setRange] = useState({
    startIndex: 0,
<<<<<<< HEAD
    endIndex: data.length - 1,
  });
=======
    endIndex: Math.max(0, data.length - 1),
  });

  useEffect(() => {
    setRange({ startIndex: 0, endIndex: Math.max(0, data.length - 1) });
  }, [data]);
>>>>>>> d1a9dc9d

  const handleLegend = (key) => (e) => {
    setShow({ ...show, [key]: e.target.checked });
  };

  const resetZoom = () => {
<<<<<<< HEAD
    setRange({ startIndex: 0, endIndex: data.length - 1 });
  };

  const filtered = data.slice(range.startIndex, range.endIndex + 1);
  const startTime = filtered[0]?.timestamp || 0;
  const endTime = filtered[filtered.length - 1]?.timestamp || 0;
  const weatherData = data === defaultData ? defaultWeatherData : [];
  const events = data === defaultData ? defaultEvents : [];
=======
    setRange({ startIndex: 0, endIndex: Math.max(0, data.length - 1) });
  };

  const filtered = data.slice(range.startIndex, range.endIndex + 1);

  const startTime = data[range.startIndex]?.timestamp || 0;
  const endTime = data[range.endIndex]?.timestamp || 0;
  const ticks =
    startTime && endTime
      ? Array.from({ length: 4 }, (_, i) => startTime + (i * (endTime - startTime)) / 3)
      : [];

  const weatherData = data;
>>>>>>> d1a9dc9d

  return (
    <Box sx={{ width: '100%', height: 400 }}>
      <Box display="flex" justifyContent="space-between" alignItems="center" mb={1}>
        <Box display="flex" alignItems="center" gap={1}>
          <Typography variant="subtitle1">Power</Typography>
        </Box>
        <Box display="flex" alignItems="center" gap={1}>
          <Select size="small" value={7}>
            <MenuItem value={7}>Last 7 Days</MenuItem>
          </Select>
          <IconButton size="small"><ShareIcon fontSize="small" /></IconButton>
        </Box>
        <Box flexGrow={1} mx={2}>
          <ResponsiveContainer width="100%" height={40}>
            <LineChart data={weatherData} margin={{ top: 5, bottom: 5 }}>
              <CartesianGrid strokeDasharray="3 3" vertical={false} />
              <Line type="monotone" dataKey="ghi" stroke="#FFEB3B" dot={false} strokeWidth={1} />
              <Line type="monotone" dataKey="temp" stroke="#9E9E9E" dot={false} strokeWidth={1} />
              <Line type="monotone" dataKey="wind" stroke="#2196F3" dot={false} strokeWidth={1} />
              <XAxis hide dataKey="timestamp" type="number" domain={[startTime, endTime]} />
              <YAxis hide />
            </LineChart>
          </ResponsiveContainer>
        </Box>
        <Box display="flex" alignItems="center" gap={1}>
          <Button endIcon={<ArrowDropDownIcon />}>Total: 16.63 MWh</Button>
          <Button variant="outlined" startIcon={<DownloadIcon />}>Download</Button>
        </Box>
      </Box>

      <Box display="flex" height={300}>
        <Box flexGrow={1}>
          <ResponsiveContainer width="100%" height="100%">
            <AreaChart data={filtered} margin={{ top: 10, right: 20, bottom: 30, left: 20 }}>
              <CartesianGrid stroke="#eee" verticalLines={true} />
              <XAxis
                dataKey="timestamp"
                type="number"
                domain={[startTime, endTime]}
<<<<<<< HEAD
                tickFormatter={(t) => new Date(t).toLocaleDateString('en-US', { month: 'short', day: 'numeric', year: 'numeric' })}
=======
                tickFormatter={(t) =>
                  new Date(t).toLocaleDateString('en-US', {
                    month: 'short',
                    day: 'numeric',
                    year: 'numeric',
                  })
                }
                ticks={ticks}
>>>>>>> d1a9dc9d
              />
              <YAxis
                label={{ value: 'kW', angle: -90, position: 'insideLeft' }}
                domain={[-600, 1200]}
                ticks={[-600, 0, 600, 1200]}
              />
              <Tooltip
                formatter={(value, name) => [`${value.toFixed(0)} kW`, name]}
                labelFormatter={(t) => new Date(t).toLocaleString()}
              />
              <ReferenceLine y={0} stroke="#888" strokeDasharray="2 2" />
              {supplyKeys.map(({ key, stroke, fill }) =>
                show[key] ? (
                  <Area
                    key={key}
                    type="monotone"
                    dataKey={key}
                    stroke={stroke}
                    fill={fill}
                    stackId="supply"
                  />
                ) : null
              )}
              {overlayKeys.map(({ key, stroke, fill }) =>
                show[key] ? (
                  <Area
                    key={key}
                    type="monotone"
                    dataKey={key}
                    stroke={stroke}
                    fill={fill}
                    strokeWidth={1}
                    fillOpacity={0.3}
                  />
                ) : null
              )}
              {show.load && (
                <Line
                  type="monotone"
                  dataKey="load"
                  stroke="#000"
                  strokeWidth={1.5}
                  strokeDasharray="4 4"
                  dot={false}
                />
              )}
              <Brush
                dataKey="timestamp"
                height={20}
                stroke="#8884d8"
                startIndex={range.startIndex}
                endIndex={range.endIndex}
                onChange={(e) => {
                  if (e && e.startIndex !== undefined) {
                    setRange({ startIndex: e.startIndex, endIndex: e.endIndex });
                  }
                }}
              />
            </AreaChart>
          </ResponsiveContainer>
          <Box position="relative" mt={1} height={20} sx={{ backgroundColor: '#eee' }}>
            {events.map((ev, idx) => {
              const pos =
                ((ev.date - startTime) / (endTime - startTime)) * 100;
              return (
                <Box key={idx} position="absolute" left={`calc(${pos}% - 10px)`} top={2}>
                  <Box
                    sx={{
                      width: 16,
                      height: 16,
                      borderRadius: '50%',
                      backgroundColor: ev.color,
                      color: '#000',
                      fontSize: 10,
                      display: 'flex',
                      alignItems: 'center',
                      justifyContent: 'center',
                    }}
                  >
                    {ev.count}
                  </Box>
                </Box>
              );
            })}
          </Box>
          {range.startIndex !== 0 || range.endIndex !== data.length - 1 ? (
            <Box textAlign="right">
              <Button size="small" onClick={resetZoom} sx={{ mt: 1 }}>
                Cancel Zoom
              </Button>
            </Box>
          ) : null}
        </Box>
        <Box width={160} ml={2}>
          <FormGroup>
            <FormControlLabel
              control={<Checkbox checked={show.load} onChange={handleLegend('load')} />}
              label={<Box display="flex" alignItems="center"><Box sx={{ width: 16, height: 2, borderTop: '2px dotted black', mr: 1 }} />Load</Box>}
            />
            <FormControlLabel
              control={<Checkbox checked={show.utility_to_load} onChange={handleLegend('utility_to_load')} />}
              label={<Box display="flex" alignItems="center"><Box sx={{ width: 16, height: 10, backgroundColor: '#DDDDDD', mr: 1 }} />Utility → Load</Box>}
            />
            <FormControlLabel
              control={<Checkbox checked={show.bess_to_load} onChange={handleLegend('bess_to_load')} />}
              label={<Box display="flex" alignItems="center"><Box sx={{ width: 16, height: 10, backgroundColor: '#BBDEFB', mr: 1 }} />BESS → Load</Box>}
            />
            <FormControlLabel
              control={<Checkbox checked={show.solar_to_load} onChange={handleLegend('solar_to_load')} />}
              label={<Box display="flex" alignItems="center"><Box sx={{ width: 16, height: 10, backgroundColor: '#C8E6C9', mr: 1 }} />Solar → Load</Box>}
            />
            <FormControlLabel
              control={<Checkbox checked={show.diesel_to_load} onChange={handleLegend('diesel_to_load')} />}
              label={<Box display="flex" alignItems="center"><Box sx={{ width: 16, height: 10, backgroundColor: '#FFE0B2', mr: 1 }} />Diesel → Load</Box>}
            />
            <FormControlLabel
              control={<Checkbox checked={show.ng_to_load} onChange={handleLegend('ng_to_load')} />}
              label={<Box display="flex" alignItems="center"><Box sx={{ width: 16, height: 10, backgroundColor: '#D7CCC8', mr: 1 }} />NG (CHP) → Load</Box>}
            />
            <FormControlLabel
              control={<Checkbox checked={show.missing} onChange={handleLegend('missing')} />}
              label={<Box display="flex" alignItems="center"><Box sx={{ width: 16, height: 10, backgroundColor: '#FFCC80', mr: 1 }} />Missing Data</Box>}
            />
            <FormControlLabel
              control={<Checkbox checked={show.alarms} onChange={handleLegend('alarms')} />}
              label={<Box display="flex" alignItems="center"><Box sx={{ width: 16, height: 10, backgroundColor: '#EF5350', mr: 1 }} />Alarms</Box>}
            />
          </FormGroup>
        </Box>
      </Box>
    </Box>
  );
}
<|MERGE_RESOLUTION|>--- conflicted
+++ resolved
@@ -27,7 +27,6 @@
   Brush,
 } from 'recharts';
 
-<<<<<<< HEAD
 // generate hourly data from Aug 5 to Aug 8, 2025
 const start = new Date('2025-08-05T00:00:00').getTime();
 const hours = 24 * 4;
@@ -57,28 +56,6 @@
 ];
 
 export default function PowerChart({ data = defaultData }) {
-=======
-const supplyKeys = [
-  { key: 'utility_to_load', stroke: '#000000', fill: '#DDDDDD' },
-  { key: 'solar_to_load', stroke: '#388E3C', fill: '#C8E6C9' },
-  { key: 'bess_to_load', stroke: '#1976D2', fill: '#BBDEFB' },
-  { key: 'diesel_to_load', stroke: '#F57C00', fill: '#FFE0B2' },
-  { key: 'ng_to_load', stroke: '#8D6E63', fill: '#D7CCC8' },
-];
-
-const overlayKeys = [
-  { key: 'solar_to_bess', stroke: '#388E3C', fill: '#C8E6C9' },
-  { key: 'utility_to_bess', stroke: '#000000', fill: '#DDDDDD' },
-  { key: 'solar_export', stroke: '#388E3C', fill: '#C8E6C9' },
-  { key: 'bess_export', stroke: '#1976D2', fill: '#BBDEFB' },
-  { key: 'diesel_export', stroke: '#F57C00', fill: '#FFE0B2' },
-  { key: 'ng_export', stroke: '#8D6E63', fill: '#D7CCC8' },
-];
-
-const events = [];
-
-export default function PowerChart({ data = [] }) {
->>>>>>> d1a9dc9d
   const [show, setShow] = useState({
     load: true,
     utility_to_load: true,
@@ -97,24 +74,16 @@
   });
   const [range, setRange] = useState({
     startIndex: 0,
-<<<<<<< HEAD
     endIndex: data.length - 1,
   });
-=======
-    endIndex: Math.max(0, data.length - 1),
-  });
-
-  useEffect(() => {
-    setRange({ startIndex: 0, endIndex: Math.max(0, data.length - 1) });
-  }, [data]);
->>>>>>> d1a9dc9d
+
 
   const handleLegend = (key) => (e) => {
     setShow({ ...show, [key]: e.target.checked });
   };
 
   const resetZoom = () => {
-<<<<<<< HEAD
+
     setRange({ startIndex: 0, endIndex: data.length - 1 });
   };
 
@@ -123,21 +92,7 @@
   const endTime = filtered[filtered.length - 1]?.timestamp || 0;
   const weatherData = data === defaultData ? defaultWeatherData : [];
   const events = data === defaultData ? defaultEvents : [];
-=======
-    setRange({ startIndex: 0, endIndex: Math.max(0, data.length - 1) });
-  };
-
-  const filtered = data.slice(range.startIndex, range.endIndex + 1);
-
-  const startTime = data[range.startIndex]?.timestamp || 0;
-  const endTime = data[range.endIndex]?.timestamp || 0;
-  const ticks =
-    startTime && endTime
-      ? Array.from({ length: 4 }, (_, i) => startTime + (i * (endTime - startTime)) / 3)
-      : [];
-
-  const weatherData = data;
->>>>>>> d1a9dc9d
+
 
   return (
     <Box sx={{ width: '100%', height: 400 }}>
@@ -178,18 +133,7 @@
                 dataKey="timestamp"
                 type="number"
                 domain={[startTime, endTime]}
-<<<<<<< HEAD
                 tickFormatter={(t) => new Date(t).toLocaleDateString('en-US', { month: 'short', day: 'numeric', year: 'numeric' })}
-=======
-                tickFormatter={(t) =>
-                  new Date(t).toLocaleDateString('en-US', {
-                    month: 'short',
-                    day: 'numeric',
-                    year: 'numeric',
-                  })
-                }
-                ticks={ticks}
->>>>>>> d1a9dc9d
               />
               <YAxis
                 label={{ value: 'kW', angle: -90, position: 'insideLeft' }}
