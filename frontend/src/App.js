--- conflicted
+++ resolved
@@ -998,7 +998,6 @@
               })}
             </Typography>
           )}
-<<<<<<< HEAD
           {outputs && (
             <Box mt={4}>
               <Typography variant="h5" gutterBottom>
@@ -1039,44 +1038,6 @@
             {lcc !== undefined && (
               <Typography>
                 Life Cycle Cost: $
-=======
-          <Box mt={4}>
-            <Typography variant="h5" gutterBottom>
-              Outputs
-            </Typography>
-            <Box mb={4}>
-              <Typography variant="h6">Daily Operations</Typography>
-              <LocalizationProvider dateAdapter={AdapterDateFns}>
-                <DatePicker
-                  label="Date"
-                  views={["month", "day"]}
-                  format="MM/dd"
-                  value={selectedDate}
-                  onChange={(newValue) => {
-                    if (newValue) {
-                      setSelectedDate(newValue);
-                      const diff = Math.floor(
-                        (newValue - startDate) / (24 * 60 * 60 * 1000),
-                      );
-                      setDayIndex(Math.min(364, Math.max(0, diff)));
-                    }
-                  }}
-                  slotProps={{ textField: { sx: { mb: 2 } } }}
-                />
-              </LocalizationProvider>
-              <PowerChart data={dailyData} />
-            </Box>
-            <Paper variant="outlined" sx={{ p: 2 }}>
-              <RenderOutputs data={outputs} />
-            </Paper>
-          </Box>
-          {payback_years !== undefined && (
-            <Typography>Payback Period: {payback_years} years</Typography>
-          )}
-          {lcc !== undefined && (
-            <Typography>
-              Life Cycle Cost: $
->>>>>>> 897f48cd
               {lcc.toLocaleString(undefined, { maximumFractionDigits: 2 })}
             </Typography>
           )}
@@ -1098,7 +1059,6 @@
           <Typography variant="h5" gutterBottom>
             Outputs
           </Typography>
-<<<<<<< HEAD
           <TextField
             type="number"
             label="Day (0-364)"
@@ -1117,33 +1077,6 @@
             sx={{ mb: 2 }}
           />
           <PowerChart data={dailyData} />
-=======
-          <Box mb={4}>
-            <Typography variant="h6">Daily Operations</Typography>
-            <LocalizationProvider dateAdapter={AdapterDateFns}>
-              <DatePicker
-                label="Date"
-                views={["month", "day"]}
-                format="MM/dd"
-                value={selectedDate}
-                onChange={(newValue) => {
-                  if (newValue) {
-                    setSelectedDate(newValue);
-                    const diff = Math.floor(
-                      (newValue - startDate) / (24 * 60 * 60 * 1000),
-                    );
-                    setDayIndex(Math.min(364, Math.max(0, diff)));
-                  }
-                }}
-                slotProps={{ textField: { sx: { mb: 2 } } }}
-              />
-            </LocalizationProvider>
-            <PowerChart data={dailyData} />
-          </Box>
-          <Paper variant="outlined" sx={{ p: 2 }}>
-            <RenderOutputs data={outputs} />
-          </Paper>
->>>>>>> 897f48cd
         </Box>
       )}
     </Box>
