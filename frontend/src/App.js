import React, { useState, useEffect, useMemo } from "react";
import minimalScenario from "./minimalScenario.json";
import {
  Container,
  Typography,
  TextField,
  Button,
  Box,
  Accordion,
  AccordionSummary,
  AccordionDetails,
  Paper,
  FormControlLabel,
  Checkbox,
  MenuItem,
  Card,
  CardContent,
  Tabs,
  Tab,
} from "@mui/material";
import ExpandMoreIcon from "@mui/icons-material/ExpandMore";
import {
  LineChart,
  Line,
  XAxis,
  YAxis,
  Tooltip,
  Legend,
  CartesianGrid,
  ResponsiveContainer,
} from "recharts";

// colors for the chart lines
const COLORS = [
  "#8884d8",
  "#82ca9d",
  "#ff7300",
  "#d0ed57",
  "#a4de6c",
  "#0088fe",
  "#ff0000",
];

/** Recursively render the outputs object using MUI accordions */
function RenderOutputs({ data }) {
  if (data === null || data === undefined) return null;

  if (typeof data !== "object" || Array.isArray(data)) {
    // primitive or array
    if (Array.isArray(data)) {
      const text =
        data.length > 50
          ? JSON.stringify(data.slice(0, 50)) + " …" + ` (${data.length} items)`
          : JSON.stringify(data);
      return <Typography sx={{ whiteSpace: "pre-wrap" }}>{text}</Typography>;
    }
    return <Typography>{String(data)}</Typography>;
  }

  return (
    <Box>
      {Object.entries(data).map(([key, value]) => (
        <Accordion key={key} disableGutters>
          <AccordionSummary expandIcon={<ExpandMoreIcon />}>
            <Typography>{key}</Typography>
          </AccordionSummary>
          <AccordionDetails>
            <RenderOutputs data={value} />
          </AccordionDetails>
        </Accordion>
      ))}
    </Box>
  );
}

// Find all timeseries arrays (length 8760) within the outputs
function extractTimeSeries(outputs) {
  const series = [];
  const walk = (obj, prefix = "") => {
    if (!obj || typeof obj !== "object") return;
    Object.entries(obj).forEach(([k, v]) => {
      const path = prefix ? `${prefix}.${k}` : k;
      if (
        Array.isArray(v) &&
        v.length === 8760 &&
        v.every((n) => typeof n === "number")
      ) {
        series.push({ key: path.replace(/\./g, "_"), label: path, values: v });
      } else if (v && typeof v === "object") {
        walk(v, path);
      }
    });
  };
  walk(outputs);
  return series;
}

// Parse an uploaded CSV containing hourly (8760) or 15-min (35040)
// kW load values. Optionally the first column may contain timestamps
// from which a year will be extracted.
function parseLoadCsv(text) {
  const lines = text
    .trim()
    .split(/\r?\n/)
    .filter((l) => l.trim());
  let year = 2017;
  const values = [];
  for (const line of lines) {
    const parts = line.split(/,|\s+/).filter(Boolean);
    if (!parts.length) continue;
    const maybeDate = parts[0];
    const maybeVal = parts.length > 1 ? parts[1] : parts[0];
    const num = parseFloat(maybeVal);
    if (!isNaN(num)) {
      values.push(num);
    }
    const dt = Date.parse(maybeDate);
    if (!isNaN(dt)) {
      year = new Date(dt).getFullYear();
    }
  }
  if (values.length === 35040) {
    const hourly = [];
    for (let i = 0; i < values.length; i += 4) {
      hourly.push(
        (values[i] + values[i + 1] + values[i + 2] + values[i + 3]) / 4,
      );
    }
    return { year, loads: hourly };
  }
  if (values.length === 8760) {
    return { year, loads: values };
  }
  throw new Error("Expected 8760 hourly or 35040 15-min values");
}

// Summarize an 8760 load array
function summarizeLoads(arr) {
  const total = arr.reduce((a, b) => a + b, 0);
  const peak = Math.max(...arr);
  const loadFactor = peak ? total / (peak * 8760) : 0;
  return { total, peak, loadFactor };
}

function App() {
  const [location, setLocation] = useState("");
  const [annualKwh, setAnnualKwh] = useState(
    minimalScenario.ElectricLoad.annual_kwh,
  );
  const [doeRefName, setDoeRefName] = useState(
    minimalScenario.ElectricLoad.doe_reference_name,
  );
  const [pvMaxKw, setPvMaxKw] = useState(0);
  const [pvCost, setPvCost] = useState(
    minimalScenario.PV.installed_cost_per_kw,
  );
  const [storageMaxKw, setStorageMaxKw] = useState(0);
  const [storageMaxKwh, setStorageMaxKwh] = useState(0);

  const [generatorMaxKw, setGeneratorMaxKw] = useState(0);
  const [generatorFuelCostPerGallon, setGeneratorFuelCostPerGallon] =
    useState(3);
  const [generatorFuelCostPerMmbtu, setGeneratorFuelCostPerMmbtu] = useState(6);
  const [generatorFuelType, setGeneratorFuelType] = useState("diesel");

  const [energyRate, setEnergyRate] = useState(
    minimalScenario.ElectricTariff.blended_annual_energy_rate,
  );
  const [demandRate, setDemandRate] = useState(
    minimalScenario.ElectricTariff.blended_annual_demand_rate,
  );
  const [offGrid, setOffGrid] = useState(false);

  const initialLoads = useMemo(
    () => Array(8760).fill(minimalScenario.ElectricLoad.annual_kwh / 8760),
    [],
  );
  const [loads, setLoads] = useState(initialLoads);
  const [loadYear, setLoadYear] = useState(2017);
  const [loadSummary, setLoadSummary] = useState(() =>
    summarizeLoads(initialLoads),
  );
  const [loadTab, setLoadTab] = useState(0);
  const [loadFileName, setLoadFileName] = useState("");
  const [peakLoad, setPeakLoad] = useState(0);
  const [genLoadFactor, setGenLoadFactor] = useState(0.5);
  const [siteType, setSiteType] = useState("industrial");

  const [runUuid, setRunUuid] = useState(null);
  const [status, setStatus] = useState("");
  const [outputs, setOutputs] = useState(null);
  const [error, setError] = useState("");
  const [day, setDay] = useState(0); // day of year for chart
  const [tab, setTab] = useState(0); // 0: Inputs, 1: Results

  // Polling configuration
  const baseDelay = parseInt(
    process.env.REACT_APP_POLL_BASE_DELAY || "5000",
    10,
  );
  const maxWait = parseInt(
    process.env.REACT_APP_MAX_POLL_TIME || String(5 * 60 * 1000),
    10,
  );

  useEffect(() => {
    setLoadSummary(summarizeLoads(loads));
  }, [loads]);

  const handleLoadFile = (e) => {
    const file = e.target.files[0];
    if (!file) return;
    setLoadFileName(file.name);
    const reader = new FileReader();
    reader.onload = () => {
      try {
        const { year, loads } = parseLoadCsv(reader.result);
        setLoadYear(year);
        setLoads(loads);
      } catch (err) {
        setError(err.message);
      }
    };
    reader.readAsText(file);
  };

  const generateProfile = () => {
    const peak = parseFloat(peakLoad);
    const lf = parseFloat(genLoadFactor);
    if (!peak || !lf) return;
    const shape = Array.from({ length: 8760 }, (_, i) => {
      const hour = i % 24;
      const weekday = Math.floor(i / 24) % 7 < 5;
      switch (siteType) {
        case "manufacturing":
          return weekday && hour >= 8 && hour < 18 ? 1 : 0.3;
        case "cold_storage":
          return 0.7;
        case "industrial":
        default:
          return 0.8;
      }
    });
    const avgShape = shape.reduce((a, b) => a + b, 0) / 8760;
    const scale = lf / avgShape;
    const arr = shape.map((v) => v * scale * peak);
    setLoadYear(new Date().getFullYear());
    setLoads(arr);
  };

  const submit = async () => {
    setError("");
    setOutputs(null);
    setRunUuid(null);
<<<<<<< HEAD
=======

>>>>>>> 7c19d49d
    // Geocode the user-provided location into latitude and longitude
    if (!location.trim()) {
      setError("Location is required");
      setStatus("Error");
      return;
    }
    let lat = null;
    let lon = null;
    try {
      const geoRes = await fetch(
        `https://nominatim.openstreetmap.org/search?format=json&limit=1&q=${encodeURIComponent(location)}`,
      );
      const geoData = await geoRes.json();
      if (!geoData.length) {
        setError("Location not found");
        setStatus("Error");
        return;
      }
      lat = parseFloat(geoData[0].lat);
      lon = parseFloat(geoData[0].lon);
    } catch (e) {
      setError(`Geocoding failed: ${e.message}`);
      setStatus("Error");
      return;
    }

    // Build hourly loads (8760 values)
    const hourlyLoads = Array(8760).fill(parseFloat(annualKwh) / 8760);

    const scenario = {
      Site: { latitude: lat, longitude: lon },
      ElectricLoad: {
        year: loadYear,
<<<<<<< HEAD
        loads_kw: loads,
=======
        loads_kw: hourlyLoads,
>>>>>>> 7c19d49d
        annual_kwh: loadSummary.total,
        doe_reference_name: doeRefName,
      },
      ElectricTariff: {
        blended_annual_energy_rate: parseFloat(energyRate),
        blended_annual_demand_rate: parseFloat(demandRate),
      },
      ElectricUtility: minimalScenario.ElectricUtility,
      PV: {
        max_kw: parseFloat(pvMaxKw),
        installed_cost_per_kw: parseFloat(pvCost),
      },
      ElectricStorage: {
        max_kw: parseFloat(storageMaxKw),
        max_kwh: parseFloat(storageMaxKwh),
      },
      Generator: {
        max_kw: parseFloat(generatorMaxKw),
        ...(generatorFuelType !== "natural_gas"
          ? { fuel_cost_per_gallon: parseFloat(generatorFuelCostPerGallon) }
          : {}),
        ...(generatorFuelType !== "diesel"
          ? { fuel_cost_per_mmbtu: parseFloat(generatorFuelCostPerMmbtu) }
          : {}),
        fuel_type: generatorFuelType,
      },
      Financial: minimalScenario.Financial,
      Settings: { off_grid_flag: offGrid },
    };

    setStatus("Submitting…");
    try {
      const res = await fetch("/submit", {
        method: "POST",
        headers: {
          "Content-Type": "application/json",
        },
        body: JSON.stringify(scenario),
      });
      const text = await res.text();
      let data = null;
      try {
        data = JSON.parse(text);
      } catch {}
      if (!res.ok) {
        const message = (data && data.error) || text || res.statusText;
        setError(message);
        setStatus("Error");
        return;
      }
      if (!data) {
        setError(text || "Invalid JSON response");
        setStatus("Error");
        return;
      }
      const { run_uuid } = data;
      if (!run_uuid) {
        setError("No run_uuid returned");
        setStatus("Error");
        return;
      }
      setRunUuid(run_uuid);
      setOutputs(null);
      setStatus("Queued: " + run_uuid);
    } catch (e) {
      setError(e.message);
      setStatus("Error");
    }
  };

  // Polling for status
  useEffect(() => {
    if (!runUuid) return;

    let delay = baseDelay;
    let timeoutId;
    const startTime = Date.now();

    const poll = async () => {
      if (Date.now() - startTime >= maxWait) {
        setError(
          `Polling timed out after ${Math.round(maxWait / 1000)} seconds.`,
        );
        setStatus("Timeout");
        return;
      }

      try {
        const res = await fetch(`/status/${runUuid}`, {
          headers: {},
        });
        const text = await res.text();
        let data = null;
        try {
          data = JSON.parse(text);
        } catch {}
        if (!res.ok) {
          const message = (data && data.error) || text || res.statusText;
          setError(message);
          setStatus("Error");
          return;
        }
        if (!data) {
          setError(text || "Invalid JSON response");
          setStatus("Error");
          return;
        }
        const s = data?.status || data?.data?.status || "";
        setStatus(s);

        // Bail out on either optimal (v2) or Completed (v3) status
        if (["optimal", "completed"].includes(s.toLowerCase())) {
          setOutputs(data?.outputs || data?.data?.outputs || null);
          return;
        }

        // Exponential backoff
        delay = Math.min(delay * 2, maxWait);
      } catch (e) {
        setError(e.message);
        return;
      }

      timeoutId = setTimeout(poll, delay);
    };

    timeoutId = setTimeout(poll, delay);
    return () => clearTimeout(timeoutId);
  }, [runUuid, baseDelay, maxWait]);

  // Extract timeseries from outputs when available
  const timeSeries = useMemo(
    () => (outputs ? extractTimeSeries(outputs) : []),
    [outputs],
  );

  // Chart data for selected day
  const chartData = useMemo(() => {
    if (!timeSeries.length) return [];
    const start = day * 24;
    return Array.from({ length: 24 }, (_, hour) => {
      const idx = start + hour;
      const point = { hour };
      timeSeries.forEach((ts) => {
        point[ts.key] = ts.values[idx];
      });
      return point;
    });
  }, [timeSeries, day]);
  return (
    <Container sx={{ py: 4 }}>
      <Typography variant="h4" gutterBottom>
        REopt MVP
      </Typography>
      <Tabs value={tab} onChange={(e, v) => setTab(v)} sx={{ mb: 2 }}>
        <Tab label="Inputs" />
        <Tab label="Results" />
      </Tabs>
      {tab === 0 && (
        <Box sx={{ display: "flex", flexDirection: "column", gap: 2 }}>
          <Card>
            <CardContent
              sx={{ display: "flex", flexDirection: "column", gap: 2 }}
            >
              <Typography variant="h6">Site</Typography>
              <TextField
                label="Address or Zip Code"
                fullWidth
                value={location}
                onChange={(e) => setLocation(e.target.value)}
              />
            </CardContent>
          </Card>
          <Card>
            <CardContent
              sx={{ display: "flex", flexDirection: "column", gap: 2 }}
            >
              <Typography variant="h6">Load Profile</Typography>
              <Tabs value={loadTab} onChange={(e, v) => setLoadTab(v)}>
                <Tab label="Upload CSV" />
                <Tab label="Generate" />
              </Tabs>
              {loadTab === 0 && (
                <Box sx={{ display: "flex", flexDirection: "column", gap: 2 }}>
                  <Button variant="contained" component="label">
                    Upload 8760
                    <input
                      type="file"
                      hidden
                      accept=".csv"
                      onChange={handleLoadFile}
                    />
                  </Button>
                  {loadFileName && <Typography>{loadFileName}</Typography>}
                </Box>
              )}
              {loadTab === 1 && (
                <Box sx={{ display: "flex", flexDirection: "column", gap: 2 }}>
                  <TextField
                    label="Peak Load (kW)"
                    type="number"
                    value={peakLoad}
                    onChange={(e) => setPeakLoad(e.target.value)}
                  />
                  <TextField
                    label="Load Factor"
                    type="number"
                    value={genLoadFactor}
                    onChange={(e) => setGenLoadFactor(e.target.value)}
                  />
                  <TextField
                    select
                    label="Site Type"
                    value={siteType}
                    onChange={(e) => setSiteType(e.target.value)}
                  >
                    <MenuItem value="industrial">Industrial</MenuItem>
                    <MenuItem value="manufacturing">Manufacturing</MenuItem>
                    <MenuItem value="cold_storage">Cold Storage</MenuItem>
                  </TextField>
                  <Button variant="outlined" onClick={generateProfile}>
                    Generate
                  </Button>
                </Box>
              )}
              {loadSummary && (
                <Box>
                  <Typography variant="subtitle1">Summary</Typography>
                  <Typography>
                    Total Annual kWh: {loadSummary.total.toFixed(1)}
                  </Typography>
                  <Typography>
                    Peak Load: {loadSummary.peak.toFixed(1)} kW
                  </Typography>
                  <Typography>
                    Load Factor: {loadSummary.loadFactor.toFixed(2)}
                  </Typography>
                </Box>
              )}
              <TextField
                label="DOE Reference Name"
                fullWidth
                value={doeRefName}
                onChange={(e) => setDoeRefName(e.target.value)}
              />
            </CardContent>
          </Card>
          <Card>
            <CardContent
              sx={{ display: "flex", flexDirection: "column", gap: 2 }}
            >
              <Typography variant="h6">Utility Inputs</Typography>
              <TextField
                label="Energy Rate ($/kWh)"
                type="number"
                fullWidth
                value={energyRate}
                onChange={(e) => setEnergyRate(e.target.value)}
              />
              <TextField
                label="Demand Rate ($/kW)"
                type="number"
                fullWidth
                value={demandRate}
                onChange={(e) => setDemandRate(e.target.value)}
              />
              <FormControlLabel
                control={
                  <Checkbox
                    checked={offGrid}
                    onChange={(e) => setOffGrid(e.target.checked)}
                  />
                }
                label="Off Grid"
              />
            </CardContent>
          </Card>
          <Card>
            <CardContent
              sx={{ display: "flex", flexDirection: "column", gap: 2 }}
            >
              <Typography variant="h6">Solar</Typography>
              <TextField
                label="Max kW"
                type="number"
                fullWidth
                value={pvMaxKw}
                onChange={(e) => setPvMaxKw(e.target.value)}
              />
            </CardContent>
          </Card>
          <Card>
            <CardContent
              sx={{ display: "flex", flexDirection: "column", gap: 2 }}
            >
              <Typography variant="h6">Battery Storage</Typography>
              <TextField
                label="Max kW"
                type="number"
                fullWidth
                value={storageMaxKw}
                onChange={(e) => setStorageMaxKw(e.target.value)}
              />
              <TextField
                label="Max kWh"
                type="number"
                fullWidth
                value={storageMaxKwh}
                onChange={(e) => setStorageMaxKwh(e.target.value)}
              />
            </CardContent>
          </Card>
          <Card>
            <CardContent
              sx={{ display: "flex", flexDirection: "column", gap: 2 }}
            >
              <Typography variant="h6">Generators</Typography>
              <TextField
                label="Max kW"
                type="number"
                fullWidth
                value={generatorMaxKw}
                onChange={(e) => setGeneratorMaxKw(e.target.value)}
              />
              <TextField
                select
                label="Fuel Type"
                fullWidth
                value={generatorFuelType}
                onChange={(e) => setGeneratorFuelType(e.target.value)}
              >
                <MenuItem value="diesel">Diesel</MenuItem>
                <MenuItem value="natural_gas">Natural Gas</MenuItem>
<<<<<<< HEAD
                <MenuItem value="diesel_and_natural_gas">
                  Diesel &amp; Natural Gas
                </MenuItem>
=======
                <MenuItem value="diesel_and_natural_gas">Diesel & Natural Gas</MenuItem>
>>>>>>> 7c19d49d
              </TextField>
            </CardContent>
          </Card>
          <Card>
            <CardContent
              sx={{ display: "flex", flexDirection: "column", gap: 2 }}
            >
              <Typography variant="h6">Cost Estimates</Typography>
              <TextField
                label="PV Cost per kW ($)"
                type="number"
                fullWidth
                value={pvCost}
                onChange={(e) => setPvCost(e.target.value)}
              />
              {generatorFuelType === "diesel" && (
                <TextField
                  label="Generator Fuel Cost ($/gal)"
                  type="number"
                  fullWidth
                  value={generatorFuelCostPerGallon}
                  onChange={(e) =>
                    setGeneratorFuelCostPerGallon(e.target.value)
                  }
                />
              )}
              {generatorFuelType === "natural_gas" && (
                <TextField
                  label="Generator Fuel Cost ($/MMBtu)"
                  type="number"
                  fullWidth
                  value={generatorFuelCostPerMmbtu}
                  onChange={(e) => setGeneratorFuelCostPerMmbtu(e.target.value)}
                />
              )}
              {generatorFuelType === "diesel_and_natural_gas" && (
                <>
                  <TextField
                    label="Diesel Fuel Cost ($/gal)"
                    type="number"
                    fullWidth
                    value={generatorFuelCostPerGallon}
                    onChange={(e) =>
                      setGeneratorFuelCostPerGallon(e.target.value)
                    }
                    sx={{ mb: 2 }}
                  />
                  <TextField
                    label="Natural Gas Fuel Cost ($/MMBtu)"
                    type="number"
                    fullWidth
                    value={generatorFuelCostPerMmbtu}
                    onChange={(e) =>
                      setGeneratorFuelCostPerMmbtu(e.target.value)
                    }
                  />
                </>
              )}
            </CardContent>
          </Card>
          <Box mt={2} mb={2}>
            <Button variant="contained" onClick={submit}>
              Run REopt
            </Button>
          </Box>
        </Box>
      )}
      {tab === 1 && (
        <Box>
          <Typography>Status: {status}</Typography>
          {error && (
            <Typography color="error" gutterBottom>
              Error: {error}
            </Typography>
          )}
          {outputs && (
            <Box mt={4}>
              <Typography variant="h5" gutterBottom>
                Outputs
              </Typography>
              <Box mb={4}>
                <Typography variant="h6">Daily Operations</Typography>
                {timeSeries.length > 0 ? (
                  <>
                    <TextField
                      type="number"
                      label="Day (0-364)"
                      value={day}
                      onChange={(e) =>
                        setDay(
                          Math.min(
                            364,
                            Math.max(0, parseInt(e.target.value || "0", 10)),
                          ),
                        )
                      }
                      sx={{ mb: 2 }}
                    />
                    <ResponsiveContainer width="100%" height={300}>
                      <LineChart
                        data={chartData}
                        margin={{ top: 5, right: 20, bottom: 5, left: 0 }}
                      >
                        <CartesianGrid strokeDasharray="3 3" />
                        <XAxis dataKey="hour" />
                        <YAxis />
                        <Tooltip />
                        <Legend />
                        {timeSeries.map((ts, i) => (
                          <Line
                            type="monotone"
                            key={ts.key}
                            dataKey={ts.key}
                            name={ts.label}
                            stroke={COLORS[i % COLORS.length]}
                            dot={false}
                          />
                        ))}
                      </LineChart>
                    </ResponsiveContainer>
                  </>
                ) : (
                  <Typography>No timeseries data available.</Typography>
                )}
              </Box>
              <Paper variant="outlined" sx={{ p: 2 }}>
                <RenderOutputs data={outputs} />
              </Paper>
            </Box>
          )}
        </Box>
      )}
    </Container>
  );
}

export default App;<|MERGE_RESOLUTION|>--- conflicted
+++ resolved
@@ -252,10 +252,7 @@
     setError("");
     setOutputs(null);
     setRunUuid(null);
-<<<<<<< HEAD
-=======
-
->>>>>>> 7c19d49d
+    
     // Geocode the user-provided location into latitude and longitude
     if (!location.trim()) {
       setError("Location is required");
@@ -289,11 +286,7 @@
       Site: { latitude: lat, longitude: lon },
       ElectricLoad: {
         year: loadYear,
-<<<<<<< HEAD
-        loads_kw: loads,
-=======
         loads_kw: hourlyLoads,
->>>>>>> 7c19d49d
         annual_kwh: loadSummary.total,
         doe_reference_name: doeRefName,
       },
@@ -627,13 +620,9 @@
               >
                 <MenuItem value="diesel">Diesel</MenuItem>
                 <MenuItem value="natural_gas">Natural Gas</MenuItem>
-<<<<<<< HEAD
                 <MenuItem value="diesel_and_natural_gas">
                   Diesel &amp; Natural Gas
                 </MenuItem>
-=======
-                <MenuItem value="diesel_and_natural_gas">Diesel & Natural Gas</MenuItem>
->>>>>>> 7c19d49d
               </TextField>
             </CardContent>
           </Card>
