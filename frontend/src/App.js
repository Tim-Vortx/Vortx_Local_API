--- conflicted
+++ resolved
@@ -33,15 +33,12 @@
     }
 
     setStatus("Submitting…");
-<<<<<<< HEAD
-=======
-    setQueue(null);
->>>>>>> dc9894d8
+
     try {
       const res = await fetch("/submit", {
         method: "POST",
         headers: { "Content-Type": "application/json" },
-<<<<<<< HEAD
+
         body: JSON.stringify(parsed)
       });
       if (!res.ok) {
@@ -57,19 +54,7 @@
     } catch (e) {
       setError(e.message);
       setStatus("Error");
-=======
-        body: scenario
-      });
-      const data = await res.json();
-      if (!res.ok) {
-        setStatus("Error: " + JSON.stringify(data.error || data));
-        return;
-      }
-      setRunUuid(data.run_uuid);
-      setStatus("Queued");
-    } catch (e) {
-      setStatus("Error: " + e.message);
->>>>>>> dc9894d8
+
     }
   };
 
@@ -79,7 +64,6 @@
     const id = setInterval(async () => {
       try {
         const res = await fetch(`/status/${runUuid}`);
-<<<<<<< HEAD
         if (!res.ok) {
           const err = await res.json();
           setError(err.error || res.statusText);
@@ -96,21 +80,6 @@
       } catch (e) {
         setError(e.message);
         clearInterval(id);
-=======
-        const data = await res.json();
-        if (!res.ok) {
-          setStatus("Error: " + JSON.stringify(data.error || data));
-          return;
-        }
-        setStatus(data.status);
-        setQueue(data.queue);
-        if (data.status === "Completed") {
-          clearInterval(id);
-          setOutputs(data.outputs);
-        }
-      } catch (e) {
-        setStatus("Error: " + e.message);
->>>>>>> dc9894d8
       }
     }, 5000);
     return () => clearInterval(id);
@@ -126,15 +95,8 @@
       />
       <br />
       <button onClick={submit}>Run REopt</button>
-<<<<<<< HEAD
       {error && <p style={{ color: "red" }}>Error: {error}</p>}
       <p>Status: {status}</p>
-=======
-      <p>
-        Status: {status}
-        {queue !== null && ` (Queue: ${queue})`}
-      </p>
->>>>>>> dc9894d8
       {outputs && (
         <pre style={{ background: "#f0f0f0", padding: 10 }}>
           {JSON.stringify(outputs, null, 2)}
