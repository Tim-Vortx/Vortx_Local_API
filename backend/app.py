--- conflicted
+++ resolved
@@ -155,25 +155,15 @@
 
                     # Fallback for any other unexpected status
                     return jsonify({"status": status, "job": job_data}), 200
-<<<<<<< HEAD
                 except (requests.exceptions.RequestException, Exception) as job_e:
                     status_code = getattr(job_resp, "status_code", "N/A")
                     if attempt >= max_retries - 1 or total_wait >= max_total_wait:
                         logging.error(
                             f"Error fetching job status after /results 400: {job_e}"
-=======
-                except requests.exceptions.HTTPError as job_e:
-                    if job_resp.status_code == 429:
-                        retry_after = int(job_resp.headers.get("Retry-After", "60"))
-                        cooldowns[run_uuid] = time.time() + retry_after
-                        logging.warning(
-                            f"NREL job status rate limit for run_uuid {run_uuid}, retry after {retry_after}s"
->>>>>>> cbeab5be
                         )
                         return (
                             jsonify(
                                 {
-<<<<<<< HEAD
                                     "error": f"Job failed and could not fetch job status: {job_e}",
                                     "status_code": status_code,
                                 }
@@ -190,24 +180,7 @@
                     total_wait += delay
                     backoff = min(backoff * 2, max_backoff)
                     continue
-=======
-                                    "error": "Too Many Requests",
-                                    "retry_after": retry_after,
-                                }
-                            ),
-                            429,
-                            {"Retry-After": str(retry_after)},
-                        )
-                    if job_resp.status_code == 404 and attempt < max_retries - 1:
-                        logging.warning(f"Job status 404 for run_uuid {run_uuid}, retrying ({attempt+1}/{max_retries})...")
-                        time.sleep(3)
-                        continue
-                    logging.error(f"Error fetching job status after /results 400: {job_e}")
-                    return jsonify({"error": f"Job failed and could not fetch job status: {job_e}"}), 502
-                except Exception as job_e:
-                    logging.error(f"Error fetching job status after /results 400: {job_e}")
-                    return jsonify({"error": f"Job failed and could not fetch job status: {job_e}"}), 502
->>>>>>> cbeab5be
+
         logging.error(f"Request exception from NREL API: {e}")
         return jsonify({"error": str(e)}), 502
     except requests.exceptions.RequestException as e:
