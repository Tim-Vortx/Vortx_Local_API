--- conflicted
+++ resolved
@@ -19,7 +19,7 @@
 
 @app.route("/submit", methods=["POST"])
 def submit():
-<<<<<<< HEAD
+
     """Validate and forward a scenario to NREL's API."""
     if not request.is_json:
         return jsonify({"error": "Request body must be JSON"}), 400
@@ -29,16 +29,11 @@
         return jsonify({"error": "Malformed JSON in request"}), 400
 
     post_url = f"{API_URL}/job/?api_key={API_KEY}"
-=======
-    scenario = request.json
-    post_url = f"{API_URL}/job/?api_key={API_KEY}"
-    resp = None
->>>>>>> dc9894d8
     try:
         resp = requests.post(post_url, json={"Scenario": scenario})
         resp.raise_for_status()
         data = resp.json()
-<<<<<<< HEAD
+
     except requests.exceptions.RequestException as e:
         # covers HTTPError and network issues
         return jsonify({"error": str(e)}), 502
@@ -48,29 +43,14 @@
     run_uuid = data.get("data", {}).get("run_uuid")
     if not run_uuid:
         return jsonify({"error": "run_uuid missing from NREL response"}), 502
-=======
-        run_uuid = data["data"]["run_uuid"]
-    except (requests.exceptions.RequestException, KeyError) as e:
-        # Surface any error message from NREL or request issues
-        err_resp = getattr(e, "response", resp)
-        try:
-            err = err_resp.json()
-        except Exception:
-            err = getattr(err_resp, "text", str(e))
-        status = getattr(err_resp, "status_code", 500)
-        return jsonify({"error": err}), status
 
->>>>>>> dc9894d8
     return jsonify({"run_uuid": run_uuid})
 
 @app.route("/status/<run_uuid>", methods=["GET"])
 def status(run_uuid):
-<<<<<<< HEAD
+
     results_url = f"{API_URL}/job/{run_uuid}/results/?api_key={API_KEY}"
-=======
-    job_url = f"{API_URL}/job/{run_uuid}/?api_key={API_KEY}"
-    resp = requests.get(job_url)
->>>>>>> dc9894d8
+
     try:
         resp = requests.get(results_url)
         resp.raise_for_status()
@@ -80,8 +60,6 @@
     except ValueError:
         return jsonify({"error": "Invalid JSON received from NREL API"}), 502
 
-<<<<<<< HEAD
-=======
     data = resp.json()
     if data.get("status") == "Completed":
         results_url = f"{API_URL}/job/{run_uuid}/results/?api_key={API_KEY}"
@@ -92,7 +70,6 @@
             return jsonify({"error": results_resp.json()}), results_resp.status_code
         data["outputs"] = results_resp.json().get("outputs")
 
->>>>>>> dc9894d8
     return jsonify(data)
 
 if __name__ == "__main__":
