--- conflicted
+++ resolved
@@ -37,11 +37,8 @@
     reopt_results,
     simulate_outages,
     add_variables!,
-<<<<<<< HEAD
-=======
     add_objective!,
     LinDistFlow,
->>>>>>> 76d882f2
     # for docs:
     ElectricLoad,
     Financial,
