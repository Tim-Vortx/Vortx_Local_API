--- conflicted
+++ resolved
@@ -7,12 +7,8 @@
 - `lifecycle_variable_om_cost_after_tax` Lifecycle variable operations and maintenance cost in present value, after tax
 - `year_one_variable_om_cost_before_tax` variable operations and maintenance cost over the first year, before considering tax benefits
 - `lifecycle_fuel_cost_after_tax` Lifecycle fuel cost in present value, after tax
-<<<<<<< HEAD
-- `year_one_fuel_cost_before_tax` Fuel cost over the first year, before considering tax benefits
-- `year_one_fuel_cost_after_tax` Fuel cost over the first year, after considering tax benefits
-=======
 - `year_one_fuel_cost_before_tax` Fuel cost over the first year, before considering tax benefits. Does not include fuel use during outages if using multiple outage modeling.
->>>>>>> be7077a4
+- `year_one_fuel_cost_after_tax` Fuel cost over the first year, after considering tax benefits. Does not include fuel use during outages if using multiple outage modeling.
 - `annual_fuel_consumption_gal` Gallons of fuel used in each year
 - `electric_to_storage_series_kw` Vector of power sent to battery in an average year
 - `electric_to_grid_series_kw` Vector of power sent to grid in an average year
