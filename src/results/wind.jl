# *********************************************************************************
# REopt, Copyright (c) 2019-2020, Alliance for Sustainable Energy, LLC.
# All rights reserved.
#
# Redistribution and use in source and binary forms, with or without modification,
# are permitted provided that the following conditions are met:
#
# Redistributions of source code must retain the above copyright notice, this list
# of conditions and the following disclaimer.
#
# Redistributions in binary form must reproduce the above copyright notice, this
# list of conditions and the following disclaimer in the documentation and/or other
# materials provided with the distribution.
#
# Neither the name of the copyright holder nor the names of its contributors may be
# used to endorse or promote products derived from this software without specific
# prior written permission.
#
# THIS SOFTWARE IS PROVIDED BY THE COPYRIGHT HOLDERS AND CONTRIBUTORS "AS IS" AND
# ANY EXPRESS OR IMPLIED WARRANTIES, INCLUDING, BUT NOT LIMITED TO, THE IMPLIED
# WARRANTIES OF MERCHANTABILITY AND FITNESS FOR A PARTICULAR PURPOSE ARE DISCLAIMED.
# IN NO EVENT SHALL THE COPYRIGHT HOLDER OR CONTRIBUTORS BE LIABLE FOR ANY DIRECT,
# INDIRECT, INCIDENTAL, SPECIAL, EXEMPLARY, OR CONSEQUENTIAL DAMAGES (INCLUDING,
# BUT NOT LIMITED TO, PROCUREMENT OF SUBSTITUTE GOODS OR SERVICES; LOSS OF USE,
# DATA, OR PROFITS; OR BUSINESS INTERRUPTION) HOWEVER CAUSED AND ON ANY THEORY OF
# LIABILITY, WHETHER IN CONTRACT, STRICT LIABILITY, OR TORT (INCLUDING NEGLIGENCE
# OR OTHERWISE) ARISING IN ANY WAY OUT OF THE USE OF THIS SOFTWARE, EVEN IF ADVISED
# OF THE POSSIBILITY OF SUCH DAMAGE.
# *********************************************************************************
"""
`Wind` results keys:
- `size_kw` Optimal Wind capacity [kW]
- `lifecycle_om_cost_after_tax` Lifecycle operations and maintenance cost in present value, after tax
- `year_one_om_cost_before_tax` Operations and maintenance cost in the first year, before tax benefits
- `electric_to_storage_series_kw` Vector of power used to charge the battery over an average year
- `electric_to_grid_series_kw` Vector of power exported to the grid over an average year
- `annual_energy_exported_kwh` Average annual energy exported to the grid
- `electric_to_load_series_kw` Vector of power used to meet load over an average year
- `annual_energy_produced_kwh` Average annual energy produced
- `lcoe_per_kwh` Levelized Cost of Energy produced by the PV system
<<<<<<< HEAD
- `year_one_curtailed_production_series_kw` Vector of power curtailed over the first year
- `production_factor_series` Wind production factor in each time step, either provided by user or obtained from SAM
=======
- `electric_curtailed_series_kw` Vector of power curtailed over an average year

!!! note "'Series' and 'Annual' energy outputs are average annual"
	REopt performs load balances using average annual production values for technologies that include degradation. 
	Therefore, all timeseries (`_series`) and `annual_` results should be interpretted as energy outputs averaged over the analysis period. 
>>>>>>> 099a95b6
"""
function add_wind_results(m::JuMP.AbstractModel, p::REoptInputs, d::Dict; _n="")
	# Adds the `Wind` results to the dictionary passed back from `run_reopt` using the solved model `m` and the `REoptInputs` for node `_n`.
	# Note: the node number is an empty string if evaluating a single `Site`.

    r = Dict{String, Any}()
    t = "Wind"
	r["production_factor_series"] = p.production_factor[t, :]
	per_unit_size_om = @expression(m, p.third_party_factor * p.pwf_om * m[:dvSize][t] * p.om_cost_per_kw[t])

	r["size_kw"] = round(value(m[:dvSize][t]), digits=2)
	r["lifecycle_om_cost_after_tax"] = round(value(per_unit_size_om) * (1 - p.s.financial.owner_tax_rate_fraction), digits=0)
	r["year_one_om_cost_before_tax"] = round(value(per_unit_size_om) / (p.pwf_om * p.third_party_factor), digits=0)

	if !isempty(p.s.storage.types.elec)
		WindToStorage = @expression(m, [ts in p.time_steps],
			sum(m[:dvProductionToStorage][b, t, ts] for b in p.s.storage.types.elec))
	else
		WindToStorage = zeros(length(p.time_steps))
	end
	r["electric_to_storage_series_kw"] = round.(value.(WindToStorage), digits=3)

    r["annual_energy_exported_kwh"] = 0.0
    if !isempty(p.s.electric_tariff.export_bins)
        WindToGrid = @expression(m, [ts in p.time_steps],
                sum(m[:dvProductionToGrid][t, u, ts] for u in p.export_bins_by_tech[t]))
        r["electric_to_grid_series_kw"] = round.(value.(WindToGrid), digits=3).data
        r["annual_energy_exported_kwh"] = round(
            sum(r["electric_to_grid_series_kw"]) * p.hours_per_time_step, digits=0)
	else
		WindToGrid = zeros(length(p.time_steps))
	end
	r["electric_to_grid_series_kw"] = round.(value.(WindToGrid), digits=3)
	
	WindToCUR = (m[Symbol("dvCurtail"*_n)][t, ts] for ts in p.time_steps)
    r["electric_curtailed_series_kw"] = round.(value.(WindToCUR), digits=3)
	
	TotalHourlyWindProd = value.(m[Symbol("dvRatedProduction"*_n)][t,ts] * p.production_factor[t, ts] for ts in p.time_steps)

	WindToLoad =(TotalHourlyWindProd[ts] 
			- r["electric_to_storage_series_kw"][ts] 
			- r["electric_to_grid_series_kw"][ts] 
			- r["electric_curtailed_series_kw"][ts] for ts in p.time_steps
	)
	r["electric_to_load_series_kw"] = round.(value.(WindToLoad), digits=3)

	AvgWindProd = (sum(TotalHourlyWindProd) * p.hours_per_time_step) * p.levelization_factor[t]
	r["annual_energy_produced_kwh"] = round(value(AvgWindProd), digits=0)

    r["lcoe_per_kwh"] = calculate_lcoe(p, r, p.s.wind)
	d[t] = r
    nothing
end<|MERGE_RESOLUTION|>--- conflicted
+++ resolved
@@ -38,16 +38,12 @@
 - `electric_to_load_series_kw` Vector of power used to meet load over an average year
 - `annual_energy_produced_kwh` Average annual energy produced
 - `lcoe_per_kwh` Levelized Cost of Energy produced by the PV system
-<<<<<<< HEAD
-- `year_one_curtailed_production_series_kw` Vector of power curtailed over the first year
+- `electric_curtailed_series_kw` Vector of power curtailed over an average year
 - `production_factor_series` Wind production factor in each time step, either provided by user or obtained from SAM
-=======
-- `electric_curtailed_series_kw` Vector of power curtailed over an average year
 
 !!! note "'Series' and 'Annual' energy outputs are average annual"
 	REopt performs load balances using average annual production values for technologies that include degradation. 
 	Therefore, all timeseries (`_series`) and `annual_` results should be interpretted as energy outputs averaged over the analysis period. 
->>>>>>> 099a95b6
 """
 function add_wind_results(m::JuMP.AbstractModel, p::REoptInputs, d::Dict; _n="")
 	# Adds the `Wind` results to the dictionary passed back from `run_reopt` using the solved model `m` and the `REoptInputs` for node `_n`.
