--- conflicted
+++ resolved
@@ -62,9 +62,6 @@
 end
 
 """
-<<<<<<< HEAD
-`ColdThermalStorage` results keys:
-=======
     add_hot_storage_results(m::JuMP.AbstractModel, p::MPCInputs, d::Dict; _n="")
 
 Adds the Storage results to the dictionary passed back from `run_mpc` using the solved model `m` and the `MPCInputs` for node `_n`.
@@ -90,7 +87,6 @@
 Note: the node number is an empty string if evaluating a single `Site`.
 
 Storage results:
->>>>>>> 0696b204
 - `size_gal` Optimal TES capacity, by volume [gal]
 - `year_one_soc_series_pct` Vector of normalized (0-1) state of charge values over the first year [-]
 - `year_one_to_load_series_ton` Vector of power used to meet load over the first year [ton]
