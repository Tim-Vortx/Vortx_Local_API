--- conflicted
+++ resolved
@@ -215,7 +215,6 @@
 
     # breakeven cost of CO2 (to make NPV = 0)
     opt["Financial"]["breakeven_cost_of_emissions_reduction_per_tCO2"] = 0.0
-    
     # first, remove climate costs from the output NPV, if they were previously included in LCC/NPV calcs:
     npv_without_modeled_climate_costs = opt["Financial"]["npv"]
     if p.s.settings.include_climate_in_objective == true
@@ -223,13 +222,7 @@
     end
     # we want to calculate the breakeven year 1 cost of CO2 (usd per tonne) that would yield an npv of 0, holding all other inputs constant
     # (back-calculating using the equation for m[:Lifecycle_Emissions_Cost_CO2] in "add_lifecycle_emissions_calcs" in emissions_constraints.jl)
-    if npv_without_modeled_climate_costs >= 0 # if the system is cost effective (NPV >= 0) without considering any cost of CO2, no breakeven value is reported 
-<<<<<<< HEAD
-        opt["Financial"]["breakeven_cost_of_emissions_reduction_per_tCO2"] = 0.0
-=======
-        nothing
->>>>>>> cea69272
-    else
+    if npv_without_modeled_climate_costs < 0 # if the system is not cost effective (NPV < 0) without considering any cost of CO2
         breakeven_cost_denominator = p.pwf_emissions_cost["CO2_grid"] * (
             bau["ElectricUtility"]["year_one_emissions_tCO2"] - opt["ElectricUtility"]["year_one_emissions_tCO2"]
         ) + p.pwf_emissions_cost["CO2_onsite"] * (
@@ -237,11 +230,6 @@
         )
         if breakeven_cost_denominator != 0.0
             opt["Financial"]["breakeven_cost_of_emissions_reduction_per_tCO2"] = -1 * npv_without_modeled_climate_costs / breakeven_cost_denominator
-<<<<<<< HEAD
-        else
-            opt["Financial"]["breakeven_cost_of_emissions_reduction_per_tCO2"] = 0.0
-=======
->>>>>>> cea69272
         end
     end
         
