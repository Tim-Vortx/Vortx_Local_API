--- conflicted
+++ resolved
@@ -93,9 +93,8 @@
         add_existing_boiler_results(m, p, d)
     end
 
-<<<<<<< HEAD
     add_site_results(m, p, d)
-=======
+
     if !isnothing(p.s.existing_chiller)
         add_existing_chiller_results(m, p, d)
     end
@@ -103,7 +102,6 @@
     if !isnothing(p.s.flexible_hvac)
         add_flexible_hvac_results(m, p, d)
     end
->>>>>>> c9b181e2
 
 	return d
 end
@@ -142,7 +140,6 @@
         ("Generator", "year_one_fuel_cost"),
         ("Generator", "year_one_variable_om_cost"),
         ("Generator", "year_one_fixed_om_cost"),
-<<<<<<< HEAD
         ("Site", "annual_renewable_electricity_kwh"),
         ("Site", "renewable_electricity_pct"),
         ("Site", "total_renewable_energy_pct"),
@@ -172,10 +169,8 @@
         ("Site", "lifecycle_emissions_from_elec_grid_tNOx"),
         ("Site", "lifecycle_emissions_from_elec_grid_tSO2"),
         ("Site", "lifecycle_emissions_from_elec_grid_tPM25"),
-=======
         ("FlexibleHVAC", "temperatures_degC_node_by_time"),
         ("ExistingBoiler", "lifecycle_fuel_cost" )
->>>>>>> c9b181e2
     )
 
     for t in bau_outputs
@@ -199,7 +194,6 @@
     opt["ElectricLoad"]["bau_critical_load_met"] = bau_scenario.outage_outputs.bau_critical_load_met
     opt["ElectricLoad"]["bau_critical_load_met_time_steps"] = bau_scenario.outage_outputs.bau_critical_load_met_time_steps
 
-<<<<<<< HEAD
     # emissions reductions
     opt["Site"]["lifecycle_emissions_reduction_CO2_pct"] = (
         bau["Site"]["lifecycle_emissions_tCO2"] - opt["Site"]["lifecycle_emissions_tCO2"]
@@ -228,9 +222,7 @@
         end
     end
         
-=======
     # TODO add FlexibleHVAC opex savings
 
->>>>>>> c9b181e2
     return opt
 end