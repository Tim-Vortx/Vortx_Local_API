# REopt®, Copyright (c) Alliance for Sustainable Energy, LLC. See also https://github.com/NREL/REopt.jl/blob/master/LICENSE.
"""
    reopt_results(m::JuMP.AbstractModel, p::REoptInputs; _n="")

Create a dictionary of results with string keys for each Scenario structure modeled.
"""
function reopt_results(m::JuMP.AbstractModel, p::REoptInputs; _n="")
	tstart = time()
    d = Dict{String, Any}()
    # TODO determine whether other results specific to electrical or thermal storage
    # systems warrant separate functions
    for b in p.s.storage.types.elec
        if p.s.storage.attr[b].max_kwh > 0
            add_electric_storage_results(m, p, d, b; _n)
        end
    end

    for b in p.s.storage.types.hot
        if p.s.storage.attr[b].max_kwh > 0
            add_hot_storage_results(m, p, d, b; _n)
        end
    end

    for b in p.s.storage.types.cold
        if p.s.storage.attr[b].max_kwh > 0
            add_cold_storage_results(m, p, d, b; _n)
        end
    end

    add_electric_tariff_results(m, p, d; _n)
    add_electric_utility_results(m, p, d; _n)
    add_financial_results(m, p, d; _n)
    add_electric_load_results(m, p, d; _n)

	if !isempty(p.techs.pv)
        add_pv_results(m, p, d; _n)
	end

    if "Wind" in p.techs.all
        add_wind_results(m, p, d; _n)
    end
    
    if "CHP" in p.techs.all
        add_chp_results(m, p, d; _n)
    end
	
	time_elapsed = time() - tstart
	@debug "Base results processing took $(round(time_elapsed, digits=3)) seconds."
	
	if !isempty(p.techs.gen) && isempty(_n)  # generators not included in multinode model
        tstart = time()
		add_generator_results(m, p, d)
        time_elapsed = time() - tstart
        @debug "Generator results processing took $(round(time_elapsed, digits=3)) seconds."
	end
	
	if !isempty(p.s.electric_utility.outage_durations) && isempty(_n)  # outages not included in multinode model
        tstart = time()
		add_outage_results(m, p, d)
        time_elapsed = time() - tstart
        @debug "Outage results processing took $(round(time_elapsed, digits=3)) seconds."
	end

    if !isempty(p.techs.heating)
        add_heating_load_results(m, p, d)
    end

    if !isempty(p.techs.boiler)
        add_existing_boiler_results(m, p, d)
        if "Boiler" in p.techs.boiler
            add_boiler_results(m, p, d)
        end
    end

    if _n==""
        add_site_results(m, p, d)
    end

    if !isempty(p.techs.cooling)
        add_cooling_load_results(m, p, d)
    end

    if !isnothing(p.s.existing_chiller)
        add_existing_chiller_results(m, p, d)
    end

    if !isempty(p.techs.absorption_chiller)
        add_absorption_chiller_results(m, p, d)
    end

    if !isnothing(p.s.flexible_hvac)
        add_flexible_hvac_results(m, p, d)
    end

    if !isempty(p.ghp_options)
        add_ghp_results(m, p, d)
	end

    if "SteamTurbine" in p.techs.all
        add_steam_turbine_results(m, p, d; _n)
    end

    if "ElectricHeater" in p.techs.electric_heater
        add_electric_heater_results(m, p, d; _n)
    end

    if "ASHPSpaceHeater" in p.techs.ashp
        add_ashp_results(m, p, d; _n)
    end
    
    if "ASHPWaterHeater" in p.techs.ashp_wh
        add_ashp_wh_results(m, p, d; _n)
    end

    d["Financial"]["year_one_fuel_cost_before_tax"] = 0.0
    d["Financial"]["year_one_fuel_cost_after_tax"] = 0.0
    for tech in p.techs.fuel_burning
        if tech in keys(d)
            d["Financial"]["year_one_fuel_cost_before_tax"] += d[tech]["year_one_fuel_cost_before_tax"]
            d["Financial"]["year_one_fuel_cost_after_tax"] += d[tech]["year_one_fuel_cost_after_tax"]
        end
    end
    
    d["Financial"]["year_one_total_operating_cost_before_tax"] = d["ElectricTariff"]["year_one_bill_before_tax"] - d["ElectricTariff"]["year_one_export_benefit_before_tax"] + d["Financial"]["year_one_chp_standby_cost_before_tax"] + d["Financial"]["year_one_fuel_cost_before_tax"] + d["Financial"]["year_one_om_costs_before_tax"]
    d["Financial"]["year_one_total_operating_cost_after_tax"] = d["ElectricTariff"]["year_one_bill_after_tax"] - d["ElectricTariff"]["year_one_export_benefit_after_tax"] + d["Financial"]["year_one_chp_standby_cost_after_tax"] + d["Financial"]["year_one_fuel_cost_after_tax"] + d["Financial"]["year_one_om_costs_after_tax"]
    
    return d
end


"""
    combine_results(bau::Dict, opt::Dict)
    
Combine two results dictionaries into one using BAU and optimal scenario results.
New fields added to the Financial output/results:
- `npv`: Net Present Value of the optimal scenario
- `year_one_total_operating_cost_savings_before_tax`: Total operating cost savings in year 1 before tax
- `year_one_total_operating_cost_savings_after_tax`: Total operating cost savings in year 1 after tax
- `breakeven_cost_of_emissions_reduction_per_tonne_CO2`: Breakeven cost of CO2 (usd per tonne) that would yield an npv of 0, holding all other inputs constant
- `lifecycle_emissions_reduction_CO2_fraction`: Fraction of CO2 emissions reduced in the optimal scenario compared to the BAU scenario
"""
function combine_results(p::REoptInputs, bau::Dict, opt::Dict, bau_scenario::BAUScenario)
    bau_outputs = (
        ("Financial", "lcc"),
        ("Financial", "lifecycle_emissions_cost_climate"),
        ("Financial", "lifecycle_emissions_cost_health"),
        ("Financial", "lifecycle_om_costs_before_tax"),
        ("Financial", "lifecycle_om_costs_after_tax"),
        ("Financial", "year_one_om_costs_before_tax"),
        ("Financial", "year_one_om_costs_after_tax"),
        ("Financial", "year_one_fuel_cost_before_tax"),
        ("Financial", "year_one_fuel_cost_after_tax"),
        ("Financial", "year_one_total_operating_cost_before_tax"),
        ("Financial", "year_one_total_operating_cost_after_tax"),
        ("Financial", "lifecycle_fuel_costs_after_tax"),
        ("Financial", "lifecycle_chp_standby_cost_after_tax"),
        ("Financial", "lifecycle_elecbill_after_tax"),
        ("Financial", "lifecycle_production_incentive_after_tax"),
        ("Financial", "lifecycle_outage_cost"),
        ("Financial", "lifecycle_MG_upgrade_and_fuel_cost"),
        ("Financial", "initial_capital_costs_after_incentives"),
        ("Financial", "lifecycle_capital_costs"),
        ("ElectricTariff", "year_one_energy_cost_before_tax"),
        ("ElectricTariff", "year_one_demand_cost_before_tax"),
        ("ElectricTariff", "year_one_fixed_cost_before_tax"),
        ("ElectricTariff", "year_one_min_charge_adder_before_tax"),
        ("ElectricTariff", "lifecycle_energy_cost_after_tax"),
        ("ElectricTariff", "lifecycle_demand_cost_after_tax"),
        ("ElectricTariff", "lifecycle_fixed_cost_after_tax"),
        ("ElectricTariff", "lifecycle_min_charge_adder_after_tax"),
        ("ElectricTariff", "lifecycle_export_benefit_after_tax"),
        ("ElectricTariff", "year_one_bill_before_tax"),
        ("ElectricTariff", "year_one_bill_after_tax"),
        ("ElectricTariff", "year_one_export_benefit_before_tax"),
        ("ElectricTariff", "year_one_export_benefit_after_tax"),
        ("ElectricTariff", "year_one_coincident_peak_cost_before_tax"),
        ("ElectricTariff", "lifecycle_coincident_peak_cost_after_tax"),
        ("ElectricUtility", "electric_to_load_series_kw"),  
        ("ElectricUtility", "annual_energy_supplied_kwh"),
        ("ElectricUtility","annual_renewable_electricity_supplied_kwh"),
        ("ElectricUtility", "annual_emissions_tonnes_CO2"),
        ("ElectricUtility", "annual_emissions_tonnes_NOx"),
        ("ElectricUtility", "annual_emissions_tonnes_SO2"),
        ("ElectricUtility", "annual_emissions_tonnes_PM25"),
        ("ElectricUtility", "lifecycle_emissions_tonnes_CO2"),
        ("ElectricUtility", "lifecycle_emissions_tonnes_NOx"),
        ("ElectricUtility", "lifecycle_emissions_tonnes_SO2"),
        ("ElectricUtility", "lifecycle_emissions_tonnes_PM25"),
        ("PV", "annual_energy_produced_kwh"),
        ("PV", "year_one_energy_produced_kwh"),
        ("PV", "lifecycle_om_cost_after_tax"),
        ("Generator", "annual_fuel_consumption_gal"),
        ("Generator", "lifecycle_fixed_om_cost_after_tax"),
        ("Generator", "lifecycle_variable_om_cost_after_tax"),
        ("Generator", "lifecycle_fuel_cost_after_tax"),
        ("Generator", "year_one_fuel_cost_before_tax"),
        ("Generator", "year_one_fuel_cost_after_tax"),
        ("Generator", "year_one_variable_om_cost_before_tax"),
        ("Generator", "year_one_fixed_om_cost_before_tax"),
        ("FlexibleHVAC", "temperatures_degC_node_by_time"),
        ("ExistingBoiler", "lifecycle_fuel_cost_after_tax"),
        ("ExistingBoiler", "year_one_fuel_cost_before_tax"),
        ("ExistingBoiler", "year_one_fuel_cost_after_tax"),
        ("ExistingBoiler", "annual_thermal_production_mmbtu"),
        ("ExistingBoiler", "annual_fuel_consumption_mmbtu"),
        ("ExistingBoiler", "size_mmbtu_per_hour"),
        ("ExistingChiller", "annual_thermal_production_tonhour"),
        ("ExistingChiller", "annual_electric_consumption_kwh"),
<<<<<<< HEAD
        ("ExistingChiller", "size_ton"),
        ("Site", "annual_renewable_electricity_kwh"),
        ("Site", "renewable_electricity_fraction"),
        ("Site", "total_renewable_energy_fraction"),
=======
        ("Site", "annual_onsite_renewable_electricity_kwh"),
        ("Site", "onsite_renewable_electricity_fraction_of_elec_load"),
        ("Site", "onsite_renewable_energy_fraction_of_total_load"),
        ("Site", "onsite_and_grid_renewable_electricity_fraction_of_elec_load"),
        ("Site", "onsite_and_grid_renewable_energy_fraction_of_total_load"),
>>>>>>> 51faf302
        ("Site", "annual_emissions_tonnes_CO2"),
        ("Site", "annual_emissions_tonnes_NOx"),
        ("Site", "annual_emissions_tonnes_SO2"),
        ("Site", "annual_emissions_tonnes_PM25"),
        ("Site", "annual_emissions_from_fuelburn_tonnes_CO2"),
        ("Site", "annual_emissions_from_fuelburn_tonnes_NOx"),
        ("Site", "annual_emissions_from_fuelburn_tonnes_SO2"),
        ("Site", "annual_emissions_from_fuelburn_tonnes_PM25"),
        ("Site", "year_one_emissions_from_elec_grid_tonnes_CO2"),
        ("Site", "year_one_emissions_from_elec_grid_tonnes_NOx"),
        ("Site", "year_one_emissions_from_elec_grid_tonnes_SO2"),
        ("Site", "year_one_emissions_from_elec_grid_tonnes_PM25"),
        ("Site", "lifecycle_emissions_tonnes_CO2"),
        ("Site", "lifecycle_emissions_tonnes_NOx"),
        ("Site", "lifecycle_emissions_tonnes_SO2"),
        ("Site", "lifecycle_emissions_tonnes_PM25"),
        ("Site", "lifecycle_emissions_from_fuelburn_tonnes_CO2"),
        ("Site", "lifecycle_emissions_from_fuelburn_tonnes_NOx"),
        ("Site", "lifecycle_emissions_from_fuelburn_tonnes_SO2"),
        ("Site", "lifecycle_emissions_from_fuelburn_tonnes_PM25")
    )

    for t in bau_outputs
        if t[1] in keys(opt) && t[1] in keys(bau)
            if t[2] in keys(bau[t[1]])
                opt[t[1]][t[2] * "_bau"] = bau[t[1]][t[2]]
            end
        elseif t[1] == "PV" && !isempty(p.techs.pv)
            for pvname in p.techs.pv
                if pvname in keys(opt) && pvname in keys(bau)
                    if t[2] in keys(bau[pvname])
                        opt[pvname][t[2] * "_bau"] = bau[pvname][t[2]]
                    end
                end
            end
        end
    end
    opt["Financial"]["npv"] = round(opt["Financial"]["lcc_bau"] - opt["Financial"]["lcc"], digits=2)

    opt["ElectricLoad"]["bau_critical_load_met"] = bau_scenario.outage_outputs.bau_critical_load_met
    opt["ElectricLoad"]["bau_critical_load_met_time_steps"] = bau_scenario.outage_outputs.bau_critical_load_met_time_steps

    # emissions reductions
    opt["Site"]["lifecycle_emissions_reduction_CO2_fraction"] = (
        bau["Site"]["lifecycle_emissions_tonnes_CO2"] - opt["Site"]["lifecycle_emissions_tonnes_CO2"]
    ) / bau["Site"]["lifecycle_emissions_tonnes_CO2"]

    # breakeven cost of CO2 (to make NPV = 0)
    # first, remove climate costs from the output NPV, if they were previously included in LCC/NPV calcs:
    npv_without_modeled_climate_costs = opt["Financial"]["npv"]
    if p.s.settings.include_climate_in_objective == true
        npv_without_modeled_climate_costs -= (bau["Financial"]["lifecycle_emissions_cost_climate"] - opt["Financial"]["lifecycle_emissions_cost_climate"])
    end
    # we want to calculate the breakeven year 1 cost of CO2 (usd per tonne) that would yield an npv of 0, holding all other inputs constant
    # (back-calculating using the equation for m[:Lifecycle_Emissions_Cost_CO2] in "add_lifecycle_emissions_calcs" in emissions_constraints.jl)
    if npv_without_modeled_climate_costs < 0 # if the system is not cost effective (NPV < 0) without considering any cost of CO2
        breakeven_cost_denominator = p.pwf_emissions_cost["CO2_grid"] * (
            bau["ElectricUtility"]["annual_emissions_tonnes_CO2"] - opt["ElectricUtility"]["annual_emissions_tonnes_CO2"]
        ) + p.pwf_emissions_cost["CO2_onsite"] * (
            bau["Site"]["annual_emissions_from_fuelburn_tonnes_CO2"] - opt["Site"]["annual_emissions_from_fuelburn_tonnes_CO2"] 
        )
        if breakeven_cost_denominator != 0.0
            opt["Financial"]["breakeven_cost_of_emissions_reduction_per_tonne_CO2"] = -1 * npv_without_modeled_climate_costs / breakeven_cost_denominator
        end
    end
        
    opt["Financial"]["year_one_total_operating_cost_savings_before_tax"] = bau["Financial"]["year_one_total_operating_cost_before_tax"] - opt["Financial"]["year_one_total_operating_cost_before_tax"]
    opt["Financial"]["year_one_total_operating_cost_savings_after_tax"] = bau["Financial"]["year_one_total_operating_cost_after_tax"] - opt["Financial"]["year_one_total_operating_cost_after_tax"]
    
    # TODO add FlexibleHVAC opex savings

    return opt
end<|MERGE_RESOLUTION|>--- conflicted
+++ resolved
@@ -206,18 +206,12 @@
         ("ExistingBoiler", "size_mmbtu_per_hour"),
         ("ExistingChiller", "annual_thermal_production_tonhour"),
         ("ExistingChiller", "annual_electric_consumption_kwh"),
-<<<<<<< HEAD
         ("ExistingChiller", "size_ton"),
-        ("Site", "annual_renewable_electricity_kwh"),
-        ("Site", "renewable_electricity_fraction"),
-        ("Site", "total_renewable_energy_fraction"),
-=======
         ("Site", "annual_onsite_renewable_electricity_kwh"),
         ("Site", "onsite_renewable_electricity_fraction_of_elec_load"),
         ("Site", "onsite_renewable_energy_fraction_of_total_load"),
         ("Site", "onsite_and_grid_renewable_electricity_fraction_of_elec_load"),
         ("Site", "onsite_and_grid_renewable_energy_fraction_of_total_load"),
->>>>>>> 51faf302
         ("Site", "annual_emissions_tonnes_CO2"),
         ("Site", "annual_emissions_tonnes_NOx"),
         ("Site", "annual_emissions_tonnes_SO2"),
