--- conflicted
+++ resolved
@@ -34,20 +34,12 @@
 - `year_one_energy_produced_kwh` Energy produced over the first year
 - `annual_energy_produced_kwh` Average annual energy produced when accounting for degradation
 - `lcoe_per_kwh` Levelized Cost of Energy produced by the PV system
-<<<<<<< HEAD
-- `year_one_to_load_series_kw` Vector of power used to meet load over the first year
-- `year_one_to_battery_series_kw` Vector of power used to charge the battery over the first year
-- `year_one_to_grid_series_kw` Vector of power exported to the grid over the first year
-- `year_one_curtailed_production_series_kw` Vector of power curtailed over the first year
-- `average_annual_energy_exported_kwh` Average annual energy exported to the grid
-- `production_factor_series` PV production factor in each time step, either provided by user or obtained from PVWatts
-=======
 - `electric_to_load_series_kw` Vector of power used to meet load over the first year
 - `electric_to_storage_series_kw` Vector of power used to charge the battery over the first year
 - `electric_to_grid_series_kw` Vector of power exported to the grid over the first year
 - `electric_curtailed_series_kw` Vector of power curtailed over the first year
 - `annual_energy_exported_kwh` Average annual energy exported to the grid
->>>>>>> 099a95b6
+- `production_factor_series` PV production factor in each time step, either provided by user or obtained from PVWatts
 
 !!! warn
     The key(s) used to access PV outputs in the results dictionary is determined by the `PV.name` value to allow for modeling multiple PV options. (The default `PV.name` is "PV".)
