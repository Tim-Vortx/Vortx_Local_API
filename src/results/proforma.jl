--- conflicted
+++ resolved
@@ -257,14 +257,10 @@
     total_cash_incentives = m.total_pbi * (1 - tax_rate_fraction)
     free_cashflow_without_year_zero = m.total_depreciation * tax_rate_fraction + total_cash_incentives + operating_expenses_after_tax
     free_cashflow_without_year_zero[1] += m.federal_itc
-<<<<<<< HEAD
-    r["initial_capital_costs_after_incentives_without_macrs"] = d["Financial"]["initial_capital_costs"] - m.total_ibi_and_cbi - m.federal_itc
-    # Note, free_cashflow_bau[1] (below) now has possible non-zero costs from ExistingBoiler/Chiller
-=======
     battery_replacement_net_present_cost = -1*battery_replacement_cost * (1 - tax_rate_fraction) / (1 + discount_rate_for_battery_replacement_pv) ^ battery_replacement_year  # battery_replacement_cost is negative, from above
     r["capital_costs_after_non_discounted_incentives_without_macrs"] = d["Financial"]["initial_capital_costs"] - m.total_ibi_and_cbi - m.federal_itc + battery_replacement_net_present_cost
     r["capital_costs_after_non_discounted_incentives"] = r["capital_costs_after_non_discounted_incentives_without_macrs"] - sum(m.total_depreciation * tax_rate_fraction)
->>>>>>> 51faf302
+    # Note, free_cashflow_bau[1] (below) now has possible non-zero costs from ExistingBoiler/Chiller
     free_cashflow = append!([(-1 * d["Financial"]["initial_capital_costs"]) + m.total_ibi_and_cbi], free_cashflow_without_year_zero)
 
     # At this point the logic branches based on third-party ownership or not - see comments    
