# REopt®, Copyright (c) Alliance for Sustainable Energy, LLC. See also https://github.com/NREL/REopt.jl/blob/master/LICENSE.
"""
`Financial` results keys:
- `lcc` Optimal lifecycle cost
- `lifecycle_generation_tech_capital_costs` LCC component. Net capital costs for all generation technologies, in present value, including replacement costs and incentives. This value does not include offgrid_other_capital_costs.
- `lifecycle_storage_capital_costs` LCC component. Net capital costs for all storage technologies, in present value, including replacement costs and incentives. This value does not include offgrid_other_capital_costs.
- `lifecycle_om_costs_after_tax` LCC component. Present value of all O&M costs, after tax. (does not include fuel costs)
- `lifecycle_fuel_costs_after_tax` LCC component. Present value of all fuel costs over the analysis period, after tax.
- `lifecycle_chp_standby_cost_after_tax` LCC component. Present value of all CHP standby charges, after tax.
- `lifecycle_elecbill_after_tax` LCC component. Present value of all electric utility charges, after tax. 
- `lifecycle_production_incentive_after_tax` LCC component. Present value of all production-based incentives, after tax.
- `lifecycle_offgrid_other_annual_costs_after_tax` LCC component. Present value of offgrid_other_annual_costs over the analysis period, after tax. 
- `lifecycle_offgrid_other_capital_costs` LCC component. Equal to offgrid_other_capital_costs with straight line depreciation applied over analysis period. The depreciation expense is assumed to reduce the owner's taxable income.
- `lifecycle_outage_cost` LCC component. Expected outage cost. 
- `lifecycle_MG_upgrade_and_fuel_cost` LCC component. Cost to upgrade generation and storage technologies to be included in microgrid, plus expected microgrid fuel costs, assuming outages occur in first year with specified probabilities.
- `lifecycle_om_costs_before_tax` Present value of all O&M costs, before tax.
- `year_one_total_operating_cost_before_tax` Year one total operating costs, before tax. Includes energy costs, export value, O&M, fuel, and standby costs.
- `year_one_total_operating_cost_after_tax` Year one total operating costs, after tax. Includes energy costs, export value, O&M, fuel, and standby costs.
- `year_one_fuel_cost_before_tax` Year one fuel costs, before tax. Does not include fuel use during outages if using multiple outage modeling.
- `year_one_fuel_cost_after_tax` Year one fuel costs, after tax. Does not include fuel use during outages if using multiple outage modeling.
- `year_one_om_costs_before_tax` Year one O&M costs, before tax.
- `year_one_om_costs_after_tax` Year one O&M costs, after tax.
- `year_one_chp_standby_cost_after_tax` Year one CHP standby costs, after tax.
- `year_one_chp_standby_cost_before_tax` Year one CHP standby costs, before tax.
- `lifecycle_capital_costs_plus_om_after_tax` Capital cost for all technologies plus present value of operations and maintenance over anlaysis period. 
- `lifecycle_capital_costs` Net capital costs for all technologies, in present value, including replacement costs and incentives. 
- `initial_capital_costs` Up-front capital costs for all technologies, in present value, excluding replacement costs and incentives. If third party ownership, represents cost to third party. 
- `initial_capital_costs_after_incentives` Up-front capital costs for all technologies, in present value, excluding replacement costs, and accounting for incentives. Note: the ITC and MACRS are discounted by 1 year, and 1-7 years, respectively, to obtain the present value. If third party ownership, represents cost to third party. 
- `replacements_future_cost_after_tax` Future cost of replacing storage and/or generator systems, after tax.
- `replacements_present_cost_after_tax` Present value cost of replacing storage and/or generator systems, after tax.
- `om_and_replacement_present_cost_after_tax` Present value of all O&M and replacement costs, after tax.
- `developer_om_and_replacement_present_cost_after_tax` Present value of all O&M and replacement costs incurred by developer, after tax.
- `offgrid_microgrid_lcoe_dollars_per_kwh` Levelized cost of electricity for modeled off-grid system.
- `lifecycle_emissions_cost_climate` LCC component if Settings input include_climate_in_objective is true. Present value of CO2 emissions cost over the analysis period.
- `lifecycle_emissions_cost_health` LCC component if Settings input include_health_in_objective is true. Present value of NOx, SO2, and PM2.5 emissions cost over the analysis period.

calculated in combine_results function if BAU scenario is run:
- `breakeven_cost_of_emissions_reduction_per_tonne_CO2`

!!! note "'Series' and 'Annual' energy outputs are average annual"
	REopt performs load balances using average annual production values for technologies that include degradation. 
	Therefore, all timeseries (`_series`) and `annual_` results should be interpretted as energy outputs averaged over the analysis period. 


!!! note "Two Methods for Simple Payback"
	REopt Financial outputs include a comprehensive `simple_payback_years` calculation. This is the year in which cumulative net free cashflows become positive. For a third party analysis, the SPP is for the developer.
    A simplified payback period can also be calculated as: `capital_costs_after_non_discounted_incentives` divided by `year_one_total_operating_cost_savings_after_tax`.

"""
function add_financial_results(m::JuMP.AbstractModel, p::REoptInputs, d::Dict; _n="")
    r = Dict{String, Float64}()
    if !(Symbol("TotalProductionIncentive"*_n) in keys(m.obj_dict)) # not currently included in multi-node modeling b/c these constraints require binary vars.
        m[Symbol("TotalProductionIncentive"*_n)] = 0.0
    end
    if !(Symbol("TotalPerUnitHourOMCosts"*_n) in keys(m.obj_dict)) # CHP not currently included in multi-node modeling  
        m[Symbol("TotalPerUnitHourOMCosts"*_n)] = 0.0
    end
    if !(Symbol("GHPOMCosts"*_n) in keys(m.obj_dict)) # GHP not currently included in multi-node modeling  
        m[Symbol("GHPOMCosts"*_n)] = 0.0
    end
    if !(Symbol("GHPCapCosts"*_n) in keys(m.obj_dict)) # GHP not currently included in multi-node modeling  
        m[Symbol("GHPCapCosts"*_n)] = 0.0
    end
    if !(Symbol("OffgridOtherCapexAfterDepr"*_n) in keys(m.obj_dict))
        m[Symbol("OffgridOtherCapexAfterDepr"*_n)] = 0.0
    end
    if !(Symbol("AvoidedCapexByGHP"*_n) in keys(m.obj_dict))
        m[Symbol("AvoidedCapexByGHP"*_n)] = 0.0
    end
    if !(Symbol("ResidualGHXCapCost"*_n) in keys(m.obj_dict))
        m[Symbol("ResidualGHXCapCost"*_n)] = 0.0
    end    
    if !(Symbol("AvoidedCapexByASHP"*_n) in keys(m.obj_dict))
        m[Symbol("AvoidedCapexByASHP"*_n)] = 0.0
    end
    if !(Symbol("InitialCapexNoIncentives"*_n) in keys(m.obj_dict))
        m[Symbol("InitialCapexNoIncentives"*_n)] = 0.0
    end

    r["lcc"] = value(m[Symbol("Costs"*_n)]) + 0.0001 * value(m[Symbol("MinChargeAdder"*_n)])

    r["lifecycle_om_costs_before_tax"] = value(m[Symbol("TotalPerUnitSizeOMCosts"*_n)] + 
                                           m[Symbol("TotalPerUnitProdOMCosts"*_n)] + m[Symbol("TotalPerUnitHourOMCosts"*_n)] + m[Symbol("GHPOMCosts"*_n)])
    
    ## Start LCC breakdown: ##
    r["lifecycle_generation_tech_capital_costs"] = value(m[Symbol("TotalTechCapCosts"*_n)] + m[Symbol("GHPCapCosts"*_n)] + m[Symbol("ExistingBoilerCost"*_n)] + m[Symbol("ExistingChillerCost"*_n)]) # Tech capital costs (including replacements)
    r["lifecycle_storage_capital_costs"] = value(m[Symbol("TotalStorageCapCosts"*_n)]) # Storage capital costs (including replacements)
    r["lifecycle_om_costs_after_tax"] = r["lifecycle_om_costs_before_tax"] * (1 - p.s.financial.owner_tax_rate_fraction)  # Fixed & Variable O&M 
    if !isempty(p.techs.fuel_burning)
        r["lifecycle_fuel_costs_after_tax"] = value(m[:TotalFuelCosts]) * (1 - p.s.financial.offtaker_tax_rate_fraction)
    else
        r["lifecycle_fuel_costs_after_tax"] = 0.0
    end
    if !(Symbol("TotalCHPStandbyCharges"*_n) in keys(m.obj_dict)) # CHP standby charges not currently included in multi-node modeling
        m[Symbol("TotalCHPStandbyCharges"*_n)] = 0.0
    end
    r["lifecycle_chp_standby_cost_after_tax"] = value(m[Symbol("TotalCHPStandbyCharges"*_n)]) * (1 - p.s.financial.offtaker_tax_rate_fraction) # CHP standby
    r["year_one_chp_standby_cost_after_tax"] = r["lifecycle_chp_standby_cost_after_tax"] / (p.pwf_e * p.third_party_factor)
    r["year_one_chp_standby_cost_before_tax"] = r["year_one_chp_standby_cost_after_tax"] / (1 - p.s.financial.offtaker_tax_rate_fraction)
    r["lifecycle_elecbill_after_tax"] = value(m[Symbol("TotalElecBill"*_n)]) * (1 - p.s.financial.offtaker_tax_rate_fraction)  # Total utility bill 
    r["lifecycle_production_incentive_after_tax"] = value(m[Symbol("TotalProductionIncentive"*_n)])  * (1 - p.s.financial.owner_tax_rate_fraction)  # Production incentives
    if p.s.settings.off_grid_flag # Offgrid other annual and capital costs
        r["lifecycle_offgrid_other_annual_costs_after_tax"] = p.s.financial.offgrid_other_annual_costs * p.pwf_om * (1 - p.s.financial.owner_tax_rate_fraction)
        r["lifecycle_offgrid_other_capital_costs"] = m[:OffgridOtherCapexAfterDepr]
    else
        r["lifecycle_offgrid_other_annual_costs_after_tax"] = 0.0
        r["lifecycle_offgrid_other_capital_costs"] = 0.0
    end
    if !isempty(p.s.electric_utility.outage_durations)  # Outage and MG upgrade & fuel costs
        r["lifecycle_outage_cost"] = value(m[:ExpectedOutageCost])
        r["lifecycle_MG_upgrade_and_fuel_cost"] = value(m[:mgTotalTechUpgradeCost] + m[:dvMGStorageUpgradeCost] + m[:ExpectedMGFuelCost]) 
	else
        r["lifecycle_outage_cost"] = 0.0
        r["lifecycle_MG_upgrade_and_fuel_cost"] = 0.0
    end
    ## End LCC breakdown ## 

    r["year_one_om_costs_before_tax"] = r["lifecycle_om_costs_before_tax"] / (p.pwf_om * p.third_party_factor)
    r["year_one_om_costs_after_tax"] = r["lifecycle_om_costs_after_tax"] / (p.pwf_om * p.third_party_factor)
    
    r["lifecycle_capital_costs"] = value(m[Symbol("TotalTechCapCosts"*_n)] + m[Symbol("TotalStorageCapCosts"*_n)] + m[Symbol("GHPCapCosts"*_n)] + m[Symbol("ExistingBoilerCost"*_n)] + m[Symbol("ExistingChillerCost"*_n)] +
        m[Symbol("OffgridOtherCapexAfterDepr"*_n)] - m[Symbol("AvoidedCapexByGHP"*_n)] - m[Symbol("ResidualGHXCapCost"*_n)] - m[Symbol("AvoidedCapexByASHP"*_n)]
    )
    if !isempty(p.s.electric_utility.outage_durations)
        r["lifecycle_capital_costs"]  += value(m[:mgTotalTechUpgradeCost] + m[:dvMGStorageUpgradeCost])
    end
    r["lifecycle_capital_costs_plus_om_after_tax"] = r["lifecycle_capital_costs"] + r["lifecycle_om_costs_after_tax"]

    r["initial_capital_costs"] = value(m[Symbol("InitialCapexNoIncentives"*_n)]) 
    future_replacement_cost, present_replacement_cost = replacement_costs_future_and_present(m, p; _n=_n)
    r["initial_capital_costs_after_incentives"] = r["lifecycle_capital_costs"] / p.third_party_factor - present_replacement_cost

    r["replacements_future_cost_after_tax"] = future_replacement_cost 
    r["replacements_present_cost_after_tax"] = present_replacement_cost 
    r["om_and_replacement_present_cost_after_tax"] = present_replacement_cost + r["lifecycle_om_costs_after_tax"]
    r["developer_om_and_replacement_present_cost_after_tax"] = r["om_and_replacement_present_cost_after_tax"] / 
        p.third_party_factor

    if p.s.settings.off_grid_flag        
        if p.third_party_factor == 1 # ==1 with Direct ownership (when third_party_ownership is False)
            pwf = p.pwf_offtaker
        else
            pwf = p.pwf_owner
        end
        LoadMet = @expression(m, sum(p.s.electric_load.critical_loads_kw[ts] * m[Symbol("dvOffgridLoadServedFraction"*_n)][ts] for ts in p.time_steps_without_grid ))
        r["offgrid_microgrid_lcoe_dollars_per_kwh"] = round(r["lcc"] / pwf / value(LoadMet), digits=4)
    end

    if _n==""
        r["lifecycle_emissions_cost_climate"] = round(value(m[:Lifecycle_Emissions_Cost_CO2]), digits=2)
        r["lifecycle_emissions_cost_health"] = round(value(m[:Lifecycle_Emissions_Cost_Health]), digits=2)
    end

    d["Financial"] = Dict{String,Float64}(k => round(v, digits=4) for (k,v) in r)
    nothing
end


"""
    initial_capex(m::JuMP.AbstractModel, p::REoptInputs; _n="")

Calculate and return the up-front capital costs for all technologies, in present value, excluding replacement costs and 
incentives.
"""
function initial_capex(m::JuMP.AbstractModel, p::REoptInputs; _n="")
    initial_capex = p.s.financial.offgrid_other_capital_costs - value(m[Symbol("AvoidedCapexByASHP"*_n)]) - value(m[Symbol("AvoidedCapexByGHP"*_n)])

    if !isempty(p.techs.gen) && isempty(_n)  # generators not included in multinode model
        initial_capex += p.s.generator.installed_cost_per_kw * value.(m[Symbol("dvPurchaseSize"*_n)])["Generator"]
    end

    if !isempty(p.techs.pv)
        for pv in p.s.pvs
            pv_size_kw = convert(Float64, value.(m[Symbol("dvPurchaseSize"*_n)])[pv.name])
            initial_capex += get_pv_initial_capex(p, pv, pv_size_kw)
        end
    end

    for b in p.s.storage.types.elec
        if p.s.storage.attr[b].max_kw > 0
            initial_capex += p.s.storage.attr[b].installed_cost_per_kw * value.(m[Symbol("dvStoragePower"*_n)])[b] + 
                p.s.storage.attr[b].installed_cost_per_kwh * value.(m[Symbol("dvStorageEnergy"*_n)])[b]
        end
    end

    for b in p.s.storage.types.thermal
        if p.s.storage.attr[b].max_kw > 0
            initial_capex += p.s.storage.attr[b].installed_cost_per_kwh * value.(m[Symbol("dvStorageEnergy"*_n)])[b]
        end
    end

    if "Wind" in p.techs.all
        initial_capex += p.s.wind.installed_cost_per_kw * value.(m[Symbol("dvPurchaseSize"*_n)])["Wind"]
    end

    if "CHP" in p.techs.all
        chp_size_kw = value.(m[Symbol("dvPurchaseSize"*_n)])["CHP"]
        initial_capex += get_chp_initial_capex(p, chp_size_kw)
    end

    if "SteamTurbine" in p.techs.all
        initial_capex += p.s.steam_turbine.installed_cost_per_kw * value.(m[Symbol("dvPurchaseSize"*_n)])["SteamTurbine"]
    end

    if "Boiler" in p.techs.all
        initial_capex += p.s.boiler.installed_cost_per_kw * value.(m[Symbol("dvPurchaseSize"*_n)])["Boiler"]
    end

    if "AbsorptionChiller" in p.techs.all
        initial_capex += p.s.absorption_chiller.installed_cost_per_kw * value.(m[Symbol("dvPurchaseSize"*_n)])["AbsorptionChiller"]
    end

    if !isempty(p.s.ghp_option_list)

        for option in enumerate(p.s.ghp_option_list)

            if option[2].heat_pump_configuration == "WSHP"
                initial_capex += option[2].installed_cost_per_kw[2]*option[2].heatpump_capacity_ton*value(m[Symbol("binGHP"*_n)][option[1]])
            elseif option[2].heat_pump_configuration == "WWHP"
                initial_capex += (option[2].wwhp_heating_pump_installed_cost_curve[2]*option[2].wwhp_heating_pump_capacity_ton + option[2].wwhp_cooling_pump_installed_cost_curve[2]*option[2].wwhp_cooling_pump_capacity_ton)*value(m[Symbol("binGHP"*_n)][option[1]])
            else
                @warn "Unknown heat pump configuration provided, excluding GHP costs from initial capital costs."
            end
        end
    end

    if "ASHPSpaceHeater" in p.techs.all
        initial_capex += p.s.ashp.installed_cost_per_kw * value.(m[Symbol("dvPurchaseSize"*_n)])["ASHPSpaceHeater"]
    end

    if "ASHPWaterHeater" in p.techs.all
        initial_capex += p.s.ashp_wh.installed_cost_per_kw * value.(m[Symbol("dvPurchaseSize"*_n)])["ASHPWaterHeater"]
    end    

    # ExistingBoiler and ExistingChiller costs are never discounted by incentives or tax deductions
    if "ExistingBoiler" in p.techs.all
        initial_capex += value(m[Symbol("ExistingBoilerCost"*_n)])
    end

    if "ExistingChiller" in p.techs.all
        initial_capex += value(m[Symbol("ExistingChillerCost"*_n)])
    end

    return initial_capex
end


"""
    replacement_costs_future_and_present(m::JuMP.AbstractModel, p::REoptInputs; _n="")

Replacement costs for storage and generator are not considered if the replacement year is >= the analysis period.
NOTE the owner_discount_rate_fraction and owner_tax_rate_fraction are set to the offtaker_discount_rate_fraction and offtaker_tax_rate_fraction 
 respectively when third_party_ownership is False.
NOTE these replacement costs include the tax benefit available to commercial entities (i.e., assume replacement costs are tax deductible)

returns two values: the future and present costs of replacing all storage and generator systems
"""
function replacement_costs_future_and_present(m::JuMP.AbstractModel, p::REoptInputs; _n="")
    future_cost = 0
    present_cost = 0

    for b in p.s.storage.types.all # Storage replacement

        if !(:inverter_replacement_year in fieldnames(typeof(p.s.storage.attr[b])))
            continue
        end

        if p.s.storage.attr[b].inverter_replacement_year >= p.s.financial.analysis_years
            future_cost_inverter = 0
        else
            future_cost_inverter = p.s.storage.attr[b].replace_cost_per_kw * value.(m[Symbol("dvStoragePower"*_n)])[b]
        end
        if p.s.storage.attr[b].battery_replacement_year >= p.s.financial.analysis_years
            future_cost_storage = 0
        else
            future_cost_storage = p.s.storage.attr[b].replace_cost_per_kwh * value.(m[Symbol("dvStorageEnergy"*_n)])[b]
        end
        future_cost += future_cost_inverter + future_cost_storage

        present_cost += future_cost_inverter * (1 - p.s.financial.owner_tax_rate_fraction) / 
            ((1 + p.s.financial.owner_discount_rate_fraction)^p.s.storage.attr[b].inverter_replacement_year)
        present_cost += future_cost_storage * (1 - p.s.financial.owner_tax_rate_fraction) / 
            ((1 + p.s.financial.owner_discount_rate_fraction)^p.s.storage.attr[b].battery_replacement_year)
    end

    if !isempty(p.techs.gen) # Generator replacement 
        if p.s.generator.replacement_year >= p.s.financial.analysis_years 
            future_cost_generator = 0.0
        else 
            future_cost_generator = p.s.generator.replace_cost_per_kw * value.(m[Symbol("dvPurchaseSize"*_n)])["Generator"]
        end
        future_cost += future_cost_generator
        present_cost += future_cost_generator * (1 - p.s.financial.owner_tax_rate_fraction) / 
            ((1 + p.s.financial.owner_discount_rate_fraction)^p.s.generator.replacement_year)
    end

    return future_cost, present_cost
end


"""
    calculate_lcoe(p::REoptInputs, tech_results::Dict, tech::AbstractTech)

The Levelized Cost of Energy (LCOE) is calculated as annualized costs (capital and O+M translated to current value) 
divided by annual energy output. This tech-specific LCOE is distinct from the off-grid microgrid LCOE.
"""
function calculate_lcoe(p::REoptInputs, tech_results::Dict, tech::AbstractTech)
    existing_kw = :existing_kw in fieldnames(typeof(tech)) ? tech.existing_kw : 0.0
    new_kw = get(tech_results, "size_kw", 0) - existing_kw # new capacity
    if new_kw == 0
        return 0.0
    end

    years = p.s.financial.analysis_years # length of financial life
    # TODO is most of this calculated in proforma metrics?
    if p.s.financial.third_party_ownership
        discount_rate_fraction = p.s.financial.owner_discount_rate_fraction
        federal_tax_rate_fraction = p.s.financial.owner_tax_rate_fraction
    else
        discount_rate_fraction = p.s.financial.offtaker_discount_rate_fraction
        federal_tax_rate_fraction = p.s.financial.offtaker_tax_rate_fraction
    end
    capital_costs = if typeof(tech) == PV && :tech_sizes_for_cost_curve in fieldnames(typeof(tech))
        # Use PV-specific cost curve calculation for PV tech
        get_pv_initial_capex(p, tech, new_kw)
    else
        # Use simple calculation for other techs like Wind
        new_kw * tech.installed_cost_per_kw
    end

    # @info "Using initial cap cost: $(capital_costs) for lcoe calculation"

    # capital_costs = new_kw * tech.installed_cost_per_kw # pre-incentive capital costs

    annual_om = new_kw * tech.om_cost_per_kw 

    om_series = [annual_om * (1+p.s.financial.om_cost_escalation_rate_fraction)^yr for yr in 1:years]
    npv_om = sum([om * (1.0/(1.0+discount_rate_fraction))^yr for (yr, om) in enumerate(om_series)]) # NPV of O&M charges escalated over financial life

    #Incentives as calculated in the spreadsheet, note utility incentives are applied before state incentives
    utility_ibi = min(capital_costs * tech.utility_ibi_fraction, tech.utility_ibi_max)
    utility_cbi = min(new_kw * tech.utility_rebate_per_kw, tech.utility_rebate_max)
    state_ibi = min((capital_costs - utility_ibi - utility_cbi) * tech.state_ibi_fraction, tech.state_ibi_max)
    state_cbi = min(new_kw * tech.state_rebate_per_kw, tech.state_rebate_max)
    federal_cbi = new_kw * tech.federal_rebate_per_kw
    ibi = utility_ibi + state_ibi  #total investment-based incentives
    cbi = utility_cbi + federal_cbi + state_cbi #total capacity-based incentives

    #calculate energy in the BAU case, used twice later on
    existing_energy_bau = get(tech_results, "year_one_energy_produced_kwh_bau", 0)

    #calculate the value of the production-based incentive stream
    npv_pbi = 0
    year_one_energy_produced = "year_one_energy_produced_kwh" in keys(tech_results) ? tech_results["year_one_energy_produced_kwh"] : tech_results["annual_energy_produced_kwh"]
    degradation_fraction = :degradation_fraction in fieldnames(typeof(tech)) ? tech.degradation_fraction : 0.0
    if tech.production_incentive_max_benefit > 0
        for yr in 1:years
            if yr < tech.production_incentive_years
                degradation_fraction = (1- degradation_fraction)^yr
                base_pbi = minimum([tech.production_incentive_per_kwh * 
                    (year_one_energy_produced - existing_energy_bau) * degradation_fraction,  
                    tech.production_incentive_max_benefit * degradation_fraction 
                ])
                npv_pbi += base_pbi * (1.0/(1.0+discount_rate_fraction))^(yr+1)
            end
        end
    end

    npv_federal_itc = 0
    federal_itc_basis = capital_costs - state_ibi - utility_ibi - state_cbi - utility_cbi - federal_cbi
    federal_itc_amount = tech.federal_itc_fraction * federal_itc_basis
    npv_federal_itc = federal_itc_amount * (1.0/(1.0+discount_rate_fraction))

    if tech.macrs_option_years in [5 ,7]
        depreciation_schedule = get_depreciation_schedule(p, tech, federal_itc_basis)
    else
        depreciation_schedule = zeros(years)
    end

    tax_deductions = (om_series + depreciation_schedule) * federal_tax_rate_fraction
    npv_tax_deductions = sum([i* (1.0/(1.0+discount_rate_fraction))^yr for (yr,i) in enumerate(tax_deductions)])

    #we only care about the energy produced by new capacity in LCOE calcs
    annual_energy = year_one_energy_produced - existing_energy_bau
    npv_annual_energy = sum([annual_energy * (1.0/(1.0+discount_rate_fraction))^yr * 
        (1- degradation_fraction)^(yr-1) for yr in 1:years])

    #LCOE is calculated as annualized costs divided by annualized energy
    lcoe = (capital_costs + npv_om - npv_pbi - cbi - ibi - npv_federal_itc - npv_tax_deductions ) / npv_annual_energy

    return round(lcoe, digits=4)
end

"""
    get_depreciation_schedule(p::REoptInputs, tech::AbstractTech, federal_itc_basis::Float64=0.0)

Get the depreciation schedule for MACRS. First check if tech.macrs_option_years in [5 ,7], then call function to return depreciation schedule
Used in results/financial.jl and results/proformal.jl multiple times
"""
function get_depreciation_schedule(p::REoptInputs, tech::Union{AbstractTech,AbstractStorage}, federal_itc_basis::Float64=0.0)
    schedule = []
    if tech.macrs_option_years == 5
        schedule = p.s.financial.macrs_five_year
    elseif tech.macrs_option_years == 7
        schedule = p.s.financial.macrs_seven_year
    end

    federal_itc_fraction = 0.0
    try 
        # TODO add Hot/ColdThermalStorage.total_itc_fraction to struct; currently only in ElectricStorage
        if typeof(tech) <: AbstractStorage
            federal_itc_fraction = tech.total_itc_fraction
        else
            federal_itc_fraction = tech.federal_itc_fraction
        end
    catch
        @warn "Did not find $(tech).federal_itc_fraction so using 0.0 in calculation of depreciation_schedule."
    end
    
    macrs_bonus_basis = federal_itc_basis - federal_itc_basis * federal_itc_fraction * tech.macrs_itc_reduction
    macrs_basis = macrs_bonus_basis * (1 - tech.macrs_bonus_fraction)

    depreciation_schedule = zeros(p.s.financial.analysis_years)
    for (i, r) in enumerate(schedule)
        if i < length(depreciation_schedule)
            depreciation_schedule[i] = macrs_basis * r
        end
    end
    depreciation_schedule[1] += (tech.macrs_bonus_fraction * macrs_bonus_basis)

    return depreciation_schedule
<<<<<<< HEAD
end


""" 
    get_chp_initial_capex(p::REoptInputs, size_kw::Float64)

CHP has a cost-curve input option, so calculating the initial CapEx requires more logic than typical tech CapEx calcs
"""
function get_chp_initial_capex(p::REoptInputs, size_kw::Float64)
    # CHP.installed_cost_per_kw is now a list with potentially > 1 elements
    cost_list = p.s.chp.installed_cost_per_kw
    size_list = p.s.chp.tech_sizes_for_cost_curve
    chp_size = size_kw
    initial_capex = 0.0
    if typeof(cost_list) == Vector{Float64}
        if chp_size <= size_list[1]
            initial_capex = chp_size * cost_list[1]  # Currently not handling non-zero cost ($) for 0 kW size input
        elseif chp_size > size_list[end]
            initial_capex = chp_size * cost_list[end]
        else
            for s in 2:length(size_list)
                if (chp_size > size_list[s-1]) && (chp_size <= size_list[s])
                    slope = (cost_list[s] * size_list[s] - cost_list[s-1] * size_list[s-1]) /
                            (size_list[s] - size_list[s-1])
                    initial_capex = cost_list[s-1] * size_list[s-1] + (chp_size - size_list[s-1]) * slope
                end
            end
        end
    else
        initial_capex = cost_list * chp_size
    #Add supplementary firing capital cost
    # chp_supp_firing_size = self.nested_outputs["Scenario"]["Site"][tech].get("size_supplementary_firing_kw")
    # chp_supp_firing_cost = self.inputs[tech].get("supplementary_firing_capital_cost_per_kw") or 0
    # initial_capex += chp_supp_firing_size * chp_supp_firing_cost
    end

    return initial_capex
end


function get_pv_initial_capex(p::REoptInputs, pv::AbstractTech, size_kw::Float64)
    cost_list = pv.installed_cost_per_kw
    size_list = pv.tech_sizes_for_cost_curve
    pv_size = size_kw
    initial_capex = 0.0
    
    if typeof(cost_list) == Vector{Float64}
        if pv_size <= size_list[1]
            initial_capex = pv_size * cost_list[1]
        elseif pv_size > size_list[end]
            initial_capex = pv_size * cost_list[end]
        else
            for s in 2:length(size_list)
                if (pv_size > size_list[s-1]) && (pv_size <= size_list[s])
                    slope = (cost_list[s] * size_list[s] - cost_list[s-1] * size_list[s-1]) /
                            (size_list[s] - size_list[s-1])
                    initial_capex = cost_list[s-1] * size_list[s-1] + (pv_size - size_list[s-1]) * slope
                end
            end
        end
    else
        initial_capex = cost_list * pv_size
    end

    return initial_capex
=======
>>>>>>> fab8b8ff
end<|MERGE_RESOLUTION|>--- conflicted
+++ resolved
@@ -429,46 +429,7 @@
     depreciation_schedule[1] += (tech.macrs_bonus_fraction * macrs_bonus_basis)
 
     return depreciation_schedule
-<<<<<<< HEAD
 end
-
-
-""" 
-    get_chp_initial_capex(p::REoptInputs, size_kw::Float64)
-
-CHP has a cost-curve input option, so calculating the initial CapEx requires more logic than typical tech CapEx calcs
-"""
-function get_chp_initial_capex(p::REoptInputs, size_kw::Float64)
-    # CHP.installed_cost_per_kw is now a list with potentially > 1 elements
-    cost_list = p.s.chp.installed_cost_per_kw
-    size_list = p.s.chp.tech_sizes_for_cost_curve
-    chp_size = size_kw
-    initial_capex = 0.0
-    if typeof(cost_list) == Vector{Float64}
-        if chp_size <= size_list[1]
-            initial_capex = chp_size * cost_list[1]  # Currently not handling non-zero cost ($) for 0 kW size input
-        elseif chp_size > size_list[end]
-            initial_capex = chp_size * cost_list[end]
-        else
-            for s in 2:length(size_list)
-                if (chp_size > size_list[s-1]) && (chp_size <= size_list[s])
-                    slope = (cost_list[s] * size_list[s] - cost_list[s-1] * size_list[s-1]) /
-                            (size_list[s] - size_list[s-1])
-                    initial_capex = cost_list[s-1] * size_list[s-1] + (chp_size - size_list[s-1]) * slope
-                end
-            end
-        end
-    else
-        initial_capex = cost_list * chp_size
-    #Add supplementary firing capital cost
-    # chp_supp_firing_size = self.nested_outputs["Scenario"]["Site"][tech].get("size_supplementary_firing_kw")
-    # chp_supp_firing_cost = self.inputs[tech].get("supplementary_firing_capital_cost_per_kw") or 0
-    # initial_capex += chp_supp_firing_size * chp_supp_firing_cost
-    end
-
-    return initial_capex
-end
-
 
 function get_pv_initial_capex(p::REoptInputs, pv::AbstractTech, size_kw::Float64)
     cost_list = pv.installed_cost_per_kw
@@ -495,6 +456,4 @@
     end
 
     return initial_capex
-=======
->>>>>>> fab8b8ff
 end