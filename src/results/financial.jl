--- conflicted
+++ resolved
@@ -160,98 +160,6 @@
 
 
 """
-<<<<<<< HEAD
-    initial_capex(m::JuMP.AbstractModel, p::REoptInputs; _n="")
-
-Calculate and return the up-front capital costs for all technologies, in present value, excluding replacement costs and 
-incentives.
-"""
-function initial_capex(m::JuMP.AbstractModel, p::REoptInputs; _n="")
-    initial_capex = p.s.financial.offgrid_other_capital_costs - value(m[Symbol("AvoidedCapexByASHP"*_n)]) - value(m[Symbol("AvoidedCapexByGHP"*_n)])
-
-    if !isempty(p.techs.gen) && isempty(_n)  # generators not included in multinode model
-        initial_capex += p.s.generator.installed_cost_per_kw * value.(m[Symbol("dvPurchaseSize"*_n)])["Generator"]
-    end
-
-    if !isempty(p.techs.pv)
-        for pv in p.s.pvs
-            pv_size_kw = convert(Float64, value.(m[Symbol("dvPurchaseSize"*_n)])[pv.name])
-            initial_capex += get_pv_initial_capex(p, pv, pv_size_kw)
-        end
-    end
-
-    for b in p.s.storage.types.elec
-        if p.s.storage.attr[b].max_kw > 0
-            initial_capex += p.s.storage.attr[b].installed_cost_per_kw * value.(m[Symbol("dvStoragePower"*_n)])[b] + 
-                p.s.storage.attr[b].installed_cost_per_kwh * value.(m[Symbol("dvStorageEnergy"*_n)])[b]
-        end
-    end
-
-    for b in p.s.storage.types.thermal
-        if p.s.storage.attr[b].max_kw > 0
-            initial_capex += p.s.storage.attr[b].installed_cost_per_kwh * value.(m[Symbol("dvStorageEnergy"*_n)])[b]
-        end
-    end
-
-    if "Wind" in p.techs.all
-        initial_capex += p.s.wind.installed_cost_per_kw * value.(m[Symbol("dvPurchaseSize"*_n)])["Wind"]
-    end
-
-    if "CHP" in p.techs.all
-        chp_size_kw = value.(m[Symbol("dvPurchaseSize"*_n)])["CHP"]
-        initial_capex += get_chp_initial_capex(p, chp_size_kw)
-    end
-
-    if "SteamTurbine" in p.techs.all
-        initial_capex += p.s.steam_turbine.installed_cost_per_kw * value.(m[Symbol("dvPurchaseSize"*_n)])["SteamTurbine"]
-    end
-
-    if "Boiler" in p.techs.all
-        initial_capex += p.s.boiler.installed_cost_per_kw * value.(m[Symbol("dvPurchaseSize"*_n)])["Boiler"]
-    end
-
-    if "AbsorptionChiller" in p.techs.all
-        initial_capex += p.s.absorption_chiller.installed_cost_per_kw * value.(m[Symbol("dvPurchaseSize"*_n)])["AbsorptionChiller"]
-    end
-
-    if !isempty(p.s.ghp_option_list)
-
-        for option in enumerate(p.s.ghp_option_list)
-
-            if option[2].heat_pump_configuration == "WSHP"
-                initial_capex += option[2].installed_cost_per_kw[2]*option[2].heatpump_capacity_ton*value(m[Symbol("binGHP"*_n)][option[1]])
-            elseif option[2].heat_pump_configuration == "WWHP"
-                initial_capex += (option[2].wwhp_heating_pump_installed_cost_curve[2]*option[2].wwhp_heating_pump_capacity_ton + option[2].wwhp_cooling_pump_installed_cost_curve[2]*option[2].wwhp_cooling_pump_capacity_ton)*value(m[Symbol("binGHP"*_n)][option[1]])
-            else
-                @warn "Unknown heat pump configuration provided, excluding GHP costs from initial capital costs."
-            end
-        end
-    end
-
-    if "ASHPSpaceHeater" in p.techs.all
-        initial_capex += p.s.ashp.installed_cost_per_kw * value.(m[Symbol("dvPurchaseSize"*_n)])["ASHPSpaceHeater"]
-    end
-
-    if "ASHPWaterHeater" in p.techs.all
-        initial_capex += p.s.ashp_wh.installed_cost_per_kw * value.(m[Symbol("dvPurchaseSize"*_n)])["ASHPWaterHeater"]
-    end    
-
-    # ExistingBoiler and ExistingChiller costs are never discounted by incentives or tax deductions
-    if "ExistingBoiler" in p.techs.all
-        initial_capex += value(m[Symbol("ExistingBoilerCost"*_n)])
-    end
-
-    if "ExistingChiller" in p.techs.all
-        initial_capex += value(m[Symbol("ExistingChillerCost"*_n)])
-    end
-
-    return initial_capex
-end
-
-
-"""
-=======
->>>>>>> 57306eab
     replacement_costs_future_and_present(m::JuMP.AbstractModel, p::REoptInputs; _n="")
 
 Replacement costs for storage and generator are not considered if the replacement year is >= the analysis period.
