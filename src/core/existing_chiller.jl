--- conflicted
+++ resolved
@@ -5,12 +5,9 @@
     loads_kw_thermal::Vector{<:Real},
     cop::Union{Real, Nothing} = nothing,
     max_thermal_factor_on_peak_load::Real=1.25
-<<<<<<< HEAD
     installed_cost_per_kw::Real = 0.0, # This is set to zero because we use absolute cost below, but still need this at zero to avoid double counting
     installed_cost_dollars::Real = 0.0  # Represents needed CapEx in BAU, assuming net present cost basis
-=======
     retire_in_optimal::Bool = false  # Do NOT use in the optimal case (still used in BAU)
->>>>>>> edef36ee
 ```
 
 !!! note "Max ExistingChiller size" 
@@ -24,12 +21,9 @@
     max_kw::Real
     cop::Union{Real, Nothing}
     max_thermal_factor_on_peak_load::Real
-<<<<<<< HEAD
     installed_cost_per_kw::Real
     installed_cost_dollars::Real
-=======
     retire_in_optimal::Bool
->>>>>>> edef36ee
 end
 
 
@@ -37,12 +31,9 @@
         loads_kw_thermal::Vector{<:Real},
         cop::Union{Real, Nothing} = nothing,
         max_thermal_factor_on_peak_load::Real=1.25,
-<<<<<<< HEAD
         installed_cost_per_ton::Real = 0.0,
-        installed_cost_dollars::Real = NaN
-=======
+        installed_cost_dollars::Real = NaN,
         retire_in_optimal::Bool = false
->>>>>>> edef36ee
     )
     max_kw = maximum(loads_kw_thermal) * max_thermal_factor_on_peak_load  # This is really the **actual** size in BAU
     
@@ -58,11 +49,8 @@
         max_kw,
         cop,
         max_thermal_factor_on_peak_load,
-<<<<<<< HEAD
         installed_cost_per_kw,
-        installed_cost_dollars
-=======
+        installed_cost_dollars,
         retire_in_optimal
->>>>>>> edef36ee
     )
 end
