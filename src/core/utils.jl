--- conflicted
+++ resolved
@@ -470,7 +470,6 @@
     string(arg)
 end
 
-<<<<<<< HEAD
 """
     get_monthly_time_steps(year::Int; time_steps_per_hour=1)
 
@@ -514,8 +513,8 @@
     fuel_intercept_gal_per_hr = fuel_intercept_kwht_per_hr / KWH_PER_GAL_DIESEL # [gal/hr]
     
     return fuel_slope_gal_per_kwhe, fuel_intercept_gal_per_hr
-=======
+end
+
 function convert_temp_degF_to_Kelvin(degF::Float64)
     return (degF - 32) * 5.0 / 9.0 + 273.15
->>>>>>> 96aa481d
 end