# *********************************************************************************
# REopt, Copyright (c) 2019-2020, Alliance for Sustainable Energy, LLC.
# All rights reserved.
#
# Redistribution and use in source and binary forms, with or without modification,
# are permitted provided that the following conditions are met:
#
# Redistributions of source code must retain the above copyright notice, this list
# of conditions and the following disclaimer.
#
# Redistributions in binary form must reproduce the above copyright notice, this
# list of conditions and the following disclaimer in the documentation and/or other
# materials provided with the distribution.
#
# Neither the name of the copyright holder nor the names of its contributors may be
# used to endorse or promote products derived from this software without specific
# prior written permission.
#
# THIS SOFTWARE IS PROVIDED BY THE COPYRIGHT HOLDERS AND CONTRIBUTORS "AS IS" AND
# ANY EXPRESS OR IMPLIED WARRANTIES, INCLUDING, BUT NOT LIMITED TO, THE IMPLIED
# WARRANTIES OF MERCHANTABILITY AND FITNESS FOR A PARTICULAR PURPOSE ARE DISCLAIMED.
# IN NO EVENT SHALL THE COPYRIGHT HOLDER OR CONTRIBUTORS BE LIABLE FOR ANY DIRECT,
# INDIRECT, INCIDENTAL, SPECIAL, EXEMPLARY, OR CONSEQUENTIAL DAMAGES (INCLUDING,
# BUT NOT LIMITED TO, PROCUREMENT OF SUBSTITUTE GOODS OR SERVICES; LOSS OF USE,
# DATA, OR PROFITS; OR BUSINESS INTERRUPTION) HOWEVER CAUSED AND ON ANY THEORY OF
# LIABILITY, WHETHER IN CONTRACT, STRICT LIABILITY, OR TORT (INCLUDING NEGLIGENCE
# OR OTHERWISE) ARISING IN ANY WAY OUT OF THE USE OF THIS SOFTWARE, EVEN IF ADVISED
# OF THE POSSIBILITY OF SUCH DAMAGE.
# *********************************************************************************
function annuity(years::Int, rate_escalation::Real, rate_discount::Real)
    """
        this formulation assumes cost growth in first period
        i.e. it is a geometric sum of (1+rate_escalation)^n / (1+rate_discount)^n
        for n = 1, ..., years
    """
    return annuity_two_escalation_rates(years, rate_escalation, 0.0, rate_discount)
end


function annuity_two_escalation_rates(years::Int, rate_escalation1::Real, rate_escalation2::Real, rate_discount::Real)
    """
        this formulation assumes cost growth in first period
        i.e. it is a geometric sum of (1+rate_escalation1)^n * (1+rate_escalation2)^n / (1+rate_discount)^n
        for n = 1, ..., years
        which is refactored using (1+a)^n*(1+b)^n/(1+c)^n = ((1+a+b+a*b)/(1+c))^n
    """
    x = (1 + rate_escalation1 + rate_escalation2 + rate_escalation1 * rate_escalation2) / (1 + rate_discount)
    if x != 1
        pwf = round(x * (1 - x^years) / (1 - x), digits=5)
    else
        pwf = years
    end
    return pwf
end


function annuity_escalation(analysis_period::Int, rate_escalation::Real, rate_discount::Real)
    """
    :param analysis_period: years
    :param rate_escalation: escalation rate
    :param rate_discount: discount rate
    :return: present worth factor with escalation (inflation, or degradation if negative)
    NOTE: assumes escalation/degradation starts in year 2 (unlike the `annuity` function above)
    """
    pwf = 0
    for yr in range(1, stop=analysis_period + 1)
        pwf += (1 + rate_escalation)^(yr - 1) / (1 + rate_discount)^yr
    end
    return pwf
end


function levelization_factor(years::Int, rate_escalation::Real, rate_discount::Real, 
    rate_degradation::Real)
    #=
    NOTE: levelization_factor for an electricity producing tech is the ratio of:
    - an annuity with an escalation rate equal to the electricity cost escalation rate, starting year 1,
        and a negative escalation rate (the tech's degradation rate), starting year 2
    - divided by an annuity with an escalation rate equal to the electricity cost escalation rate (pwf_e).
    Both use the offtaker's discount rate.
    levelization_factor is multiplied by each use of dvRatedProduction in reopt.jl 
        (except dvRatedProduction[t,ts] == dvSize[t] ∀ ts).
    This way the denominator is cancelled in reopt.jl when accounting for the value of energy produced
    since each value constraint uses pwf_e.

    :param analysis_period: years
    :param rate_escalation: escalation rate
    :param rate_discount: discount rate
    :param rate_degradation: positive degradation rate
    :return: present worth factor with escalation (inflation, or degradation if negative)
    NOTE: assume escalation/degradation starts in year 2
    =#
    num = 0
    for yr in range(1, stop=years)
        num += (1 + rate_escalation)^(yr) / (1 + rate_discount)^yr * (1 - rate_degradation)^(yr - 1)
    end
    den = annuity(years, rate_escalation, rate_discount)

    return num/den
end


function effective_cost(;
    itc_basis::Real, 
    replacement_cost::Real, 
    replacement_year::Int,
    discount_rate::Real, 
    tax_rate::Real, 
    itc::Real,
    macrs_schedule::Array{Float64,1}, 
    macrs_bonus_pct::Real, 
    macrs_itc_reduction::Real,
    rebate_per_kw::Real=0.0,
    )

    """ effective PV and battery prices with ITC and depreciation
        (i) depreciation tax shields are inherently nominal --> no need to account for inflation
        (ii) ITC and bonus depreciation are taken at end of year 1
        (iii) battery & generator replacement cost: one time capex in user defined year discounted back to t=0 with r_owner
        (iv) Assume that cash incentives reduce ITC basis
        (v) Assume cash incentives are not taxable, (don't affect tax savings from MACRS)
        (vi) Cash incentives should be applied before this function into "itc_basis".
             This includes all rebates and percentage-based incentives besides the ITC
    """

    # itc reduces depreciable_basis
    depr_basis = itc_basis * (1 - macrs_itc_reduction * itc)

    # Bonus depreciation taken from tech cost after itc reduction ($/kW)
    bonus_depreciation = depr_basis * macrs_bonus_pct

    # Assume the ITC and bonus depreciation reduce the depreciable basis ($/kW)
    depr_basis -= bonus_depreciation

    # Calculate replacement cost, discounted to the replacement year accounting for tax deduction
    replacement = replacement_cost * (1-tax_rate) / ((1 + discount_rate)^replacement_year)

    # Compute savings from depreciation and itc in array to capture NPV
    tax_savings_array = [0.0]
    for (idx, macrs_rate) in enumerate(macrs_schedule)
        depreciation_amount = macrs_rate * depr_basis
        if idx == 1
            depreciation_amount += bonus_depreciation
        end
        taxable_income = depreciation_amount
        push!(tax_savings_array, taxable_income * tax_rate)
    end

    # Add the ITC to the tax savings
    tax_savings_array[2] += itc_basis * itc

    # Compute the net present value of the tax savings
    tax_savings = npv(discount_rate, tax_savings_array)

    # Adjust cost curve to account for itc and depreciation savings ($/kW)
    cap_cost_slope = itc_basis - tax_savings + replacement - rebate_per_kw

    # Sanity check
    if cap_cost_slope < 0
        cap_cost_slope = 0
    end

    return round(cap_cost_slope, digits=4)
end


function dictkeys_tosymbols(d::Dict)
    d2 = Dict()
    for (k, v) in d
        # handling some type conversions for API inputs and JSON
        if k in [
            "loads_kw", "critical_loads_kw",
            "monthly_totals_kwh",
            "prod_factor_series", 
            "monthly_energy_rates", "monthly_demand_rates",
            "blended_doe_reference_percents",
            "coincident_peak_load_charge_per_kw",
            "grid_draw_limit_kw_by_time_step", "export_limit_kw_by_time_step",
<<<<<<< HEAD
            "outage_probabilities"
            ] && !isnothing(v) || (k in ["fuel_cost_per_mmbtu"] &&  length(v) > 1) # inputs that can be Union{<:Real, AbstractVector{<:Real}}
=======
            "outage_probabilities", "wholesale_rate",
            "emissions_factor_series_lb_CO2_per_kwh",
            "emissions_factor_series_lb_NOx_per_kwh", 
            "emissions_factor_series_lb_SO2_per_kwh",
            "emissions_factor_series_lb_PM25_per_kwh"
            ] && !isnothing(v)
>>>>>>> 418970c4
            try
                v = convert(Array{Real, 1}, v)
            catch
                throw(@error("Unable to convert $k to an Array{Real, 1}"))
            end
        end
        if k in [
            "blended_doe_reference_names"
        ]
            try
                v = convert(Array{String, 1}, v)
            catch
                throw(@error("Unable to convert $k to an Array{String, 1}"))
            end
        end
        if k in [
            "coincident_peak_load_active_time_steps"
        ]
            try
                v = convert(Vector{Vector{Int64}}, v)
            catch
                throw(@error("Unable to convert $k to a Vector{Vector{Int64}}"))
            end
        end
        if k in [
            "outage_start_time_steps", "outage_durations"
        ]
            try
                v = convert(Array{Int64, 1}, v)
            catch
                throw(@error("Unable to convert $k to a Array{Int64, 1}"))
            end
        end
        d2[Symbol(k)] = v
    end
    return d2
end


function filter_dict_to_match_struct_field_names(d::Dict, s::DataType)
    f = fieldnames(s)
    d2 = Dict()
    for k in f
        if haskey(d, k)
            d2[k] = d[k]
        else
            @warn "dict is missing struct field $k"
        end
    end
    return d2
end


function npv(rate::Real, cash_flows::Array)
    npv = cash_flows[1]
    for (y, c) in enumerate(cash_flows[2:end])
        npv += c/(1+rate)^y
    end
    return npv
end


"""
    per_hour_value_to_time_series(x::T, time_steps_per_hour::Int) where T <: Real

Convert a per hour value (eg. dollars/kWh) to time series that matches the settings.time_steps_per_hour
"""
function per_hour_value_to_time_series(x::T, time_steps_per_hour::Int, name::String) where T <: Real
    repeat([x / time_steps_per_hour], 8760 * time_steps_per_hour)
end


"""
    per_hour_value_to_time_series(x::AbstractVector{<:Real}, time_steps_per_hour::Int, name::String)

Convert a monthly or time-sensitive per hour value (eg. dollars/kWh) to a time series that matches the 
settings.time_steps_per_hour.
"""
function per_hour_value_to_time_series(x::AbstractVector{<:Real}, time_steps_per_hour::Int, name::String)
    if length(x) == 8760 * time_steps_per_hour
        return x
    end
    vals = Real[]
    if length(x) == 12  # assume monthly values
        for mth in 1:12
            append!(vals, repeat(
                [x[mth] / time_steps_per_hour], 
                time_steps_per_hour * 24 * daysinmonth(Date("2017-" * string(mth)))
                )
            )
        end
        return vals
    end
    throw(@error("Cannot convert $name to appropriate length time series."))
end

"""
    generate_year_profile_hourly(year::Int64, consecutive_periods::AbstractVector{Dict})

This function creates a year-specific hourly (8760) profile with 1.0 value for time_steps which are defined in `consecutive_periods` based on
    relative (non-year specific) datetime metrics. All other values are 0.0. This functions uses the `Dates` package.

- `year` applies the relative calendar-based `consecutive_periods` to the year's calendar and handles leap years by truncating the last day
- `consecutive_periods` is a list of dictionaries where each dict defines a consecutive period of time which gets a value of 1.0
-- keys for each dict must include "month", "start_week_of_month", "start_day_of_week", "start_hour", "duration_hours
- Returns the `year_profile_hourly` which is an 8760 profile with 1.0 for time_steps defined in consecutive_periods, and 0.0 for all other hours.
"""
function generate_year_profile_hourly(year::Int64, consecutive_periods::AbstractVector{Dict})
    # Create datetime series of the year, remove last day of the year if leap year
    if Dates.isleapyear(year)
        end_year_datetime = DateTime(string(year)*"-12-30T23:00:00")
    else
        end_year_datetime = DateTime(string(year+1)*"-12-31T23:00:00")
    end

    dt_hourly = collect(DateTime(string(year)*"-01-01T00:00:00"):Hour(1):end_year_datetime)
    
    year_profile_hourly = zeros(8760)

    # Note, day = 1 is Monday, not Sunday
    day_of_week_name = ["Monday", "Tuesday", "Wednesday", "Thursday", "Friday", "Saturday", "Sunday"]
    for i in 1:length(consecutive_periods)
        start_month = convert(Int,consecutive_periods[i]["month"])
        start_week_of_month = convert(Int,consecutive_periods[i]["start_week_of_month"])
        start_day_of_week = convert(Int,consecutive_periods[i]["start_day_of_week"])  # Monday - Sunday is 1 - 7
        start_hour = convert(Int,consecutive_periods[i]["start_hour"])
        duration_hours = convert(Int,consecutive_periods[i]["duration_hours"])
        error_start_text = "Error in chp.unavailability_period $(i)."
        
        try
            start_date_of_month_year = Date(Dates.Year(year), Dates.Month(start_month))
            start_date = Dates.firstdayofweek(start_date_of_month_year) + Dates.Week(start_week_of_month - 1) + Dates.Day(start_day_of_week - 1)
            # Throw an error if start_date is in the previous month when start_week_of_month=1 and there is no start_day_of_week in the first week of the month.
            if Dates.month(start_date) != start_month
                throw(@error("For $(error_start_text), there is no day $(start_day_of_week) ($(day_of_week_name[start_day_of_week])) in the first week of month $(start_month) ($(Dates.monthname(start_date))), $(year)"))
            end
            start_datetime = Dates.DateTime(start_date) + Dates.Hour(start_hour - 1)
            if Dates.year(start_datetime + Dates.Hour(duration_hours)) > year
                throw(@error("For $(error_start_text), the start day/time and duration_hours exceeds the end of the year. Please specify two separate unavailability periods: one for the beginning of the year and one for up to the end of the year."))
            else
                #end_datetime is the last hour that is 1.0 (e.g. that is still unavailable), not the first hour that is 0.0 after the period
                end_datetime = start_datetime + Dates.Hour(duration_hours - 1)
                year_profile_hourly[findfirst(x->x==start_datetime, dt_hourly):findfirst(x->x==end_datetime, dt_hourly)] .= 1.0
            end
        catch e
            println("For $error_start_text, invalid set for month $start_month (1-12), start_week_of_month $start_week_of_month (1-4, possible 5 and 6), $start_day_of_week (1-7), and $start_hour (1-24) for the year $year.")
        end
    end
    return year_profile_hourly
end


function get_ambient_temperature(latitude::Real, longitude::Real; timeframe="hourly")
    url = string("https://developer.nrel.gov/api/pvwatts/v6.json", "?api_key=", nrel_developer_key,
        "&lat=", latitude , "&lon=", longitude, "&tilt=", latitude,
        "&system_capacity=1", "&azimuth=", 180, "&module_type=", 0,
        "&array_type=", 0, "&losses=", 14,
        "&timeframe=", timeframe, "&dataset=nsrdb"
    )

    try
        @info "Querying PVWatts for ambient temperature... "
        r = HTTP.get(url)
        response = JSON.parse(String(r.body))
        if r.status != 200
            throw(@error("Bad response from PVWatts: $(response["errors"])"))
        end
        @info "PVWatts success."
        tamb = collect(get(response["outputs"], "tamb", []))  # Celcius
        if length(tamb) != 8760
            throw(@error("PVWatts did not return a valid temperature. Got $tamb"))
        end
        return tamb
    catch e
        throw(@error("Error occurred when calling PVWatts: $e"))
    end
end


function get_pvwatts_prodfactor(latitude::Real, longitude::Real; timeframe="hourly")
    url = string("https://developer.nrel.gov/api/pvwatts/v6.json", "?api_key=", nrel_developer_key,
        "&lat=", latitude , "&lon=", longitude, "&tilt=", latitude,
        "&system_capacity=1", "&azimuth=", 180, "&module_type=", 0,
        "&array_type=", 0, "&losses=", 14,
        "&timeframe=", timeframe, "&dataset=nsrdb"
    )

    try
        @info "Querying PVWatts for production factor of 1 kW system with tilt set to latitude... "
        r = HTTP.get(url)
        response = JSON.parse(String(r.body))
        if r.status != 200
            throw(@error("Bad response from PVWatts: $(response["errors"])"))
        end
        @info "PVWatts success."
        watts = collect(get(response["outputs"], "ac", []) / 1000)  # scale to 1 kW system (* 1 kW / 1000 W)
        if length(watts) != 8760
            throw(@error("PVWatts did not return a valid prodfactor. Got $watts"))
        end
        return watts
    catch e
        throw(@error("Error occurred when calling PVWatts: $e"))
    end
end


"""
    Convert gallons of stored liquid (e.g. water, water/glycol) to kWh of stored energy in a stratefied tank
    :param delta_T_degF: temperature difference between the hot/warm side and the cold side
    :param rho_kg_per_m3: density of the liquid
    :param cp_kj_per_kgK: heat capacity of the liquid
    :return gal_to_kwh: stored energy, in kWh
"""
function convert_gal_to_kwh(delta_T_degF::Real, rho_kg_per_m3::Real, cp_kj_per_kgK::Real)
    delta_T_K = delta_T_degF * 5.0 / 9.0  # [K]
    kj_per_m3 = rho_kg_per_m3 * cp_kj_per_kgK * delta_T_K  # [kJ/m^3]
    kj_per_gal = kj_per_m3 / 264.172   # divide by gal/m^3 to get: [kJ/gal]
    kwh_per_gal = kj_per_gal / 3600.0  # divide by kJ/kWh, i.e., sec/hr, to get: [kWh/gal]
    return kwh_per_gal
end

"""
    The input offgrid_other_capital_costs is considered to be for depreciable assets. 
    Straight line depreciation is applied, and the depreciation expense is assumed to reduce the owner's taxable income
    Depreciation savings are taken at the end of year 1 and are assumed to accumulate for a period equal to analysis_years.
    :return npv_other_capex: present value of tax savings from depreciation of assets included in `offgrid_other_capital_costs`
"""
function get_offgrid_other_capex_depreciation_savings(offgrid_other_capital_costs::Real, discount_rate::Real, 
    analysis_years::Int, tax_rate::Real)
    tax_savings_array = repeat([offgrid_other_capital_costs/analysis_years*tax_rate], analysis_years) 
    prepend!(tax_savings_array, 0.0) # savings taken at end of year 1
    npv_other_capex = npv(discount_rate, tax_savings_array)
    return npv_other_capex
end

macro argname(arg)
    string(arg)
end<|MERGE_RESOLUTION|>--- conflicted
+++ resolved
@@ -176,17 +176,12 @@
             "blended_doe_reference_percents",
             "coincident_peak_load_charge_per_kw",
             "grid_draw_limit_kw_by_time_step", "export_limit_kw_by_time_step",
-<<<<<<< HEAD
-            "outage_probabilities"
-            ] && !isnothing(v) || (k in ["fuel_cost_per_mmbtu"] &&  length(v) > 1) # inputs that can be Union{<:Real, AbstractVector{<:Real}}
-=======
             "outage_probabilities", "wholesale_rate",
             "emissions_factor_series_lb_CO2_per_kwh",
             "emissions_factor_series_lb_NOx_per_kwh", 
             "emissions_factor_series_lb_SO2_per_kwh",
             "emissions_factor_series_lb_PM25_per_kwh"
             ] && !isnothing(v)
->>>>>>> 418970c4
             try
                 v = convert(Array{Real, 1}, v)
             catch
