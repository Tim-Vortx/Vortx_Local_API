# *********************************************************************************
# REopt, Copyright (c) 2019-2020, Alliance for Sustainable Energy, LLC.
# All rights reserved.
#
# Redistribution and use in source and binary forms, with or without modification,
# are permitted provided that the following conditions are met:
#
# Redistributions of source code must retain the above copyright notice, this list
# of conditions and the following disclaimer.
#
# Redistributions in binary form must reproduce the above copyright notice, this
# list of conditions and the following disclaimer in the documentation and/or other
# materials provided with the distribution.
#
# Neither the name of the copyright holder nor the names of its contributors may be
# used to endorse or promote products derived from this software without specific
# prior written permission.
#
# THIS SOFTWARE IS PROVIDED BY THE COPYRIGHT HOLDERS AND CONTRIBUTORS "AS IS" AND
# ANY EXPRESS OR IMPLIED WARRANTIES, INCLUDING, BUT NOT LIMITED TO, THE IMPLIED
# WARRANTIES OF MERCHANTABILITY AND FITNESS FOR A PARTICULAR PURPOSE ARE DISCLAIMED.
# IN NO EVENT SHALL THE COPYRIGHT HOLDER OR CONTRIBUTORS BE LIABLE FOR ANY DIRECT,
# INDIRECT, INCIDENTAL, SPECIAL, EXEMPLARY, OR CONSEQUENTIAL DAMAGES (INCLUDING,
# BUT NOT LIMITED TO, PROCUREMENT OF SUBSTITUTE GOODS OR SERVICES; LOSS OF USE,
# DATA, OR PROFITS; OR BUSINESS INTERRUPTION) HOWEVER CAUSED AND ON ANY THEORY OF
# LIABILITY, WHETHER IN CONTRACT, STRICT LIABILITY, OR TORT (INCLUDING NEGLIGENCE
# OR OTHERWISE) ARISING IN ANY WAY OUT OF THE USE OF THIS SOFTWARE, EVEN IF ADVISED
# OF THE POSSIBILITY OF SUCH DAMAGE.
# *********************************************************************************

function annuity(years::Int, rate_escalation::Float64, rate_discount::Float64)
    """
        this formulation assumes cost growth in first period
        i.e. it is a geometric sum of (1+rate_escalation)^n / (1+rate_discount)^n
        for n = 1, ..., years
    """
    x = (1 + rate_escalation) / (1 + rate_discount)
    if x != 1
        pwf = round(x * (1 - x^years) / (1 - x), digits=5)
    else
        pwf = years
    end
    return pwf
end


function annuity_escalation(analysis_period::Int, rate_escalation::Float64, rate_discount::Float64)
    """
    :param analysis_period: years
    :param rate_escalation: escalation rate
    :param rate_discount: discount rate
    :return: present worth factor with escalation (inflation, or degradation if negative)
    NOTE: assumes escalation/degradation starts in year 2 (unlike the `annuity` function above)
    """
    pwf = 0
    for yr in range(1, stop=analysis_period + 1)
        pwf += (1 + rate_escalation)^(yr - 1) / (1 + rate_discount)^yr
    end
    return pwf
end


function levelization_factor(years::Int, rate_escalation::Float64, rate_discount::Float64, 
    rate_degradation::Float64)
    #=
    NOTE: levelization_factor for an electricity producing tech is the ratio of:
    - an annuity with an escalation rate equal to the electricity cost escalation rate, starting year 1,
        and a negative escalation rate (the tech's degradation rate), starting year 2
    - divided by an annuity with an escalation rate equal to the electricity cost escalation rate (pwf_e).
    Both use the offtaker's discount rate.
    levelization_factor is multiplied by each use of dvRatedProduction in reopt.jl 
        (except dvRatedProduction[t,ts] == dvSize[t] ∀ ts).
    This way the denominator is cancelled in reopt.jl when accounting for the value of energy produced
    since each value constraint uses pwf_e.

    :param analysis_period: years
    :param rate_escalation: escalation rate
    :param rate_discount: discount rate
    :param rate_degradation: positive degradation rate
    :return: present worth factor with escalation (inflation, or degradation if negative)
    NOTE: assume escalation/degradation starts in year 2
    =#
    num = 0
    for yr in range(1, stop=years)
        num += (1 + rate_escalation)^(yr) / (1 + rate_discount)^yr * (1 - rate_degradation)^(yr - 1)
    end
    den = annuity(years, rate_escalation, rate_discount)

    return num/den
end


function effective_cost(;
    itc_basis::Float64, 
    replacement_cost::Float64, 
    replacement_year::Int,
    discount_rate::Float64, 
    tax_rate::Float64, 
    itc::Float64,
    macrs_schedule::Array{Float64,1}, 
    macrs_bonus_pct::Float64, 
    macrs_itc_reduction::Float64,
    rebate_per_kw::Float64=0.0,
    )

    """ effective PV and battery prices with ITC and depreciation
        (i) depreciation tax shields are inherently nominal --> no need to account for inflation
        (ii) ITC and bonus depreciation are taken at end of year 1
        (iii) battery replacement cost: one time capex in user defined year discounted back to t=0 with r_owner
        (iv) Assume that cash incentives reduce ITC basis
        (v) Assume cash incentives are not taxable, (don't affect tax savings from MACRS)
        (vi) Cash incentives should be applied before this function into "itc_basis".
             This includes all rebates and percentage-based incentives besides the ITC
    """

    # itc reduces depreciable_basis
    depr_basis = itc_basis * (1 - macrs_itc_reduction * itc)

    # Bonus depreciation taken from tech cost after itc reduction ($/kW)
    bonus_depreciation = depr_basis * macrs_bonus_pct

    # Assume the ITC and bonus depreciation reduce the depreciable basis ($/kW)
    depr_basis -= bonus_depreciation

    # Calculate replacement cost, discounted to the replacement year accounting for tax deduction
    replacement = replacement_cost * (1-tax_rate) / ((1 + discount_rate)^replacement_year)

    # Compute savings from depreciation and itc in array to capture NPV
    tax_savings_array = [0.0]
    for (idx, macrs_rate) in enumerate(macrs_schedule)
        depreciation_amount = macrs_rate * depr_basis
        if idx == 1
            depreciation_amount += bonus_depreciation
        end
        taxable_income = depreciation_amount
        push!(tax_savings_array, taxable_income * tax_rate)
    end

    # Add the ITC to the tax savings
    tax_savings_array[2] += itc_basis * itc

    # Compute the net present value of the tax savings
    tax_savings = npv(discount_rate, tax_savings_array)

    # Adjust cost curve to account for itc and depreciation savings ($/kW)
    cap_cost_slope = itc_basis - tax_savings + replacement - rebate_per_kw

    # Sanity check
    if cap_cost_slope < 0
        cap_cost_slope = 0
    end

    return round(cap_cost_slope, digits=4)
end


function dictkeys_tosymbols(d::Dict)
    d2 = Dict()
    for (k, v) in d
        # handling some type conversions for API inputs and JSON
        if k in [
            "loads_kw", "critical_loads_kw",
            "monthly_totals_kwh",
            "prod_factor_series", 
            "monthly_energy_rates", "monthly_demand_rates",
            "wholesale_rate", "blended_doe_reference_percents",
<<<<<<< HEAD
            "coincident_peak_load_charge_per_kw", "fuel_cost_per_mmbtu", "monthly_mmbtu"
=======
            "coincident_peak_load_charge_per_kw", "fuel_cost_per_mmbtu",
            "grid_draw_limit_kw_by_time_step", "export_limit_kw_by_time_step"
>>>>>>> 089ee8db
            ] && !isnothing(v)
            try
                v = convert(Array{Real, 1}, v)
            catch
                @warn "Unable to convert $k to an Array{Real, 1}"
            end
        end
        if k in [
            "blended_doe_reference_names"
        ]
            try
                v = convert(Array{String, 1}, v)
            catch
                @warn "Unable to convert $k to an Array{String, 1}"
            end
        end
        if k in [
            "coincident_peak_load_active_timesteps"
        ]
            try
                v = convert(Vector{Vector{Int64}}, v)
            catch
                @warn "Unable to convert $k to a Vector{Vector{Int64}}"
            end
        end
        d2[Symbol(k)] = v
    end
    return d2
end


function filter_dict_to_match_struct_field_names(d::Dict, s::DataType)
    f = fieldnames(s)
    d2 = Dict()
    for k in f
        if haskey(d, k)
            d2[k] = d[k]
        else
            @warn "dict is missing struct field $k"
        end
    end
    return d2
end


function npv(rate::Float64, cash_flows::Array)
    npv = cash_flows[1]
    for (y, c) in enumerate(cash_flows[2:end])
        npv += c/(1+rate)^y
    end
    return npv
end


"""
    per_hour_value_to_time_series(x::T, time_steps_per_hour::Int) where T <: Real

Convert a per hour value (eg. dollars/kWh) to time series that matches the settings.time_steps_per_hour
"""
function per_hour_value_to_time_series(x::T, time_steps_per_hour::Int, name::String) where T <: Real
    repeat([x / time_steps_per_hour], 8760 * time_steps_per_hour)
end


"""
    per_hour_value_to_time_series(x::AbstractVector{<:Real}, time_steps_per_hour::Int, name::String)

Convert a monthly or time-sensitive per hour value (eg. dollars/kWh) to a time series that matches the 
settings.time_steps_per_hour.
"""
function per_hour_value_to_time_series(x::AbstractVector{<:Real}, time_steps_per_hour::Int, name::String)
    if length(x) == 8760 * time_steps_per_hour
        return x
    end
    vals = Real[]
    if length(x) == 12  # assume monthly values
        for mth in 1:12
            append!(vals, repeat(
                [x[mth] / time_steps_per_hour], 
                time_steps_per_hour * 24 * daysinmonth(Date("2017-" * string(mth)))
                )
            )
        end
        return vals
    end
    @error "Cannot convert $name to appropriate length time series."
end

"""
    generate_year_profile_hourly(year::Int64, consecutive_periods::AbstractVector{Dict})

This function creates a year-specific hourly (8760) profile with 1.0 value for timesteps which are defined in `consecutive_periods` based on
    relative (non-year specific) datetime metrics. All other values are 0.0. This functions uses the `Dates` package.

- `year` applies the relative calendar-based `consecutive_periods` to the year's calendar and handles leap years by truncating the last day
- `consecutive_periods` is a list of dictionaries where each dict defines a consecutive period of time which gets a value of 1.0
-- keys for each dict must include "month", "start_week_of_month", "start_day_of_week", "start_hour", "duration_hours
- Returns the `year_profile_hourly` which is an 8760 profile with 1.0 for timesteps defined in consecutive_periods, and 0.0 for all other hours.
"""
function generate_year_profile_hourly(year::Int64, consecutive_periods::AbstractVector{Dict})
    # Create datetime series of the year, remove last day of the year if leap year
    if Dates.isleapyear(year)
        end_year_datetime = DateTime(string(year)*"-12-30T23:00:00")
    else
        end_year_datetime = DateTime(string(year+1)*"-12-31T23:00:00")
    end

    dt_hourly = collect(DateTime(string(year)*"-01-01T00:00:00"):Hour(1):end_year_datetime)
    
    year_profile_hourly = zeros(8760)

    # Note, day = 1 is Monday, not Sunday
    day_of_week_name = ["Monday", "Tuesday", "Wednesday", "Thursday", "Friday", "Saturday", "Sunday"]
    for i in 1:length(consecutive_periods)
        start_month = convert(Int,consecutive_periods[i]["month"])
        start_week_of_month = convert(Int,consecutive_periods[i]["start_week_of_month"])
        start_day_of_week = convert(Int,consecutive_periods[i]["start_day_of_week"])  # Monday - Sunday is 1 - 7
        start_hour = convert(Int,consecutive_periods[i]["start_hour"])
        duration_hours = convert(Int,consecutive_periods[i]["duration_hours"])
        error_start_text = "Error in chp.unavailability_period $(i)."
        
        try
            start_date_of_month_year = Date(Dates.Year(year), Dates.Month(start_month))
            start_date = Dates.firstdayofweek(start_date_of_month_year) + Dates.Week(start_week_of_month - 1) + Dates.Day(start_day_of_week - 1)
            # Throw an error if start_date is in the previous month when start_week_of_month=1 and there is no start_day_of_week in the first week of the month.
            if Dates.month(start_date) != start_month
                @error "For $(error_start_text), there is no day $(start_day_of_week) ($(day_of_week_name[start_day_of_week])) in the first week of month $(start_month) ($(Dates.monthname(start_date))), $(year)"
            end
            start_datetime = Dates.DateTime(start_date) + Dates.Hour(start_hour - 1)
            if Dates.year(start_datetime + Dates.Hour(duration_hours)) > year
                @error "For $(error_start_text), the start day/time and duration_hours exceeds the end of the year. Please specify two separate unavailability periods: one for the beginning of the year and one for up to the end of the year."
            else
                #end_datetime is the last hour that is 1.0 (e.g. that is still unavailable), not the first hour that is 0.0 after the period
                end_datetime = start_datetime + Dates.Hour(duration_hours - 1)
                year_profile_hourly[findfirst(x->x==start_datetime, dt_hourly):findfirst(x->x==end_datetime, dt_hourly)] .= 1.0
            end
        catch e
            println("For $error_start_text, invalid set for month $start_month (1-12), start_week_of_month $start_week_of_month (1-4, possible 5 and 6), $start_day_of_week (1-7), and $start_hour (1-24) for the year $year.")
        end
    end
    return year_profile_hourly
end


function get_ambient_temperature(latitude::Real, longitude::Real; timeframe="hourly")
    url = string("https://developer.nrel.gov/api/pvwatts/v6.json", "?api_key=", nrel_developer_key,
        "&lat=", latitude , "&lon=", longitude, "&tilt=", latitude,
        "&system_capacity=1", "&azimuth=", 180, "&module_type=", 0,
        "&array_type=", 0, "&losses=", 14,
        "&timeframe=", timeframe, "&dataset=nsrdb"
    )

    try
        @info "Querying PVWatts for ambient temperature... "
        r = HTTP.get(url)
        response = JSON.parse(String(r.body))
        if r.status != 200
            error("Bad response from PVWatts: $(response["errors"])")
        end
        @info "PVWatts success."
        tamb = collect(get(response["outputs"], "tamb", []))  # Celcius
        if length(tamb) != 8760
            @error "PVWatts did not return a valid temperature. Got $tamb"
        end
        return tamb
    catch e
        @error "Error occurred when calling PVWatts: $e"
    end
end


function get_pvwatts_prodfactor(latitude::Real, longitude::Real; timeframe="hourly")
    url = string("https://developer.nrel.gov/api/pvwatts/v6.json", "?api_key=", nrel_developer_key,
        "&lat=", latitude , "&lon=", longitude, "&tilt=", latitude,
        "&system_capacity=1", "&azimuth=", 180, "&module_type=", 0,
        "&array_type=", 0, "&losses=", 14,
        "&timeframe=", timeframe, "&dataset=nsrdb"
    )

    try
        @info "Querying PVWatts for production factor of 1 kW system with tilt set to latitude... "
        r = HTTP.get(url)
        response = JSON.parse(String(r.body))
        if r.status != 200
            error("Bad response from PVWatts: $(response["errors"])")
        end
        @info "PVWatts success."
        watts = collect(get(response["outputs"], "ac", []) / 1000)  # scale to 1 kW system (* 1 kW / 1000 W)
        if length(watts) != 8760
            @error "PVWatts did not return a valid prodfactor. Got $watts"
        end
        return watts
    catch e
        @error "Error occurred when calling PVWatts: $e"
    end
end


"""
    Convert gallons of stored liquid (e.g. water, water/glycol) to kWh of stored energy in a stratefied tank
    :param delta_T_degF: temperature difference between the hot/warm side and the cold side
    :param rho_kg_per_m3: density of the liquid
    :param cp_kj_per_kgK: heat capacity of the liquid
    :return gal_to_kwh: stored energy, in kWh
"""
function convert_gal_to_kwh(delta_T_degF::Real, rho_kg_per_m3::Real, cp_kj_per_kgK::Real)
    delta_T_K = delta_T_degF * 5.0 / 9.0  # [K]
    kj_per_m3 = rho_kg_per_m3 * cp_kj_per_kgK * delta_T_K  # [kJ/m^3]
    kj_per_gal = kj_per_m3 / 264.172   # divide by gal/m^3 to get: [kJ/gal]
    kwh_per_gal = kj_per_gal / 3600.0  # divide by kJ/kWh, i.e., sec/hr, to get: [kWh/gal]
    return kwh_per_gal
end<|MERGE_RESOLUTION|>--- conflicted
+++ resolved
@@ -164,12 +164,8 @@
             "prod_factor_series", 
             "monthly_energy_rates", "monthly_demand_rates",
             "wholesale_rate", "blended_doe_reference_percents",
-<<<<<<< HEAD
-            "coincident_peak_load_charge_per_kw", "fuel_cost_per_mmbtu", "monthly_mmbtu"
-=======
             "coincident_peak_load_charge_per_kw", "fuel_cost_per_mmbtu",
             "grid_draw_limit_kw_by_time_step", "export_limit_kw_by_time_step"
->>>>>>> 089ee8db
             ] && !isnothing(v)
             try
                 v = convert(Array{Real, 1}, v)
