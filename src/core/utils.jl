--- conflicted
+++ resolved
@@ -185,11 +185,7 @@
             try
                 v = convert(Array{Real, 1}, v)
             catch
-<<<<<<< HEAD
                 throw(@error("Unable to convert $k to an Array{Real, 1}"))
-=======
-                @debug "Unable to convert $k to an Array{Real, 1}"
->>>>>>> 41a4a83b
             end
         end
         if k in [
@@ -207,11 +203,7 @@
             try
                 v = convert(Vector{Vector{Int64}}, v)
             catch
-<<<<<<< HEAD
                 throw(@error("Unable to convert $k to a Vector{Vector{Int64}}"))
-=======
-                @debug "Unable to convert $k to a Vector{Vector{Int64}}"
->>>>>>> 41a4a83b
             end
         end
         if k in [
@@ -400,11 +392,7 @@
         @info "PVWatts success."
         watts = collect(get(response["outputs"], "ac", []) / 1000)  # scale to 1 kW system (* 1 kW / 1000 W)
         if length(watts) != 8760
-<<<<<<< HEAD
             throw(@error("PVWatts did not return a valid prodfactor. Got $watts"))
-=======
-            @error "PVWatts did not return a valid production_factor. Got $watts"
->>>>>>> 41a4a83b
         end
         return watts
     catch e
