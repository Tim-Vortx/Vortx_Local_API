# REopt®, Copyright (c) Alliance for Sustainable Energy, LLC. See also https://github.com/NREL/REopt.jl/blob/master/LICENSE.
const default_buildings = [
    "FastFoodRest",
    "FullServiceRest",
    "Hospital",
    "LargeHotel",
    "LargeOffice",
    "MediumOffice",
    "MidriseApartment",
    "Outpatient",
    "PrimarySchool",
    "RetailStore",
    "SecondarySchool",
    "SmallHotel",
    "SmallOffice",
    "StripMall",
    "Supermarket",
    "Warehouse",
    "FlatLoad",
    "FlatLoad_24_5",
    "FlatLoad_16_7",
    "FlatLoad_16_5",
    "FlatLoad_8_7",
    "FlatLoad_8_5"    
]


function find_ashrae_zone_city(lat, lon; get_zone=false)
    file_path = joinpath(@__DIR__, "..", "..", "data", "climate_cities.shp")
    shpfile = ArchGDAL.read(file_path)
	cities_layer = ArchGDAL.getlayer(shpfile, 0)

	# From https://yeesian.com/ArchGDAL.jl/latest/projections/#:~:text=transform%0A%20%20%20%20point%20%3D%20ArchGDAL.-,fromWKT,-(%22POINT%20(1120351.57%20741921.42
    # From https://en.wikipedia.org/wiki/Well-known_text_representation_of_geometry
	point = ArchGDAL.fromWKT(string("POINT (",lon," ",lat,")"))
	
	# No transformation needed
	archgdal_city = nothing
	for i in 1:ArchGDAL.nfeature(cities_layer)
		ArchGDAL.getfeature(cities_layer,i-1) do feature # 0 indexed
			if ArchGDAL.contains(ArchGDAL.getgeom(feature), point)
				archgdal_city = ArchGDAL.getfield(feature,"city")
			end
		end
	end
    if isnothing(archgdal_city)
        @warn "Could not find latitude/longitude in U.S. Using geometrically nearest city."
    elseif !get_zone && !(archgdal_city == "LosAngeles")
        return archgdal_city
    end
    cities = [
        (city="Miami", lat=25.761680, lon=-80.191790, zone="1A"),
        (city="Houston", lat=29.760427, lon=-95.369803, zone="2A"),
        (city="Phoenix", lat=33.448377, lon=-112.074037, zone="2B"),
        (city="Atlanta", lat=33.748995, lon=-84.387982, zone="3A"),
        (city="LasVegas", lat=36.1699, lon=-115.1398, zone="3B"),
        (city="LosAngeles", lat=34.052234, lon=-118.243685, zone="3B"),
        (city="SanFrancisco", lat=37.3382, lon=-121.8863, zone="3C"),
        (city="Baltimore", lat=39.290385, lon=-76.612189, zone="4A"),
        (city="Albuquerque", lat=35.085334, lon=-106.605553, zone="4B"),
        (city="Seattle", lat=47.606209, lon=-122.332071, zone="4C"),
        (city="Chicago", lat=41.878114, lon=-87.629798, zone="5A"),
        (city="Boulder", lat=40.014986, lon=-105.270546, zone="5B"),
        (city="Minneapolis", lat=44.977753, lon=-93.265011, zone="6A"),
        (city="Helena", lat=46.588371, lon=-112.024505, zone="6B"),
        (city="Duluth", lat=46.786672, lon=-92.100485, zone="7"),
        (city="Fairbanks", lat=59.0397, lon=-158.4575, zone="8"),
    ]
    min_distance = 0.0
    nearest_city = ""
    ashrae_zone = ""    
    for (i, c) in enumerate(cities)
        distance = sqrt((lat - c.lat)^2 + (lon - c.lon)^2)
        if i == 1
            min_distance = distance
            nearest_city = c.city
            ashrae_zone = c.zone
        elseif distance < min_distance
            min_distance = distance
            nearest_city = c.city
            ashrae_zone = c.zone
        end
    end
    
    # Optionally return both city and zone
    if get_zone
        if !isnothing(archgdal_city)
            nearest_city = archgdal_city
        end
        return nearest_city, ashrae_zone
    else
        return nearest_city
    end
end


"""
    built_in_load(type::String, city::String, buildingtype::String, 
        year::Int, annual_energy::Real, monthly_energies::AbstractArray{<:Real,1}
        boiler_efficiency_input::Union{Real,Nothing}=nothing
    )
Scale a normalized Commercial Reference Building according to inputs provided and return the 8760.
"""
function built_in_load(type::String, city::String, buildingtype::String, 
    year::Int, annual_energy::R, monthly_energies::AbstractArray{R,1},
    boiler_efficiency_input::Union{R,Nothing}=nothing) where {R <: Real}

    @assert type in ["electric", "domestic_hot_water", "space_heating", "cooling"]
    monthly_scalers = ones(12)
    lib_path = joinpath(@__DIR__, "..", "..", "data", "load_profiles", type)

    profile_path = joinpath(lib_path, string("crb8760_norm_" * city * "_" * buildingtype * ".dat"))
    if occursin("FlatLoad", buildingtype)
        normalized_profile = custom_normalized_flatload(buildingtype, year)
    else 
        normalized_profile = vec(readdlm(profile_path, '\n', Float64, '\n'))
    end

    if length(monthly_energies) == 12
        annual_energy = 1.0  # do not scale based on annual_energy
        t0 = 1
        for month in 1:12
            plus_hours = daysinmonth(Date(string(year) * "-" * string(month))) * 24
            if month == 2 && isleapyear(year)
                plus_hours -= 24
            end
            month_total = sum(normalized_profile[t0:t0+plus_hours-1])
            if month_total == 0.0  # avoid division by zero
                monthly_scalers[month] = 0.0
            else
                monthly_scalers[month] = monthly_energies[month] / month_total
            end
            t0 += plus_hours
        end
    end

    scaled_load = Float64[]
    used_kwh_per_mmbtu = 1.0  # do not convert electric loads
    if type in ["domestic_hot_water", "space_heating"]
        # CRB thermal "loads" are in terms of energy input required (boiler fuel), not the actual energy demand.
        # So we multiply the fuel energy by the boiler_efficiency to get the actual energy demand.
        boiler_efficiency = isnothing(boiler_efficiency_input) ? EXISTING_BOILER_EFFICIENCY : boiler_efficiency_input
        used_kwh_per_mmbtu = KWH_PER_MMBTU  # do convert thermal loads
    else
        boiler_efficiency = 1.0
    end
    datetime = DateTime(year, 1, 1, 1)
    for ld in normalized_profile
        month = Month(datetime).value
        push!(scaled_load, ld * annual_energy * monthly_scalers[month] * boiler_efficiency * used_kwh_per_mmbtu)
        datetime += Dates.Hour(1)
    end

    return scaled_load
end


"""
    blend_and_scale_doe_profiles(
        constructor,
        latitude::Real,
        longitude::Real,
        year::Int,
        blended_doe_reference_names::Array{String, 1},
        blended_doe_reference_percents::Array{<:Real,1},
        city::String = "",
        annual_energy::Union{Real, Nothing} = nothing,
        monthly_energies::Array{<:Real,1} = Real[],
        boiler_efficiency_input::Union{Real,Nothing}=nothing
    )

Given `blended_doe_reference_names` and `blended_doe_reference_percents` use the `constructor` function to load in DoE 
    CRB profiles and create a single profile, where `constructor` is one of:
    - BuiltInElectricLoad
    - BuiltInDomesticHotWaterLoad
    - BuiltInSpaceHeatingLoad
    - BuiltInCoolingLoad
"""
function blend_and_scale_doe_profiles(
    constructor,
    latitude::Real,
    longitude::Real,
    year::Int,
    blended_doe_reference_names::Array{String, 1},
    blended_doe_reference_percents::Array{<:Real,1},
    city::String = "",
    annual_energy::Union{Real, Nothing} = nothing,
    monthly_energies::Array{<:Real,1} = Real[],
    addressable_load_fraction::Union{<:Real, AbstractVector{<:Real}} = 1.0,
    boiler_efficiency_input::Union{Real,Nothing}=nothing
    )

    @assert sum(blended_doe_reference_percents) ≈ 1 "The sum of the blended_doe_reference_percents must equal 1"
    if year != 2017
        @debug "Changing ElectricLoad.year to 2017 because DOE reference profiles start on a Sunday."
    end
    year = 2017
    if isempty(city)
        city = find_ashrae_zone_city(latitude, longitude)  # avoid redundant look-ups
    end
    profiles = Array[]  # collect the built in profiles
    if constructor in [BuiltInSpaceHeatingLoad, BuiltInDomesticHotWaterLoad]
        for name in blended_doe_reference_names
            push!(profiles, constructor(city, name, latitude, longitude, year, addressable_load_fraction, annual_energy, monthly_energies, boiler_efficiency_input))
        end
    else
        for name in blended_doe_reference_names
            push!(profiles, constructor(city, name, latitude, longitude, year, annual_energy, monthly_energies))
        end
    end
    if isnothing(annual_energy) # then annual_energy should be the sum of all the profiles' annual kwhs
        # we have to rescale the built in profiles to the total_kwh by normalizing them with their
        # own annual kwh and multiplying by the total kwh
        annual_kwhs = [sum(profile) for profile in profiles]
        total_kwh = sum(annual_kwhs)
        monthly_scaler = 1
        if length(monthly_energies) == 12
            monthly_scaler = length(blended_doe_reference_names)
        end
<<<<<<< HEAD
        for idx in eachindex(profiles)
            profiles[idx] .*= total_kwh / annual_kwhs[idx] / monthly_scaler
=======
        for idx in 1:length(profiles)
            if !(annual_kwhs[idx] == 0.0)
                profiles[idx] .*= total_kwh / annual_kwhs[idx] / monthly_scaler
            end
>>>>>>> a1ef00de
        end
    end
    for idx in eachindex(profiles)  # scale the profiles
        profiles[idx] .*= blended_doe_reference_percents[idx]
    end
    sum(profiles)
end

function custom_normalized_flatload(doe_reference_name, year)
    # built in profiles are assumed to be hourly
    periods = 8760
    # get datetimes of all hours 
    if Dates.isleapyear(year)
        end_year_datetime = DateTime(string(year)*"-12-30T23:00:00")
    else
        end_year_datetime = DateTime(string(year)*"-12-31T23:00:00")
    end
    dt_hourly = collect(DateTime(string(year)*"-01-01T00:00:00"):Hour(1):end_year_datetime)

    # create boolean masks for weekday and hour of day filters
    weekday_mask = convert(Vector{Int}, ones(periods))
    hour_mask = convert(Vector{Int}, ones(periods))
    weekends = [6,7]
    hour_range_16 = 6:21  # DateTime hours are 0-indexed, so this is 6am (7th hour of the day) to 10pm (end of 21st hour)
    hour_range_8 = 9:16  # This is 9am (10th hour of the day) to 5pm (end of 16th hour)
    if !(doe_reference_name == "FlatLoad")
        for (i,dt) in enumerate(dt_hourly)
            # Zero out no-weekend operation
            if doe_reference_name in ["FlatLoad_24_5","FlatLoad_16_5","FlatLoad_8_5"]
                if Dates.dayofweek(dt) in weekends
                    weekday_mask[i] = 0
                end
            end
            # Assign 1's for 16 or 8 hour shift profiles
            if doe_reference_name in ["FlatLoad_16_5","FlatLoad_16_7"]
                if !(Dates.hour(dt) in hour_range_16)
                    hour_mask[i] = 0
                end
            elseif doe_reference_name in ["FlatLoad_8_5","FlatLoad_8_7"]
                if !(Dates.hour(dt) in hour_range_8)
                    hour_mask[i] = 0
                end
            end
        end
    end
    # combine masks to a dt_hourly where 1 is on and 0 is off
    dt_hourly_binary = weekday_mask .* hour_mask
    # convert combined masks to a normalized profile
    sum_dt_hourly_binary = sum(dt_hourly_binary)
    normalized_profile = [i/sum_dt_hourly_binary for i in dt_hourly_binary]
    return normalized_profile
end

"""
    get_monthly_energy(power_profile::AbstractArray{<:Real,1};
                        year::Int64=2017)

Get monthly energy from an hourly load profile.
"""
function get_monthly_energy(power_profile::AbstractArray{<:Real,1}; 
                            year::Int64=2017)
    t0 = 1
    monthly_energy_total = zeros(12)
    for month in 1:12
        plus_hours = daysinmonth(Date(string(year) * "-" * string(month))) * 24
        if month == 2 && isleapyear(year)
            plus_hours -= 24
        end
        if !isempty(power_profile)
            monthly_energy_total[month] = sum(power_profile[t0:t0+plus_hours-1])
        else
            throw(@error("Must provide power_profile"))
        end
        t0 += plus_hours
    end

    return monthly_energy_total
end<|MERGE_RESOLUTION|>--- conflicted
+++ resolved
@@ -217,15 +217,10 @@
         if length(monthly_energies) == 12
             monthly_scaler = length(blended_doe_reference_names)
         end
-<<<<<<< HEAD
         for idx in eachindex(profiles)
-            profiles[idx] .*= total_kwh / annual_kwhs[idx] / monthly_scaler
-=======
-        for idx in 1:length(profiles)
             if !(annual_kwhs[idx] == 0.0)
                 profiles[idx] .*= total_kwh / annual_kwhs[idx] / monthly_scaler
             end
->>>>>>> a1ef00de
         end
     end
     for idx in eachindex(profiles)  # scale the profiles
