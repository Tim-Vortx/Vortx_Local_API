# *********************************************************************************
# REopt, Copyright (c) 2019-2020, Alliance for Sustainable Energy, LLC.
# All rights reserved.
#
# Redistribution and use in source and binary forms, with or without modification,
# are permitted provided that the following conditions are met:
#
# Redistributions of source code must retain the above copyright notice, this list
# of conditions and the following disclaimer.
#
# Redistributions in binary form must reproduce the above copyright notice, this
# list of conditions and the following disclaimer in the documentation and/or other
# materials provided with the distribution.
#
# Neither the name of the copyright holder nor the names of its contributors may be
# used to endorse or promote products derived from this software without specific
# prior written permission.
#
# THIS SOFTWARE IS PROVIDED BY THE COPYRIGHT HOLDERS AND CONTRIBUTORS "AS IS" AND
# ANY EXPRESS OR IMPLIED WARRANTIES, INCLUDING, BUT NOT LIMITED TO, THE IMPLIED
# WARRANTIES OF MERCHANTABILITY AND FITNESS FOR A PARTICULAR PURPOSE ARE DISCLAIMED.
# IN NO EVENT SHALL THE COPYRIGHT HOLDER OR CONTRIBUTORS BE LIABLE FOR ANY DIRECT,
# INDIRECT, INCIDENTAL, SPECIAL, EXEMPLARY, OR CONSEQUENTIAL DAMAGES (INCLUDING,
# BUT NOT LIMITED TO, PROCUREMENT OF SUBSTITUTE GOODS OR SERVICES; LOSS OF USE,
# DATA, OR PROFITS; OR BUSINESS INTERRUPTION) HOWEVER CAUSED AND ON ANY THEORY OF
# LIABILITY, WHETHER IN CONTRACT, STRICT LIABILITY, OR TORT (INCLUDING NEGLIGENCE
# OR OTHERWISE) ARISING IN ANY WAY OUT OF THE USE OF THIS SOFTWARE, EVEN IF ADVISED
# OF THE POSSIBILITY OF SUCH DAMAGE.
# *********************************************************************************
Base.@kwdef struct ElecStorage <: AbstractStorage
    min_kw::Float64 = 0.0
    max_kw::Float64 = 1.0e4
    min_kwh::Float64 = 0.0
    max_kwh::Float64 = 1.0e6
    internal_efficiency_pct::Float64 = 0.975
    inverter_efficiency_pct::Float64 = 0.96
    rectifier_efficiency_pct::Float64 = 0.96
    soc_min_pct::Float64 = 0.2
    soc_init_pct::Float64 = 0.5
    can_grid_charge::Bool = true
    cost_per_kw::Float64 = 840.0
    cost_per_kwh::Float64 = 420.0
    replace_cost_per_kw::Float64 = 410.0
    replace_cost_per_kwh::Float64 = 200.0
    inverter_replacement_year::Int = 10
    battery_replacement_year::Int = 10
    macrs_option_years::Int = 7
    macrs_bonus_pct::Float64 = 1.0
    macrs_itc_reduction::Float64 = 0.5
    total_itc_pct::Float64 = 0.0
    total_rebate_per_kw::Float64 = 0.0
end


struct Storage <: AbstractStorage
    types::Array{Symbol,1}
    min_kw::DenseAxisArray{Float64,1}
    max_kw::DenseAxisArray{Float64,1}
    min_kwh::DenseAxisArray{Float64,1}
    max_kwh::DenseAxisArray{Float64,1}
    charge_efficiency::DenseAxisArray{Float64,1}
    discharge_efficiency::DenseAxisArray{Float64,1}
    soc_min_pct::DenseAxisArray{Float64,1}
    soc_init_pct::DenseAxisArray{Float64,1}
    cost_per_kw::DenseAxisArray{Float64,1}
    cost_per_kwh::DenseAxisArray{Float64,1}
    can_grid_charge::Array{Symbol,1}
    grid_charge_efficiency::Float64
end


"""
    function Storage(d::Dict{Symbol,Dict}, f::Financial)

Construct Storage struct from Dict with keys for each storage type (eg. :elec) and values with
    input dicts for each storage type. Note that the REopt inputs are indexed on the storage type.
"""
function Storage(d::Dict, f::Financial)  # nested dict
    types = Symbol[]
    can_grid_charge = Symbol[]
    raw_vals = Dict(zip(fieldnames(Storage), [Float64[] for _ in range(1, stop=fieldcount(Storage))]))

    for (storage_type, input_dict) in d

        push!(types, storage_type)
        struct_name = string(titlecase(string(storage_type)) * "Storage")  # eg. ElecStorage
        storage_instance = eval(Meta.parse(struct_name * "(;$input_dict...)"))

        if storage_instance.can_grid_charge
            push!(can_grid_charge, storage_type)
        end
<<<<<<< HEAD

=======
>>>>>>> 76d882f2
        fill_storage_vals!(raw_vals, storage_instance, storage_type, f)
    end

    storage_args = Dict(
        :types => types, 
        :can_grid_charge => can_grid_charge, 
    )
    d2 = Dict()  # Julia won't let me use storage_args: "unable to check bounds for indices of type Symbol"
    for k in keys(raw_vals)
        d2[k] = DenseAxisArray(raw_vals[k], types)
    end

    grid_charge_efficiency = d2[:charge_efficiency][:elec]

    return Storage(
        storage_args[:types],
        d2[:min_kw],
        d2[:max_kw],
        d2[:min_kwh],
        d2[:max_kwh],
        d2[:charge_efficiency],
        d2[:discharge_efficiency],
        d2[:soc_min_pct],
        d2[:soc_init_pct],
        d2[:cost_per_kw],
        d2[:cost_per_kwh],
        storage_args[:can_grid_charge],
        grid_charge_efficiency
    )
    # TODO expand for smart thermostat
end


function fill_storage_vals!(d::Dict{Symbol, Array{Float64,1}}, s::AbstractStorage, t::Symbol, f::Financial)
    push!(d[:min_kw], s.min_kw)
    push!(d[:max_kw], s.max_kw)
    push!(d[:min_kwh], s.min_kwh)
    push!(d[:max_kwh], s.max_kwh)
    push!(d[:soc_min_pct], s.soc_min_pct)
    push!(d[:soc_init_pct], s.soc_init_pct)

    push!(d[:charge_efficiency], s.rectifier_efficiency_pct * s.internal_efficiency_pct^0.5)
    push!(d[:discharge_efficiency], s.inverter_efficiency_pct * s.internal_efficiency_pct^0.5)

    push!(d[:cost_per_kw], effective_cost(;
        itc_basis=s.cost_per_kw,
        replacement_cost=s.replace_cost_per_kw,
        replacement_year=s.inverter_replacement_year,
        discount_rate=f.owner_discount_pct,
        tax_rate=f.owner_tax_pct,
        itc=s.total_itc_pct,
        macrs_schedule = s.macrs_option_years == 7 ? f.macrs_seven_year : f.macrs_five_year,
        macrs_bonus_pct=s.macrs_bonus_pct,
        macrs_itc_reduction = s.macrs_itc_reduction,
        rebate_per_kw = s.total_rebate_per_kw
    ))
    push!(d[:cost_per_kwh], effective_cost(;
        itc_basis=s.cost_per_kwh,
        replacement_cost=s.replace_cost_per_kwh,
        replacement_year=s.inverter_replacement_year,
        discount_rate=f.owner_discount_pct,
        tax_rate=f.owner_tax_pct,
        itc=s.total_itc_pct,
        macrs_schedule=s.macrs_option_years == 7 ? f.macrs_seven_year : f.macrs_five_year,
        macrs_bonus_pct=s.macrs_bonus_pct,
        macrs_itc_reduction = s.macrs_itc_reduction
    ))
end<|MERGE_RESOLUTION|>--- conflicted
+++ resolved
@@ -89,10 +89,6 @@
         if storage_instance.can_grid_charge
             push!(can_grid_charge, storage_type)
         end
-<<<<<<< HEAD
-
-=======
->>>>>>> 76d882f2
         fill_storage_vals!(raw_vals, storage_instance, storage_type, f)
     end
 
