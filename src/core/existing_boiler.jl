# *********************************************************************************
# REopt, Copyright (c) 2019-2020, Alliance for Sustainable Energy, LLC.
# All rights reserved.
#
# Redistribution and use in source and binary forms, with or without modification,
# are permitted provided that the following conditions are met:
#
# Redistributions of source code must retain the above copyright notice, this list
# of conditions and the following disclaimer.
#
# Redistributions in binary form must reproduce the above copyright notice, this
# list of conditions and the following disclaimer in the documentation and/or other
# materials provided with the distribution.
#
# Neither the name of the copyright holder nor the names of its contributors may be
# used to endorse or promote products derived from this software without specific
# prior written permission.
#
# THIS SOFTWARE IS PROVIDED BY THE COPYRIGHT HOLDERS AND CONTRIBUTORS "AS IS" AND
# ANY EXPRESS OR IMPLIED WARRANTIES, INCLUDING, BUT NOT LIMITED TO, THE IMPLIED
# WARRANTIES OF MERCHANTABILITY AND FITNESS FOR A PARTICULAR PURPOSE ARE DISCLAIMED.
# IN NO EVENT SHALL THE COPYRIGHT HOLDER OR CONTRIBUTORS BE LIABLE FOR ANY DIRECT,
# INDIRECT, INCIDENTAL, SPECIAL, EXEMPLARY, OR CONSEQUENTIAL DAMAGES (INCLUDING,
# BUT NOT LIMITED TO, PROCUREMENT OF SUBSTITUTE GOODS OR SERVICES; LOSS OF USE,
# DATA, OR PROFITS; OR BUSINESS INTERRUPTION) HOWEVER CAUSED AND ON ANY THEORY OF
# LIABILITY, WHETHER IN CONTRACT, STRICT LIABILITY, OR TORT (INCLUDING NEGLIGENCE
# OR OTHERWISE) ARISING IN ANY WAY OUT OF THE USE OF THIS SOFTWARE, EVEN IF ADVISED
# OF THE POSSIBILITY OF SUCH DAMAGE.
# *********************************************************************************

struct ExistingBoiler <: AbstractThermalTech  # useful to create AbstractHeatingTech or AbstractThermalTech?
    max_kw::Real
    efficiency::Real
    fuel_cost_per_mmbtu::Union{<:Real, AbstractVector{<:Real}}
    fuel_type::String
<<<<<<< HEAD
    can_supply_steam_turbine::Bool
    fuel_renewable_energy_pct::Real
=======
    fuel_renewable_energy_fraction::Real
>>>>>>> 747d0109
    emissions_factor_lb_CO2_per_mmbtu::Real
    emissions_factor_lb_NOx_per_mmbtu::Real
    emissions_factor_lb_SO2_per_mmbtu::Real
    emissions_factor_lb_PM25_per_mmbtu::Real
end


"""
`ExistingBoiler` is an optional REopt input with the following keys and default values:
```julia
    max_heat_demand_kw::Real=0,
    production_type::String = "hot_water",
    chp_prime_mover::String = "",
    max_thermal_factor_on_peak_load::Real = 1.25,
    efficiency::Real = NaN,
    fuel_cost_per_mmbtu::Union{<:Real, AbstractVector{<:Real}} = [],
    fuel_type::String = "natural_gas", # "restrict_to": ["natural_gas", "landfill_bio_gas", "propane", "diesel_oil"]
<<<<<<< HEAD
    can_supply_steam_turbine::Bool = false,
    fuel_renewable_energy_pct::Real = get(FUEL_DEFAULTS["fuel_renewable_energy_pct"],fuel_type,0),
=======
    fuel_renewable_energy_fraction::Real = get(FUEL_DEFAULTS["fuel_renewable_energy_fraction"],fuel_type,0),
>>>>>>> 747d0109
    emissions_factor_lb_CO2_per_mmbtu::Real = get(FUEL_DEFAULTS["emissions_factor_lb_CO2_per_mmbtu"],fuel_type,0),
    emissions_factor_lb_NOx_per_mmbtu::Real = get(FUEL_DEFAULTS["emissions_factor_lb_NOx_per_mmbtu"],fuel_type,0),
    emissions_factor_lb_SO2_per_mmbtu::Real = get(FUEL_DEFAULTS["emissions_factor_lb_SO2_per_mmbtu"],fuel_type,0),
    emissions_factor_lb_PM25_per_mmbtu::Real = get(FUEL_DEFAULTS["emissions_factor_lb_PM25_per_mmbtu"],fuel_type,0)
```

!!! note "Max ExistingBoiler size" 
    The maximum size [kW] of the `ExistingBoiler` will be set based on the peak heat demand as follows:
    ```julia 
    max_kw = max_heat_demand_kw * max_thermal_factor_on_peak_load
    ```

!!! note "ExistingBoiler operating costs" 
    The `ExistingBoiler`'s `fuel_cost_per_mmbtu` field is a required input. The `fuel_cost_per_mmbtu` can be a scalar, a list of 12 monthly values, or a time series of values for every time step.

!!! note "Determining `efficiency`" 
    Must supply either: `efficiency`, `chp_prime_mover`, or `production_type`.
    
    If `efficiency` is not supplied, the `efficiency` will be determined based on the `production_type`. 
    If `production_type` is not supplied, the `production_type` will be determined based on the `chp_prime_mover` (one of ["recip_engine", "micro_turbine", "combustion_turbine", "fuel_cell"]).
    The following defaults are used:
    ```julia    
    production_type_by_chp_prime_mover = Dict(
            "recip_engine" => "hot_water",
            "micro_turbine" => "hot_water",
            "combustion_turbine" => "steam",
            "fuel_cell" => "hot_water"
    )
    efficiency_defaults = Dict(
        "hot_water" => 0.8,
        "steam" => 0.75
    )
    ```

"""
function ExistingBoiler(;
    max_heat_demand_kw::Real=0,
    production_type::String = "hot_water",
    chp_prime_mover::String = "",
    max_thermal_factor_on_peak_load::Real = 1.25,
    efficiency::Real = NaN,
    fuel_cost_per_mmbtu::Union{<:Real, AbstractVector{<:Real}} = [],
    fuel_type::String = "natural_gas", # "restrict_to": ["natural_gas", "landfill_bio_gas", "propane", "diesel_oil"]
<<<<<<< HEAD
    can_supply_steam_turbine::Bool = false,
    fuel_renewable_energy_pct::Real = get(FUEL_DEFAULTS["fuel_renewable_energy_pct"],fuel_type,0),
=======
    # can_supply_steam_turbine::Bool,
    fuel_renewable_energy_fraction::Real = get(FUEL_DEFAULTS["fuel_renewable_energy_fraction"],fuel_type,0),
>>>>>>> 747d0109
    emissions_factor_lb_CO2_per_mmbtu::Real = get(FUEL_DEFAULTS["emissions_factor_lb_CO2_per_mmbtu"],fuel_type,0),
    emissions_factor_lb_NOx_per_mmbtu::Real = get(FUEL_DEFAULTS["emissions_factor_lb_NOx_per_mmbtu"],fuel_type,0),
    emissions_factor_lb_SO2_per_mmbtu::Real = get(FUEL_DEFAULTS["emissions_factor_lb_SO2_per_mmbtu"],fuel_type,0),
    emissions_factor_lb_PM25_per_mmbtu::Real = get(FUEL_DEFAULTS["emissions_factor_lb_PM25_per_mmbtu"],fuel_type,0),
    time_steps_per_hour::Int = 1
)
    @assert fuel_type in FUEL_TYPES
    @assert production_type in ["steam", "hot_water"]

    if isempty(fuel_cost_per_mmbtu)
        throw(@error "The ExistingBoiler.fuel_cost_per_mmbtu is a required input when modeling a heating load which is served by the Existing Boiler in the BAU case")
    end

    production_type_by_chp_prime_mover = Dict(
        "recip_engine" => "hot_water",
        "micro_turbine" => "hot_water",
        "combustion_turbine" => "steam",
        "fuel_cell" => "hot_water"
    )

    efficiency_defaults = Dict(
        "hot_water" => 0.8,
        "steam" => 0.75
    )

    if isnan(efficiency)
        if !isempty(chp_prime_mover) && isempty(production_type)
            production_type = production_type_by_chp_prime_mover[chp_prime_mover]
        end
        efficiency = efficiency_defaults[production_type]
    end

    max_kw = max_heat_demand_kw * max_thermal_factor_on_peak_load

    ExistingBoiler(
        max_kw,
        efficiency,
        fuel_cost_per_mmbtu,
        fuel_type,
<<<<<<< HEAD
        can_supply_steam_turbine,
        fuel_renewable_energy_pct,
=======
        fuel_renewable_energy_fraction,
>>>>>>> 747d0109
        emissions_factor_lb_CO2_per_mmbtu,
        emissions_factor_lb_NOx_per_mmbtu,
        emissions_factor_lb_SO2_per_mmbtu,
        emissions_factor_lb_PM25_per_mmbtu
    )
end<|MERGE_RESOLUTION|>--- conflicted
+++ resolved
@@ -33,12 +33,8 @@
     efficiency::Real
     fuel_cost_per_mmbtu::Union{<:Real, AbstractVector{<:Real}}
     fuel_type::String
-<<<<<<< HEAD
     can_supply_steam_turbine::Bool
-    fuel_renewable_energy_pct::Real
-=======
     fuel_renewable_energy_fraction::Real
->>>>>>> 747d0109
     emissions_factor_lb_CO2_per_mmbtu::Real
     emissions_factor_lb_NOx_per_mmbtu::Real
     emissions_factor_lb_SO2_per_mmbtu::Real
@@ -56,12 +52,8 @@
     efficiency::Real = NaN,
     fuel_cost_per_mmbtu::Union{<:Real, AbstractVector{<:Real}} = [],
     fuel_type::String = "natural_gas", # "restrict_to": ["natural_gas", "landfill_bio_gas", "propane", "diesel_oil"]
-<<<<<<< HEAD
     can_supply_steam_turbine::Bool = false,
-    fuel_renewable_energy_pct::Real = get(FUEL_DEFAULTS["fuel_renewable_energy_pct"],fuel_type,0),
-=======
     fuel_renewable_energy_fraction::Real = get(FUEL_DEFAULTS["fuel_renewable_energy_fraction"],fuel_type,0),
->>>>>>> 747d0109
     emissions_factor_lb_CO2_per_mmbtu::Real = get(FUEL_DEFAULTS["emissions_factor_lb_CO2_per_mmbtu"],fuel_type,0),
     emissions_factor_lb_NOx_per_mmbtu::Real = get(FUEL_DEFAULTS["emissions_factor_lb_NOx_per_mmbtu"],fuel_type,0),
     emissions_factor_lb_SO2_per_mmbtu::Real = get(FUEL_DEFAULTS["emissions_factor_lb_SO2_per_mmbtu"],fuel_type,0),
@@ -105,13 +97,8 @@
     efficiency::Real = NaN,
     fuel_cost_per_mmbtu::Union{<:Real, AbstractVector{<:Real}} = [],
     fuel_type::String = "natural_gas", # "restrict_to": ["natural_gas", "landfill_bio_gas", "propane", "diesel_oil"]
-<<<<<<< HEAD
     can_supply_steam_turbine::Bool = false,
-    fuel_renewable_energy_pct::Real = get(FUEL_DEFAULTS["fuel_renewable_energy_pct"],fuel_type,0),
-=======
-    # can_supply_steam_turbine::Bool,
     fuel_renewable_energy_fraction::Real = get(FUEL_DEFAULTS["fuel_renewable_energy_fraction"],fuel_type,0),
->>>>>>> 747d0109
     emissions_factor_lb_CO2_per_mmbtu::Real = get(FUEL_DEFAULTS["emissions_factor_lb_CO2_per_mmbtu"],fuel_type,0),
     emissions_factor_lb_NOx_per_mmbtu::Real = get(FUEL_DEFAULTS["emissions_factor_lb_NOx_per_mmbtu"],fuel_type,0),
     emissions_factor_lb_SO2_per_mmbtu::Real = get(FUEL_DEFAULTS["emissions_factor_lb_SO2_per_mmbtu"],fuel_type,0),
@@ -151,12 +138,8 @@
         efficiency,
         fuel_cost_per_mmbtu,
         fuel_type,
-<<<<<<< HEAD
         can_supply_steam_turbine,
-        fuel_renewable_energy_pct,
-=======
         fuel_renewable_energy_fraction,
->>>>>>> 747d0109
         emissions_factor_lb_CO2_per_mmbtu,
         emissions_factor_lb_NOx_per_mmbtu,
         emissions_factor_lb_SO2_per_mmbtu,
