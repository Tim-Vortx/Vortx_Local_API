# REopt®, Copyright (c) Alliance for Sustainable Energy, LLC. See also https://github.com/NREL/REopt.jl/blob/master/LICENSE.
"""
`PV` is an optional REopt input with the following keys and default values:
```julia
    array_type::Int=1, # PV Watts array type (0: Ground Mount Fixed (Open Rack); 1: Rooftop, Fixed; 2: Ground Mount 1-Axis Tracking; 3 : 1-Axis Backtracking; 4: Ground Mount, 2-Axis Tracking)
    tilt::Real = (array_type == 0 || array_type == 1) ? 20 : 0, # tilt = 20 for fixed rooftop arrays (1) or ground-mount (2) ; tilt = 0 for everything else (3 and 4)
    module_type::Int=0, # PV module type (0: Standard; 1: Premium; 2: Thin Film)
    losses::Real=0.14, # System losses
    azimuth::Real = latitude≥0 ? 180 : 0, # set azimuth to zero for southern hemisphere
    gcr::Real=0.4,  # Ground coverage ratio
    radius::Int=0, # Radius, in miles, to use when searching for the closest climate data station. Use zero to use the closest station regardless of the distance
    name::String="PV", # for use with multiple pvs 
    location::String="both", # one of ["roof", "ground", "both"]
    existing_kw::Real=0,
    min_kw::Real=0,
    max_kw::Real=1.0e9, # max new DC capacity (beyond existing_kw)
    installed_cost_per_kw::Real=1790.0,
    om_cost_per_kw::Real=18.0,
    degradation_fraction::Real=0.005,
    macrs_option_years::Int = 5,
    macrs_bonus_fraction::Real = 0.6,
    macrs_itc_reduction::Real = 0.5,
    kw_per_square_foot::Real=0.01,
    acres_per_kw::Real=6e-3,
    inv_eff::Real=0.96,
    dc_ac_ratio::Real=1.2,
    production_factor_series::Union{Nothing, Array{<:Real,1}} = nothing, # Optional user-defined production factors. Must be normalized to units of kW-AC/kW-DC nameplate. The series must be one year (January through December) of hourly, 30-minute, or 15-minute generation data.
    federal_itc_fraction::Real = 0.3,
    federal_rebate_per_kw::Real = 0.0,
    state_ibi_fraction::Real = 0.0,
    state_ibi_max::Real = 1.0e10,
    state_rebate_per_kw::Real = 0.0,
    state_rebate_max::Real = 1.0e10,
    utility_ibi_fraction::Real = 0.0,
    utility_ibi_max::Real = 1.0e10,
    utility_rebate_per_kw::Real = 0.0,
    utility_rebate_max::Real = 1.0e10,
    production_incentive_per_kwh::Real = 0.0, # Applies to total estimated production, including curtailed energy.
    production_incentive_max_benefit::Real = 1.0e9,
    production_incentive_years::Int = 1,
    production_incentive_max_kw::Real = 1.0e9,
    can_net_meter::Bool = off_grid_flag ? false : true,
    can_wholesale::Bool = off_grid_flag ? false : true,
    can_export_beyond_nem_limit::Bool = off_grid_flag ? false : true,
    can_curtail::Bool = true,
    operating_reserve_required_fraction::Real = off_grid_flag ? 0.25 : 0.0, # if off grid, 25%, else 0%. Applied to each time_step as a % of PV generation.
    size_class::Union{Int, Nothing} = nothing, # Size class for cost curve selection
    tech_sizes_for_cost_curve::AbstractVector = Float64[], # System sizes for detailed cost curve
    electric_load_annual_kwh::Real = 0.0, # Annual electric load (kWh) for size class determination
    use_detailed_cost_curve::Bool = false # Use detailed cost curve instead of average cost
```

!!! note "Multiple PV types" 
    Multiple PV types can be considered by providing an array of PV inputs. See example in `src/test/scenarios/multiple_pvs.json`

!!! note "PV tilt and aziumth"
    If `tilt` is not provided, then it is set to the absolute value of `Site.latitude` for ground-mount systems and is set to 10 degrees for rooftop systems.
    If `azimuth` is not provided, then it is set to 180 if the site is in the northern hemisphere and 0 if in the southern hemisphere.

!!! note "Cost curves and size classes"
When using 'use_detailed_cost_curve' is set to `true`, and providing specific values for `tech_sizes_for_cost_curve` and `installed_cost_per_kw`, both `tech_sizes_for_cost_curve` and `installed_cost_per_kw` must have the same length.
Size class is automatically determined based on average load if not specified, which affects default costs.
Ground-mount('array_type' = 0,2,3,4) systems have different cost structures than rooftop ('array_type' = 1) systems when using default values.

"""
mutable struct PV <: AbstractTech
    tilt
    array_type
    module_type
    losses
    azimuth
    gcr
    radius
    name
    location
    existing_kw
    min_kw
    max_kw
    installed_cost_per_kw
    om_cost_per_kw
    degradation_fraction
    macrs_option_years
    macrs_bonus_fraction
    macrs_itc_reduction
    kw_per_square_foot
    acres_per_kw
    inv_eff
    dc_ac_ratio
    production_factor_series
    federal_itc_fraction
    federal_rebate_per_kw
    state_ibi_fraction
    state_ibi_max
    state_rebate_per_kw
    state_rebate_max
    utility_ibi_fraction
    utility_ibi_max
    utility_rebate_per_kw
    utility_rebate_max
    production_incentive_per_kwh
    production_incentive_max_benefit
    production_incentive_years
    production_incentive_max_kw
    can_net_meter
    can_wholesale
    can_export_beyond_nem_limit
    can_curtail
    operating_reserve_required_fraction
    size_class
    tech_sizes_for_cost_curve
    electric_load_annual_kwh
    use_detailed_cost_curve

    function PV(;
        off_grid_flag::Bool = false,
        latitude::Real,
        electric_load_annual_kwh::Real = 0.0,
        array_type::Int=1,
        tilt::Real = (array_type == 0 || array_type == 1) ? 20 : 0,
        module_type::Int=0,
        losses::Real=0.14,
        azimuth::Real = latitude≥0 ? 180 : 0,
        gcr::Real=0.4,
        radius::Int=0,
        name::String="PV",
        location::String="both",
        existing_kw::Real=0,
        min_kw::Real=0,
        max_kw::Real=1.0e9,
        installed_cost_per_kw::Union{Real, AbstractVector{<:Real}} = Float64[],
        om_cost_per_kw::Union{Real, AbstractVector{<:Real}} = Float64[],
        degradation_fraction::Real=0.005,
        macrs_option_years::Int = 5,
        macrs_bonus_fraction::Real = 0.6,
        macrs_itc_reduction::Real = 0.5,
        kw_per_square_foot::Real=0.01,
        acres_per_kw::Real=6e-3,
        inv_eff::Real=0.96,
        dc_ac_ratio::Real=1.2,
        production_factor_series::Union{Nothing, Array{<:Real,1}} = nothing,
        federal_itc_fraction::Real = 0.3,
        federal_rebate_per_kw::Real = 0.0,
        state_ibi_fraction::Real = 0.0,
        state_ibi_max::Real = 1.0e10,
        state_rebate_per_kw::Real = 0.0,
        state_rebate_max::Real = 1.0e10,
        utility_ibi_fraction::Real = 0.0,
        utility_ibi_max::Real = 1.0e10,
        utility_rebate_per_kw::Real = 0.0,
        utility_rebate_max::Real = 1.0e10,
        production_incentive_per_kwh::Real = 0.0,
        production_incentive_max_benefit::Real = 1.0e9,
        production_incentive_years::Int = 1,
        production_incentive_max_kw::Real = 1.0e9,
        can_net_meter::Bool = off_grid_flag ? false : true,
        can_wholesale::Bool = off_grid_flag ? false : true,
        can_export_beyond_nem_limit::Bool = off_grid_flag ? false : true,
        can_curtail::Bool = true,
        operating_reserve_required_fraction::Real = off_grid_flag ? 0.25 : 0.0,
        size_class::Union{Int, Nothing} = nothing,
        tech_sizes_for_cost_curve::AbstractVector = Float64[],
        use_detailed_cost_curve::Bool = false
        )

        # Adjust operating_reserve_required_fraction based on off_grid_flag
        if !off_grid_flag && !(operating_reserve_required_fraction == 0.0)
            @warn "PV operating_reserve_required_fraction applies only when off_grid_flag is true. Setting operating_reserve_required_fraction to 0.0 for this on-grid analysis."
            operating_reserve_required_fraction = 0.0
        end

        if off_grid_flag && (can_net_meter || can_wholesale || can_export_beyond_nem_limit)
            @warn "Setting PV can_net_meter, can_wholesale, and can_export_beyond_nem_limit to False because `off_grid_flag` is true."
            can_net_meter = false
            can_wholesale = false
            can_export_beyond_nem_limit = false
        end

        # Validate inputs
        invalid_args = String[]
        if !(0 <= azimuth < 360)
            push!(invalid_args, "azimuth must satisfy 0 <= azimuth < 360, got $(azimuth)")
        end
        if !(array_type in [0, 1, 2, 3, 4])
            push!(invalid_args, "array_type must be in [0, 1, 2, 3, 4], got $(array_type)")
        end
        if !(module_type in [0, 1, 2])
            push!(invalid_args, "module_type must be in [0, 1, 2], got $(module_type)")
        end
        if !(0.0 <= losses <= 0.99)
            push!(invalid_args, "losses must satisfy 0.0 <= losses <= 0.99, got $(losses)")
        end
        if !(0 <= tilt <= 90)
            push!(invalid_args, "tilt must satisfy 0 <= tilt <= 90, got $(tilt)")
        end
        if !(location in ["roof", "ground", "both"])
            push!(invalid_args, "location must be in [\"roof\", \"ground\", \"both\"], got $(location)")
        end
        if !(0.0 <= degradation_fraction <= 1.0)
            push!(invalid_args, "degradation_fraction must satisfy 0 <= degradation_fraction <= 1, got $(degradation_fraction)")
        end
        if !(0.0 <= inv_eff <= 1.0)
            push!(invalid_args, "inv_eff must satisfy 0 <= inv_eff <= 1, got $(inv_eff)")
        end
        if !(0.0 <= dc_ac_ratio <= 2.0)
            push!(invalid_args, "dc_ac_ratio must satisfy 0 <= dc_ac_ratio <= 2, got $(dc_ac_ratio)")
        end
<<<<<<< HEAD

=======
        if !isnothing(production_factor_series)
            error_if_series_vals_not_0_to_1(production_factor_series, "PV", "production_factor_series")
        end
>>>>>>> ce10fb22
        if length(invalid_args) > 0
            throw(ErrorException("Invalid PV argument values: $(invalid_args)"))
        end

        # Get defaults and determine mount type
        defaults = get_pv_defaults_size_class()
        mount_type = array_type in [0, 2, 3, 4] ? "ground" : "roof"

        # Initialize variables needed for processing
        local determined_size_class
        local final_tech_sizes
        local final_installed_cost
        local final_om_cost

        # STEP 1: Determine size class
        determined_size_class = if !isnothing(size_class)
            # User explicitly set size class - validate boundaries
            if size_class < 1
                @warn "Size class $size_class is less than 1, using size class 1 instead"
                1
            elseif size_class > length(defaults)
                @warn "Size class $size_class exceeds maximum ($(length(defaults))), using largest size class instead"
                length(defaults)
            else
                size_class
            end
        elseif typeof(installed_cost_per_kw) <: Real || (installed_cost_per_kw isa AbstractVector && length(installed_cost_per_kw) == 1)
            # Single cost value provided - size class not needed
            size_class
        elseif !isempty(tech_sizes_for_cost_curve) && isempty(installed_cost_per_kw)
            # TODO I'd say just ignore tech_sizes_for_cost_curve in this case, and find default (avg_)installed_cost_per_kw
            # User provided tech sizes but no costs, need size class for costs
            if isnothing(size_class)
                tech_sizes = [c["tech_sizes_for_cost_curve"] for c in defaults]
                get_pv_size_class(
                    electric_load_annual_kwh,
                    tech_sizes,
                    min_kw=min_kw,
                    max_kw=max_kw,
                    existing_kw=existing_kw
                )
            else
                size_class
            end
        elseif !isempty(installed_cost_per_kw)
            # Vector of costs provided
            if isnothing(size_class)
                tech_sizes = [c["tech_sizes_for_cost_curve"] for c in defaults]
                get_pv_size_class(
                    electric_load_annual_kwh,
                    tech_sizes,
                    min_kw=min_kw,
                    max_kw=max_kw,
                    existing_kw=existing_kw
                )
            else
                size_class
            end
        else
            # Default case: Calculate based on average load
            tech_sizes = [c["tech_sizes_for_cost_curve"] for c in defaults]
            get_pv_size_class(
                electric_load_annual_kwh,
                tech_sizes,
                min_kw=min_kw,
                max_kw=max_kw,
                existing_kw=existing_kw
            )
        end

        # Get default data for determined size class
        class_defaults = if !isnothing(determined_size_class)            
            matching_default = findfirst(d -> d["size_class"] == determined_size_class, defaults)            
            if isnothing(matching_default)
                throw(ErrorException("Could not find matching defaults for size class $(determined_size_class)"))
            end
            defaults[matching_default]
        end

        # STEP 2: Handle installed costs
        base_installed_cost = if typeof(installed_cost_per_kw) <: Real
            # Single cost value provided by user
            convert(Float64, installed_cost_per_kw)
        elseif installed_cost_per_kw isa AbstractVector && length(installed_cost_per_kw) == 1
            # Single value in vector
            convert(Float64, first(installed_cost_per_kw))
        elseif !isempty(installed_cost_per_kw)
            # Multiple costs provided by user
            convert(Vector{Float64}, installed_cost_per_kw)
        elseif !isnothing(class_defaults)
            # Get from roof data
            if use_detailed_cost_curve && haskey(class_defaults["roof"], "installed_cost_per_kw")
                # Use the detailed cost curve
                convert(Vector{Float64}, class_defaults["roof"]["installed_cost_per_kw"])
            else
                # Use average value or calculate it
                if haskey(class_defaults["roof"], "avg_installed_cost_per_kw")
                    convert(Float64, class_defaults["roof"]["avg_installed_cost_per_kw"])
                else
                    costs = class_defaults["roof"]["installed_cost_per_kw"]
                    sum(costs) / length(costs)
                end
            end
        else
            throw(ErrorException("No installed costs provided and no size class determined"))
        end

        # Apply mount premium if needed
        final_installed_cost = if mount_type != "roof" && 
                                !isnothing(class_defaults) && 
                                haskey(class_defaults, "mount_premiums") &&
                                haskey(class_defaults["mount_premiums"], mount_type) &&
                                haskey(class_defaults["mount_premiums"][mount_type], "cost_premium") &&
                                isempty(installed_cost_per_kw)  # Only apply if user didn't specify
            premium = class_defaults["mount_premiums"][mount_type]["cost_premium"]
            
            if base_installed_cost isa Vector
                [cost * premium for cost in base_installed_cost]
            else
                base_installed_cost * premium
            end
        else
            base_installed_cost
        end

        # STEP 3: Handle tech sizes for cost curve
        final_tech_sizes = if typeof(final_installed_cost) <: Real
            # Single cost value - no tech sizes needed
            Float64[]
        elseif !isempty(tech_sizes_for_cost_curve)
            # User provided tech sizes - check length match
            if final_installed_cost isa Vector && length(tech_sizes_for_cost_curve) != length(final_installed_cost)
                throw(ErrorException("Length mismatch: installed_cost_per_kw ($(length(final_installed_cost))) and tech_sizes_for_cost_curve ($(length(tech_sizes_for_cost_curve))) must match"))
            end
            convert(Vector{Float64}, tech_sizes_for_cost_curve)
        elseif final_installed_cost isa Vector 
            # User provided cost vector but no tech sizes
            if length(final_installed_cost) == 2 && !isnothing(class_defaults)
                # For 2-point cost curves, use size class defaults
                convert(Vector{Float64}, class_defaults["tech_sizes_for_cost_curve"])
            else
                # For other lengths, inform the user
                throw(ErrorException("When providing a $(length(final_installed_cost))-point cost curve, matching tech_sizes_for_cost_curve is required"))
            end
        elseif !isnothing(class_defaults)
            # Use defaults from size class
            convert(Vector{Float64}, class_defaults["tech_sizes_for_cost_curve"])
        else
            Float64[]
        end

        # STEP 4: Handle O&M costs
        base_om_cost = if typeof(om_cost_per_kw) <: Real
            convert(Float64, om_cost_per_kw)
        elseif isempty(om_cost_per_kw) && !isnothing(class_defaults)
            convert(Float64, class_defaults["roof"]["om_cost_per_kw"])
        elseif isempty(om_cost_per_kw)
            18.0  # Default value
        else
            throw(ErrorException("O&M cost must be a single value"))
        end
        
        # Apply O&M premium if needed
        final_om_cost = if mount_type != "roof" && 
                        !isnothing(class_defaults) && 
                        haskey(class_defaults, "mount_premiums") &&
                        haskey(class_defaults["mount_premiums"], mount_type) &&
                        haskey(class_defaults["mount_premiums"][mount_type], "om_premium") &&
                        isempty(om_cost_per_kw)  # Only apply if user didn't specify
            om_premium = class_defaults["mount_premiums"][mount_type]["om_premium"]
            base_om_cost * om_premium
        else
            base_om_cost
        end

        # Update variables with calculated values
        installed_cost_per_kw = final_installed_cost
        om_cost_per_kw = final_om_cost
        size_class = determined_size_class
        tech_sizes_for_cost_curve = final_tech_sizes

        # Instantiate the PV struct
        new(
            tilt,
            array_type,
            module_type,
            losses,
            azimuth,
            gcr,
            radius,
            name,
            location,
            existing_kw,
            min_kw,
            max_kw,
            installed_cost_per_kw,
            om_cost_per_kw, 
            degradation_fraction,
            macrs_option_years,
            macrs_bonus_fraction,
            macrs_itc_reduction,
            kw_per_square_foot,
            acres_per_kw,
            inv_eff,
            dc_ac_ratio,
            production_factor_series,
            federal_itc_fraction,
            federal_rebate_per_kw,
            state_ibi_fraction,
            state_ibi_max,
            state_rebate_per_kw,
            state_rebate_max,
            utility_ibi_fraction,
            utility_ibi_max,
            utility_rebate_per_kw,
            utility_rebate_max,
            production_incentive_per_kwh,
            production_incentive_max_benefit,
            production_incentive_years,
            production_incentive_max_kw,
            can_net_meter,
            can_wholesale,
            can_export_beyond_nem_limit,
            can_curtail,
            operating_reserve_required_fraction,
            size_class,
            tech_sizes_for_cost_curve,
            electric_load_annual_kwh,
            use_detailed_cost_curve
        )
    end
end
# Get a specific PV by name from an array of PVs
function get_pv_by_name(name::String, pvs::AbstractArray{PV, 1})
    pvs[findfirst(pv -> pv.name == name, pvs)]
end

# Load PV default size class data from JSON file
function get_pv_defaults_size_class()
    pv_defaults_path = joinpath(@__DIR__, "..", "..", "data", "pv", "pv_defaults.json")
    if !isfile(pv_defaults_path)
        throw(ErrorException("pv_defaults.json not found at path: $pv_defaults_path"))
    end
    
    pv_defaults_all = JSON.parsefile(pv_defaults_path)
    return pv_defaults_all["size_classes"]
end

# Determine appropriate size class based on system parameters
function get_pv_size_class(electric_load_annual_kwh::Real, tech_sizes_for_cost_curve::AbstractVector;
                          min_kw::Real=0.0, max_kw::Real=1.0e9, existing_kw::Real=0.0)
    
    # TODO pass in Site.[land and roof space] to include that in the size class determination

    # Estimate size based on electric load and estimated PV capacity factor
    capacity_factor_estimate = 0.2
    fraction_of_annual_kwh_to_size_pv = 0.5
    effective_size = electric_load_annual_kwh * fraction_of_annual_kwh_to_size_pv / (8760.0* capacity_factor_estimate)
    if max_kw != 1.0e9 
        effective_size = min(effective_size, max_kw)
    end
    
    if min_kw != 0.0
        effective_size = max(effective_size, min_kw)
    end
    
    # Find the appropriate size class for the effective size
    for (i, size_range) in enumerate(tech_sizes_for_cost_curve)
        min_size = convert(Float64, size_range[1])
        max_size = convert(Float64, size_range[2])
        
        if effective_size >= min_size && effective_size <= max_size
            return i
        end
    end
    
    # Handle edge cases
    if effective_size > convert(Float64, tech_sizes_for_cost_curve[end][2])
        return length(tech_sizes_for_cost_curve)
    end
    
    return 1  # Default to smallest size class
end<|MERGE_RESOLUTION|>--- conflicted
+++ resolved
@@ -204,13 +204,9 @@
         if !(0.0 <= dc_ac_ratio <= 2.0)
             push!(invalid_args, "dc_ac_ratio must satisfy 0 <= dc_ac_ratio <= 2, got $(dc_ac_ratio)")
         end
-<<<<<<< HEAD
-
-=======
         if !isnothing(production_factor_series)
             error_if_series_vals_not_0_to_1(production_factor_series, "PV", "production_factor_series")
         end
->>>>>>> ce10fb22
         if length(invalid_args) > 0
             throw(ErrorException("Invalid PV argument values: $(invalid_args)"))
         end
