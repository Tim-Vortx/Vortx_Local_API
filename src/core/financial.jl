--- conflicted
+++ resolved
@@ -30,24 +30,14 @@
 """
 `Financial` is an optional REopt input with the following keys and default values:
 ```julia
-<<<<<<< HEAD
-    om_cost_escalation_pct::Real = 0.025,
-    elec_cost_escalation_pct::Real = 0.019,
-    existing_boiler_fuel_cost_escalation_pct::Float64 = 0.034, 
-    boiler_fuel_cost_escalation_pct::Real = 0.034,
-    chp_fuel_cost_escalation_pct::Real = 0.034,
-    generator_fuel_cost_escalation_pct::Real = 0.027,
-    offtaker_tax_pct::Real = 0.26,
-    offtaker_discount_pct::Real = 0.0564,
-=======
     om_cost_escalation_rate_fraction::Real = 0.025,
     elec_cost_escalation_rate_fraction::Real = 0.019,
+    existing_boiler_fuel_cost_escalation_fraction::Float64 = 0.034, 
     boiler_fuel_cost_escalation_rate_fraction::Real = 0.034,
     chp_fuel_cost_escalation_rate_fraction::Real = 0.034,
     generator_fuel_cost_escalation_rate_fraction::Real = 0.027,
     offtaker_tax_rate_fraction::Real = 0.26,
     offtaker_discount_rate_fraction::Real = 0.0564,
->>>>>>> 747d0109
     third_party_ownership::Bool = false,
     owner_tax_rate_fraction::Real = 0.26,
     owner_discount_rate_fraction::Real = 0.0564,
@@ -86,24 +76,14 @@
     ```
 """
 struct Financial
-<<<<<<< HEAD
-    om_cost_escalation_pct::Float64
-    elec_cost_escalation_pct::Float64
-    existing_boiler_fuel_cost_escalation_pct::Float64
-    boiler_fuel_cost_escalation_pct::Float64
-    chp_fuel_cost_escalation_pct::Float64
-    generator_fuel_cost_escalation_pct::Float64
-    offtaker_tax_pct::Float64
-    offtaker_discount_pct::Float64
-=======
     om_cost_escalation_rate_fraction::Float64
     elec_cost_escalation_rate_fraction::Float64
+    existing_boiler_fuel_cost_escalation_fraction::Float64
     boiler_fuel_cost_escalation_rate_fraction::Float64
     chp_fuel_cost_escalation_rate_fraction::Float64
     generator_fuel_cost_escalation_rate_fraction::Float64
     offtaker_tax_rate_fraction::Float64
     offtaker_discount_rate_fraction::Float64
->>>>>>> 747d0109
     third_party_ownership::Bool
     owner_tax_rate_fraction::Float64
     owner_discount_rate_fraction::Float64
@@ -128,24 +108,14 @@
 
     function Financial(;
         off_grid_flag::Bool = false,
-<<<<<<< HEAD
-        om_cost_escalation_pct::Real = 0.025,
-        elec_cost_escalation_pct::Real = 0.019,
-        existing_boiler_fuel_cost_escalation_pct::Float64 = 0.034,
-        boiler_fuel_cost_escalation_pct::Real = 0.034,
-        chp_fuel_cost_escalation_pct::Real = 0.034,
-        generator_fuel_cost_escalation_pct::Real = 0.027,
-        offtaker_tax_pct::Real = 0.26,
-        offtaker_discount_pct::Real = 0.0564,
-=======
         om_cost_escalation_rate_fraction::Real = 0.025,
         elec_cost_escalation_rate_fraction::Real = 0.019,
+        existing_boiler_fuel_cost_escalation_fraction::Float64 = 0.034,
         boiler_fuel_cost_escalation_rate_fraction::Real = 0.034,
         chp_fuel_cost_escalation_rate_fraction::Real = 0.034,
         generator_fuel_cost_escalation_rate_fraction::Real = 0.027,
         offtaker_tax_rate_fraction::Real = 0.26,
         offtaker_discount_rate_fraction::Real = 0.0564,
->>>>>>> 747d0109
         third_party_ownership::Bool = false,
         owner_tax_rate_fraction::Real = 0.26,
         owner_discount_rate_fraction::Real = 0.0564,
@@ -234,26 +204,15 @@
         end
     
 
-<<<<<<< HEAD
         return new(    
-            om_cost_escalation_pct,
-            elec_cost_escalation_pct,
-            existing_boiler_fuel_cost_escalation_pct,
-            boiler_fuel_cost_escalation_pct,
-            chp_fuel_cost_escalation_pct,
-            generator_fuel_cost_escalation_pct,
-            offtaker_tax_pct,
-            offtaker_discount_pct,
-=======
-        return new(
             om_cost_escalation_rate_fraction,
             elec_cost_escalation_rate_fraction,
+            existing_boiler_fuel_cost_escalation_fraction,
             boiler_fuel_cost_escalation_rate_fraction,
             chp_fuel_cost_escalation_rate_fraction,
             generator_fuel_cost_escalation_rate_fraction,
             offtaker_tax_rate_fraction,
             offtaker_discount_rate_fraction,
->>>>>>> 747d0109
             third_party_ownership,
             owner_tax_rate_fraction,
             owner_discount_rate_fraction,
