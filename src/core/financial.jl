--- conflicted
+++ resolved
@@ -42,13 +42,8 @@
     owner_tax_rate_fraction::Real = 0.26,
     owner_discount_rate_fraction::Real = 0.0564,
     analysis_years::Int = 25,
-<<<<<<< HEAD
     value_of_lost_load_per_kwh::Union{Array{R,1}, R} where R<:Real = 1.00, #only applies to multiple outage modeling
-    microgrid_upgrade_cost_fraction::Real = off_grid_flag ? 0.0 : 0.3, # not applicable when off_grid_flag is true
-=======
-    value_of_lost_load_per_kwh::Union{Array{R,1}, R} where R<:Real = 1.00,
     microgrid_upgrade_cost_fraction::Real = off_grid_flag ? 0.0 : 0.3, # not applicable when `off_grid_flag` is true
->>>>>>> da2cffd4
     macrs_five_year::Array{Float64,1} = [0.2, 0.32, 0.192, 0.1152, 0.1152, 0.0576],  # IRS pub 946
     macrs_seven_year::Array{Float64,1} = [0.1429, 0.2449, 0.1749, 0.1249, 0.0893, 0.0892, 0.0893, 0.0446],
     offgrid_other_capital_costs::Real = 0.0, # only applicable when `off_grid_flag` is true. Straight-line depreciation is applied to this capex cost, reducing taxable income.
@@ -125,7 +120,7 @@
         owner_tax_rate_fraction::Real = 0.26,
         owner_discount_rate_fraction::Real = 0.0564,
         analysis_years::Int = 25,
-        value_of_lost_load_per_kwh::Union{Array{<:Real,1}, Real} = 1.00,
+        value_of_lost_load_per_kwh::Union{Array{<:Real,1}, Real} = 1.00, #only applies to multiple outage modeling
         microgrid_upgrade_cost_fraction::Real = off_grid_flag ? 0.0 : 0.3, # not applicable when `off_grid_flag` is true
         macrs_five_year::Array{<:Real,1} = [0.2, 0.32, 0.192, 0.1152, 0.1152, 0.0576],  # IRS pub 946
         macrs_seven_year::Array{<:Real,1} = [0.1429, 0.2449, 0.1749, 0.1249, 0.0893, 0.0892, 0.0893, 0.0446],
