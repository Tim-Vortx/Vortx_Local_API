--- conflicted
+++ resolved
@@ -33,11 +33,7 @@
     doe_reference_name::String = "",
     blended_doe_reference_names::Array{String, 1} = String[],
     blended_doe_reference_percents::Array{<:Real,1} = Real[],
-<<<<<<< HEAD
-    addressable_load_fraction::Union{<:Real, AbstractVector{<:Real}} = 1.0,  # Fraction of input fuel load which is addressable by heating technologies
-=======
     addressable_load_fraction::Union{<:Real, AbstractVector{<:Real}} = 1.0,  # Fraction of input fuel load which is addressable by heating technologies. Can be a scalar or vector with length aligned with use of monthly_mmbtu or fuel_loads_mmbtu_per_hour.
->>>>>>> 1b8fd125
     annual_mmbtu::Union{Real, Nothing} = nothing,
     monthly_mmbtu::Array{<:Real,1} = Real[],
     fuel_loads_mmbtu_per_hour::Array{<:Real,1} = Real[] # Vector of hot water fuel loads [mmbtu/hour]. Length must equal 8760 * `Settings.time_steps_per_hour`
@@ -89,15 +85,12 @@
             end
 
         elseif !isempty(doe_reference_name)
-<<<<<<< HEAD
-=======
             if length(addressable_load_fraction) > 1
                 if !isempty(monthly_mmbtu) && length(addressable_load_fraction) != 12
                     error("`addressable_load_fraction`` must be a scalar or an array of length 12 if `monthly_mmbtu` is input")
                 end
             end
             
->>>>>>> 1b8fd125
             loads_kw = BuiltInDomesticHotWaterLoad(city, doe_reference_name, latitude, longitude, 2017, addressable_load_fraction, annual_mmbtu, monthly_mmbtu)
             if length(blended_doe_reference_names) > 0
                 @warn "DomesticHotWaterLoad doe_reference_name was provided, so blended_doe_reference_names will be ignored."
@@ -132,11 +125,7 @@
     doe_reference_name::String = "",
     blended_doe_reference_names::Array{String, 1} = String[],
     blended_doe_reference_percents::Array{<:Real,1} = Real[],
-<<<<<<< HEAD
-    addressable_load_fraction::Union{<:Real, AbstractVector{<:Real}} = 1.0,  # Fraction of input fuel load which is addressable by heating technologies
-=======
     addressable_load_fraction::Union{<:Real, AbstractVector{<:Real}} = 1.0,  # Fraction of input fuel load which is addressable by heating technologies. Can be a scalar or vector with length aligned with use of monthly_mmbtu or fuel_loads_mmbtu_per_hour.
->>>>>>> 1b8fd125
     annual_mmbtu::Union{Real, Nothing} = nothing,
     monthly_mmbtu::Array{<:Real,1} = Real[],
     fuel_loads_mmbtu_per_hour::Array{<:Real,1} = Real[] # Vector of space heating fuel loads [mmbtu/hr]. Length must equal 8760 * `Settings.time_steps_per_hour`
@@ -199,7 +188,6 @@
             end
         elseif length(blended_doe_reference_names) > 0 && 
             length(blended_doe_reference_names) == length(blended_doe_reference_percents)
-            # TODO addressable_load_fraction does not apply with blended_doe_reference_names
             loads_kw = blend_and_scale_doe_profiles(BuiltInSpaceHeatingLoad, latitude, longitude, 2017, 
                                                     blended_doe_reference_names, blended_doe_reference_percents, city, 
                                                     annual_mmbtu, monthly_mmbtu, addressable_load_fraction)
@@ -748,11 +736,7 @@
             annual_mmbtu = dhw_annual_mmbtu[city][buildingtype]
         end
     else
-<<<<<<< HEAD
-        annual_mmbtu *= addressable_load_fraction    
-=======
         annual_mmbtu *= addressable_load_fraction     
->>>>>>> 1b8fd125
     end
     if length(monthly_mmbtu) == 12
         monthly_mmbtu = convert(Vector{Real}, monthly_mmbtu) .* addressable_load_fraction
