# *********************************************************************************
# REopt, Copyright (c) 2019-2020, Alliance for Sustainable Energy, LLC.
# All rights reserved.
#
# Redistribution and use in source and binary forms, with or without modification,
# are permitted provided that the following conditions are met:
#
# Redistributions of source code must retain the above copyright notice, this list
# of conditions and the following disclaimer.
#
# Redistributions in binary form must reproduce the above copyright notice, this
# list of conditions and the following disclaimer in the documentation and/or other
# materials provided with the distribution.
#
# Neither the name of the copyright holder nor the names of its contributors may be
# used to endorse or promote products derived from this software without specific
# prior written permission.
#
# THIS SOFTWARE IS PROVIDED BY THE COPYRIGHT HOLDERS AND CONTRIBUTORS "AS IS" AND
# ANY EXPRESS OR IMPLIED WARRANTIES, INCLUDING, BUT NOT LIMITED TO, THE IMPLIED
# WARRANTIES OF MERCHANTABILITY AND FITNESS FOR A PARTICULAR PURPOSE ARE DISCLAIMED.
# IN NO EVENT SHALL THE COPYRIGHT HOLDER OR CONTRIBUTORS BE LIABLE FOR ANY DIRECT,
# INDIRECT, INCIDENTAL, SPECIAL, EXEMPLARY, OR CONSEQUENTIAL DAMAGES (INCLUDING,
# BUT NOT LIMITED TO, PROCUREMENT OF SUBSTITUTE GOODS OR SERVICES; LOSS OF USE,
# DATA, OR PROFITS; OR BUSINESS INTERRUPTION) HOWEVER CAUSED AND ON ANY THEORY OF
# LIABILITY, WHETHER IN CONTRACT, STRICT LIABILITY, OR TORT (INCLUDING NEGLIGENCE
# OR OTHERWISE) ARISING IN ANY WAY OUT OF THE USE OF THIS SOFTWARE, EVEN IF ADVISED
# OF THE POSSIBILITY OF SUCH DAMAGE.
# *********************************************************************************
"""

Create a REoptInputs for the Business As Usual scenario.
"""
function BAUInputs(p::REoptInputs)
    bau_scenario = BAUScenario(p.s)
    techs = Techs(p, bau_scenario)

    boiler_efficiency = Dict{String, Float64}()

    # REoptInputs indexed on techs.all:
    max_sizes = Dict(t => 0.0 for t in techs.all)
    min_sizes = Dict(t => 0.0 for t in techs.all)
    existing_sizes = Dict(t => 0.0 for t in techs.all)
    cap_cost_slope = Dict{String, Any}()
    om_cost_per_kw = Dict(t => 0.0 for t in techs.all)
    cop = Dict(t => 0.0 for t in techs.cooling)
    thermal_cop = Dict{String, Float64}()
    production_factor = DenseAxisArray{Float64}(undef, techs.all, p.time_steps)
    tech_renewable_energy_pct = DenseAxisArray([p.tech_renewable_energy_pct[t] for t in techs.all], techs.all)
    # !!! note: tech_emissions_factors in lb / kWh (gets multiplied by kWh of fuel burned, not kWh electricity consumption, ergo the use of the HHV instead of fuel slope)
    tech_emissions_factors_CO2 = DenseAxisArray([p.tech_emissions_factors_CO2[t] for t in techs.all], techs.all)
    tech_emissions_factors_NOx = DenseAxisArray([p.tech_emissions_factors_NOx[t] for t in techs.all], techs.all)
    tech_emissions_factors_SO2 = DenseAxisArray([p.tech_emissions_factors_SO2[t] for t in techs.all], techs.all)
    tech_emissions_factors_PM25 = DenseAxisArray([p.tech_emissions_factors_PM25[t] for t in techs.all], techs.all)

    # export related inputs
    techs_by_exportbin = Dict{Symbol, AbstractArray}(k => [] for k in p.s.electric_tariff.export_bins)
    export_bins_by_tech = Dict{String, Array{Symbol, 1}}()

    # REoptInputs indexed on techs.segmented
    n_segs_by_tech = Dict{String, Int}()
    seg_min_size = Dict{String, Dict{Int, Real}}()
    seg_max_size = Dict{String, Dict{Int, Real}}()
    seg_yint = Dict{String, Dict{Int, Real}}()

    # PV specific arrays
    pv_to_location = Dict(t => Dict{Symbol, Int}() for t in techs.pv)

    levelization_factor = Dict(t => 1.0 for t in techs.all)

    for pvname in techs.pv  # copy the optimal scenario inputs for existing PV systems
        production_factor[pvname, :] = p.production_factor[pvname, :]
        pv_to_location[pvname] = p.pv_to_location[pvname]
        existing_sizes[pvname] = p.existing_sizes[pvname]
        min_sizes[pvname] = p.existing_sizes[pvname]
        max_sizes[pvname] = p.existing_sizes[pvname]
        om_cost_per_kw[pvname] = p.om_cost_per_kw[pvname]
        levelization_factor[pvname] = p.levelization_factor[pvname]
        cap_cost_slope[pvname] = 0.0
        if pvname in p.techs.pbi
            push!(pbi_techs, pvname)
        end
        pv = get_pv_by_name(pvname, p.s.pvs)
        fillin_techs_by_exportbin(techs_by_exportbin, pv, pv.name)
        if !pv.can_curtail
            push!(techs.no_curtail, pv.name)
        end
    end

    if "Generator" in techs.all
        max_sizes["Generator"] = p.s.generator.existing_kw
        min_sizes["Generator"] = p.s.generator.existing_kw
        existing_sizes["Generator"] = p.s.generator.existing_kw
        cap_cost_slope["Generator"] = 0.0
        om_cost_per_kw["Generator"] = p.s.generator.om_cost_per_kw
        production_factor["Generator", :] = p.production_factor["Generator", :]
        fillin_techs_by_exportbin(techs_by_exportbin, p.s.generator, "Generator")
        if "Generator" in p.techs.pbi
            push!(pbi_techs, "Generator")
        end
        if !p.s.generator.can_curtail
            push!(techs.no_curtail, "Generator")
        end
    end

    if "ExistingBoiler" in techs.all
        setup_existing_boiler_inputs(bau_scenario, max_sizes, min_sizes, existing_sizes, cap_cost_slope, boiler_efficiency)
    end

    if "ExistingChiller" in techs.all
        setup_existing_chiller_inputs(bau_scenario, max_sizes, min_sizes, existing_sizes, cap_cost_slope, cop)
    else
        cop["ExistingChiller"] = 1.0
    end

    # filling export_bins_by_tech MUST be done after techs_by_exportbin has been filled in
    for t in techs.elec
        export_bins_by_tech[t] = [bin for (bin, ts) in techs_by_exportbin if t in ts]
    end

    t0, tf = p.s.electric_utility.outage_start_time_step, p.s.electric_utility.outage_end_time_step
    if tf > t0 && t0 > 0
        original_crit_lds = copy(p.s.electric_load.critical_loads_kw)
        generator_fuel_use_gal = update_bau_outage_outputs(bau_scenario, original_crit_lds, t0, tf, production_factor)

        if bau_scenario.outage_outputs.bau_critical_load_met_time_steps > 0  
        # include critical load in bau load for the time that it can be met
            bau_scenario.electric_load.critical_loads_kw[
                t0 : t0 + bau_scenario.outage_outputs.bau_critical_load_met_time_steps
                ] = original_crit_lds[t0 : t0 + bau_scenario.outage_outputs.bau_critical_load_met_time_steps]
        end
    else
        generator_fuel_use_gal = 0.0
    end
    setup_bau_emissions_inputs(p, bau_scenario, generator_fuel_use_gal)

    REoptInputs(
        bau_scenario,
        techs,
        min_sizes,
        max_sizes,
        existing_sizes,
        cap_cost_slope,
        om_cost_per_kw,
        cop,
        thermal_cop,
        p.time_steps,
        p.time_steps_with_grid,
        p.time_steps_without_grid,
        p.hours_per_time_step,
        p.months,
        production_factor,
        levelization_factor,
        p.value_of_lost_load_per_kwh,
        p.pwf_e,
        p.pwf_om,
        p.pwf_fuel,
<<<<<<< HEAD
        p.pwf_emissions_cost,
        p.pwf_grid_emissions,
=======
        p.pwf_offtaker,
        p.pwf_owner,
>>>>>>> 25f97fab
        p.third_party_factor,
        p.pvlocations,
        p.maxsize_pv_locations,
        pv_to_location,
        p.ratchets,
        techs_by_exportbin,
        export_bins_by_tech,
        n_segs_by_tech,
        seg_min_size,
        seg_max_size,
        seg_yint,
        p.pbi_pwf, 
        p.pbi_max_benefit, 
        p.pbi_max_kw, 
        p.pbi_benefit_per_kwh,
        boiler_efficiency,
<<<<<<< HEAD
        tech_renewable_energy_pct, 
        tech_emissions_factors_CO2, 
        tech_emissions_factors_NOx, 
        tech_emissions_factors_SO2, 
        tech_emissions_factors_PM25
=======
        p.techs_operating_reserve_req_pct
>>>>>>> 25f97fab
    )
end


"""
    update_bau_emissions_inputs(s::AbstractScenario, bau_emissions_lb_CO2_per_year, bau_emissions_lb_NOx_per_year, 
        bau_emissions_lb_SO2_per_year, bau_emissions_lb_PM25_per_year, bau_grid_emissions_lb_CO2_per_year, 
        bau_grid_emissions_lb_NOx_per_year, bau_grid_emissions_lb_SO2_per_year, bau_grid_emissions_lb_PM25_per_year)

Update the `bau_(grid_)emissions_` values in s.site
"""
function update_bau_emissions_inputs(s::AbstractScenario, bau_emissions_lb_CO2_per_year, bau_emissions_lb_NOx_per_year, 
            bau_emissions_lb_SO2_per_year, bau_emissions_lb_PM25_per_year, bau_grid_emissions_lb_CO2_per_year, 
            bau_grid_emissions_lb_NOx_per_year, bau_grid_emissions_lb_SO2_per_year, bau_grid_emissions_lb_PM25_per_year)
    
    s.site.bau_emissions_lb_CO2_per_year = bau_emissions_lb_CO2_per_year
    s.site.bau_emissions_lb_NOx_per_year = bau_emissions_lb_NOx_per_year
    s.site.bau_emissions_lb_SO2_per_year = bau_emissions_lb_SO2_per_year
    s.site.bau_emissions_lb_PM25_per_year = bau_emissions_lb_PM25_per_year

    s.site.bau_grid_emissions_lb_CO2_per_year = bau_grid_emissions_lb_CO2_per_year
    s.site.bau_grid_emissions_lb_NOx_per_year = bau_grid_emissions_lb_NOx_per_year
    s.site.bau_grid_emissions_lb_SO2_per_year = bau_grid_emissions_lb_SO2_per_year
    s.site.bau_grid_emissions_lb_PM25_per_year = bau_grid_emissions_lb_PM25_per_year
end

"""
    setup_bau_emissions_inputs(p::REoptInputs, s_bau::BAUScenario, generator_fuel_use_gal::Float64)

Pre-processing of the BAU emissions to use in determining emissions reductions in the optimal case
Include BAU grid emissions, existing backup generator emissions, boiler emissions
Update the `bau_(grid_)emissions_` values in s.site and s_bau.site

Note if existing generation does not sustain a simulated outage, the BAU load and therefore emissions
are 0 during unsurvived outage hours
"""
function setup_bau_emissions_inputs(p::REoptInputs, s_bau::BAUScenario, generator_fuel_use_gal::Float64)
    
    bau_emissions_lb_CO2_per_year = 0
    bau_emissions_lb_NOx_per_year = 0
    bau_emissions_lb_SO2_per_year = 0
    bau_emissions_lb_PM25_per_year = 0

    ## Grid emissions

    # This function is called after ajust_load_profile() (makes load_kw native if not already) 
    # so need to calculate net version of loads_kw by removing existing PV to get load served by the grid.
    # TODO: Should load_profile have loads_kw and loads_kw_net fields, instead of updating loads_kw? Would be easier 
    # to keep track of what version you're using, don't have to make sure whether it's before or after the adjustment.
    # Must account for levelization factor to align with how PV is modeled in REopt:
    # Because we only model one year, we multiply the "year 1" PV production by a levelization_factor
    # that accounts for the PV capacity degradation over the analysis_years. In other words, by
    # multiplying the pv production_factor by the levelization_factor we are modeling the average pv production.
    bau_grid_to_load = copy(s_bau.electric_load.loads_kw)
    bau_grid_to_load_critical = copy(s_bau.electric_load.critical_loads_kw)
    for pv in p.s.pvs if pv.existing_kw > 0
        bau_grid_to_load .-= p.levelization_factor[pv.name] * pv.existing_kw * p.production_factor[pv.name, :].data
    end end
    for pv in p.s.pvs if pv.existing_kw > 0
        bau_grid_to_load_critical .-= p.levelization_factor[pv.name] * pv.existing_kw * p.production_factor[pv.name, :].data
    end end

    #No grid emissions, or pv exporting to grid, during an outage
    if p.s.electric_utility.outage_start_time_step != 0 && p.s.electric_utility.outage_end_time_step != 0
        for i in range(p.s.electric_utility.outage_start_time_step, stop=p.s.electric_utility.outage_end_time_step)
            bau_grid_to_load[i] = 0
        end
    end

    #If no net emissions accounting, no credit for RE grid exports:
    if !p.s.site.include_exported_elec_emissions_in_total
        bau_grid_to_load = [max(i,0) for i in bau_grid_to_load]
    end

    bau_grid_emissions_lb_CO2_per_year = sum(p.s.electric_utility.emissions_factor_series_lb_CO2_per_kwh .* bau_grid_to_load) / p.s.settings.time_steps_per_hour
    bau_emissions_lb_CO2_per_year += bau_grid_emissions_lb_CO2_per_year

    bau_grid_emissions_lb_NOx_per_year = sum(p.s.electric_utility.emissions_factor_series_lb_NOx_per_kwh .* bau_grid_to_load) / p.s.settings.time_steps_per_hour
    bau_emissions_lb_NOx_per_year += bau_grid_emissions_lb_NOx_per_year

    bau_grid_emissions_lb_SO2_per_year = sum(p.s.electric_utility.emissions_factor_series_lb_SO2_per_kwh .* bau_grid_to_load) / p.s.settings.time_steps_per_hour
    bau_emissions_lb_SO2_per_year += bau_grid_emissions_lb_SO2_per_year

    bau_grid_emissions_lb_PM25_per_year = sum(p.s.electric_utility.emissions_factor_series_lb_PM25_per_kwh .* bau_grid_to_load) / p.s.settings.time_steps_per_hour
    bau_emissions_lb_PM25_per_year += bau_grid_emissions_lb_PM25_per_year

    ## Generator emissions (during outages)
    if "Generator" in p.techs.all
        bau_emissions_lb_CO2_per_year += generator_fuel_use_gal * p.s.generator.emissions_factor_lb_CO2_per_gal
        bau_emissions_lb_NOx_per_year += generator_fuel_use_gal * p.s.generator.emissions_factor_lb_NOx_per_gal
        bau_emissions_lb_SO2_per_year += generator_fuel_use_gal * p.s.generator.emissions_factor_lb_SO2_per_gal
        bau_emissions_lb_PM25_per_year += generator_fuel_use_gal * p.s.generator.emissions_factor_lb_PM25_per_gal
    end

    ## Boiler emissions
    if "ExistingBoiler" in p.techs.all
        for heat_type in ["space_heating", "dhw"] #TODO: are these heating types the same? can we get them from s?
            bau_emissions_lb_CO2_per_year += getproperty(p.s,Symbol("$(heat_type)_load")).annual_mmbtu * p.s.existing_boiler.emissions_factor_lb_CO2_per_mmbtu
            bau_emissions_lb_NOx_per_year += getproperty(p.s,Symbol("$(heat_type)_load")).annual_mmbtu * p.s.existing_boiler.emissions_factor_lb_NOx_per_mmbtu
            bau_emissions_lb_SO2_per_year += getproperty(p.s,Symbol("$(heat_type)_load")).annual_mmbtu * p.s.existing_boiler.emissions_factor_lb_SO2_per_mmbtu
            bau_emissions_lb_PM25_per_year += getproperty(p.s,Symbol("$(heat_type)_load")).annual_mmbtu * p.s.existing_boiler.emissions_factor_lb_PM25_per_mmbtu
        end
    end

    update_bau_emissions_inputs(p.s, bau_emissions_lb_CO2_per_year, bau_emissions_lb_NOx_per_year, 
                                bau_emissions_lb_SO2_per_year, bau_emissions_lb_PM25_per_year, 
                                bau_grid_emissions_lb_CO2_per_year, bau_grid_emissions_lb_NOx_per_year, 
                                bau_grid_emissions_lb_SO2_per_year, bau_grid_emissions_lb_PM25_per_year)
    update_bau_emissions_inputs(s_bau, bau_emissions_lb_CO2_per_year, bau_emissions_lb_NOx_per_year, 
                                bau_emissions_lb_SO2_per_year, bau_emissions_lb_PM25_per_year, 
                                bau_grid_emissions_lb_CO2_per_year, bau_grid_emissions_lb_NOx_per_year, 
                                bau_grid_emissions_lb_SO2_per_year, bau_grid_emissions_lb_PM25_per_year)
end


"""
    update_bau_outage_outputs(s::BAUScenario, crit_load, t0, tf, production_factors)

Update the `bau_critical_load_met` and `bau_critical_load_met_time_steps`  values.

return: Float for the gallons of fuel used trying to meet critical load

"""
function update_bau_outage_outputs(s::BAUScenario, crit_load, t0, tf, production_factors)

    pv_kw_series = Float64[]  # actual output (not normalized)

    if any(pv.existing_kw > 0 for pv in s.pvs)  # fill in pv_kw_series
        for pv in s.pvs
            if pv.existing_kw > 0
                if length(pv_kw_series) == 0  # first non-zero existing_kw
                    pv_kw_series = pv.existing_kw * production_factors[pv.name, t0:tf]
                else
                    pv_kw_series += pv.existing_kw * production_factors[pv.name, t0:tf]
                end
            end
        end
    end

    s.outage_outputs.bau_critical_load_met, s.outage_outputs.bau_critical_load_met_time_steps, generator_fuel_use_gal = 
        bau_outage_check(crit_load[t0:tf], pv_kw_series, s.generator, s.settings.time_steps_per_hour)
    return generator_fuel_use_gal
end


"""
    bau_outage_check(critical_loads_kw::AbstractArray, pv_kw_series::AbstractArray, gen::Generator, 
        time_steps_per_hour::Int)

Determine if existing generator and/or PV can meet critical load and for how long.
    
return: (Bool, Int, Float) boolean for if the entire critical load is met, Int for number of time steps the existing 
    generator and PV can meet the critical load, and Float for the gallons of fuel used trying to meet critical load
"""
function bau_outage_check(critical_loads_kw::AbstractArray, pv_kw_series::AbstractArray, gen::Generator, 
    time_steps_per_hour::Int)
    
    generator_fuel_use_gal = 0.0 

    fuel_gal = copy(gen.fuel_avail_gal)
    if gen.existing_kw == 0 && length(pv_kw_series) == 0
        return false, 0, generator_fuel_use_gal
    end

    if gen.existing_kw > 0
        if length(pv_kw_series) == 0
            pv_kw_series = zeros(length(critical_loads_kw))
        end

        for (i, (load, pv)) in enumerate(zip(critical_loads_kw, pv_kw_series))
            unmet = load - pv
            if unmet > 0
                fuel_kwh = (fuel_gal - gen.fuel_intercept_gal_per_hr) / gen.fuel_slope_gal_per_kwh
                gen_avail = minimum([fuel_kwh, gen.existing_kw * (1.0 / time_steps_per_hour)])
                # output = the greater of either the unmet load or available generation based on fuel and the min loading
                gen_output = maximum([minimum([unmet, gen_avail]), gen.min_turn_down_pct * gen.existing_kw])
                fuel_needed = gen.fuel_intercept_gal_per_hr + gen.fuel_slope_gal_per_kwh * gen_output
                fuel_gal -= fuel_needed
                generator_fuel_use_gal += fuel_needed # previous logic: max(min(fuel_needed,fuel_gal), 0)

                # if the generator cannot meet the full load, still assume it runs during the outage
                if gen_output < unmet
                    return false, i-1, generator_fuel_use_gal
                end
            end
        end

    else  # gen.existing_kw = 0 and pv.existing_kw > 0
        for (i, (load, pv)) in enumerate(zip(critical_loads_kw, pv_kw_series))
            unmet = load - pv
            if unmet > 0
                return false, i-1, generator_fuel_use_gal
            end
        end
    end

    return true, length(critical_loads_kw), generator_fuel_use_gal
end<|MERGE_RESOLUTION|>--- conflicted
+++ resolved
@@ -155,13 +155,10 @@
         p.pwf_e,
         p.pwf_om,
         p.pwf_fuel,
-<<<<<<< HEAD
         p.pwf_emissions_cost,
         p.pwf_grid_emissions,
-=======
         p.pwf_offtaker,
         p.pwf_owner,
->>>>>>> 25f97fab
         p.third_party_factor,
         p.pvlocations,
         p.maxsize_pv_locations,
@@ -178,15 +175,12 @@
         p.pbi_max_kw, 
         p.pbi_benefit_per_kwh,
         boiler_efficiency,
-<<<<<<< HEAD
         tech_renewable_energy_pct, 
         tech_emissions_factors_CO2, 
         tech_emissions_factors_NOx, 
         tech_emissions_factors_SO2, 
-        tech_emissions_factors_PM25
-=======
+        tech_emissions_factors_PM25,
         p.techs_operating_reserve_req_pct
->>>>>>> 25f97fab
     )
 end
 
