# *********************************************************************************
# REopt, Copyright (c) 2019-2020, Alliance for Sustainable Energy, LLC.
# All rights reserved.
#
# Redistribution and use in source and binary forms, with or without modification,
# are permitted provided that the following conditions are met:
#
# Redistributions of source code must retain the above copyright notice, this list
# of conditions and the following disclaimer.
#
# Redistributions in binary form must reproduce the above copyright notice, this
# list of conditions and the following disclaimer in the documentation and/or other
# materials provided with the distribution.
#
# Neither the name of the copyright holder nor the names of its contributors may be
# used to endorse or promote products derived from this software without specific
# prior written permission.
#
# THIS SOFTWARE IS PROVIDED BY THE COPYRIGHT HOLDERS AND CONTRIBUTORS "AS IS" AND
# ANY EXPRESS OR IMPLIED WARRANTIES, INCLUDING, BUT NOT LIMITED TO, THE IMPLIED
# WARRANTIES OF MERCHANTABILITY AND FITNESS FOR A PARTICULAR PURPOSE ARE DISCLAIMED.
# IN NO EVENT SHALL THE COPYRIGHT HOLDER OR CONTRIBUTORS BE LIABLE FOR ANY DIRECT,
# INDIRECT, INCIDENTAL, SPECIAL, EXEMPLARY, OR CONSEQUENTIAL DAMAGES (INCLUDING,
# BUT NOT LIMITED TO, PROCUREMENT OF SUBSTITUTE GOODS OR SERVICES; LOSS OF USE,
# DATA, OR PROFITS; OR BUSINESS INTERRUPTION) HOWEVER CAUSED AND ON ANY THEORY OF
# LIABILITY, WHETHER IN CONTRACT, STRICT LIABILITY, OR TORT (INCLUDING NEGLIGENCE
# OR OTHERWISE) ARISING IN ANY WAY OUT OF THE USE OF THIS SOFTWARE, EVEN IF ADVISED
# OF THE POSSIBILITY OF SUCH DAMAGE.
# *********************************************************************************

"""
    REoptInputs(d::Dict)

Return REoptInputs(s) where s in `Scenario` defined in dict `d`.
"""

function REoptInputs(d::Dict)
    REoptInputs(Scenario(d))
end

"""
	run_reopt(m::JuMP.AbstractModel, fp::String)

Solve the model using the `Scenario` defined in JSON file stored at the file path `fp`.
"""
function run_reopt(m::JuMP.AbstractModel, fp::String)
	try
		s = Scenario(JSON.parsefile(fp))
		run_reopt(m, REoptInputs(s))
	catch e
		if isnothing(e) # Error thrown by REopt
			handle_errors()
		else
			handle_errors(e, stacktrace(catch_backtrace()))
		end
	end
end


"""
	run_reopt(m::JuMP.AbstractModel, d::Dict)

Solve the model using the `Scenario` defined in dict `d`.
"""
function run_reopt(m::JuMP.AbstractModel, d::Dict)
	try
		s = Scenario(d)
		run_reopt(m, REoptInputs(s))
	catch e
		if isnothing(e) # Error thrown by REopt
			handle_errors()
		else
			handle_errors(e, stacktrace(catch_backtrace()))
		end
	end
end


"""
	run_reopt(m::JuMP.AbstractModel, s::AbstractScenario)

Solve the model using a `Scenario` or `BAUScenario`.
"""
function run_reopt(m::JuMP.AbstractModel, s::AbstractScenario)
<<<<<<< HEAD
	try
		if s.site.CO2_emissions_reduction_min_pct > 0.0 || s.site.CO2_emissions_reduction_max_pct < 1.0
			throw(@error("To constrain CO2 emissions reduction min or max percentages, the optimal and business as usual scenarios must be run in parallel. Use a version of run_reopt() that takes an array of two models."))
		end
		run_reopt(m, REoptInputs(s))
	catch e
		if isnothing(e) # Error thrown by REopt
			handle_errors()
		else
			handle_errors(e, stacktrace(catch_backtrace()))
		end
=======
	if s.site.CO2_emissions_reduction_min_fraction > 0.0 || s.site.CO2_emissions_reduction_max_fraction < 1.0
		error("To constrain CO2 emissions reduction min or max percentages, the optimal and business as usual scenarios must be run in parallel. Use a version of run_reopt() that takes an array of two models.")
>>>>>>> 41a4a83b
	end
end


"""
    run_reopt(t::Tuple{JuMP.AbstractModel, AbstractScenario})

Method for use with Threads when running BAU in parallel with optimal scenario.
"""
function run_reopt(t::Tuple{JuMP.AbstractModel, AbstractInputs})
	try
		run_reopt(t[1], t[2]; organize_pvs=false)
		# must organize_pvs after adding proforma results
	catch e
		if isnothing(e) # Error thrown by REopt
			handle_errors()
		else
			handle_errors(e, stacktrace(catch_backtrace()))
		end
	end
end


"""
    run_reopt(ms::AbstractArray{T, 1}, fp::String) where T <: JuMP.AbstractModel

Solve the `Scenario` and `BAUScenario` in parallel using the first two (empty) models in `ms` and inputs defined in the
JSON file at the filepath `fp`.
"""
function run_reopt(ms::AbstractArray{T, 1}, fp::String) where T <: JuMP.AbstractModel
    try
		d = JSON.parsefile(fp)
    	run_reopt(ms, d)
	catch e
		if isnothing(e) # Error thrown by REopt
			handle_errors()
		else
			handle_errors(e, stacktrace(catch_backtrace()))
		end
	end
end


"""
    run_reopt(ms::AbstractArray{T, 1}, d::Dict) where T <: JuMP.AbstractModel

Solve the `Scenario` and `BAUScenario` in parallel using the first two (empty) models in `ms` and inputs from `d`.
"""
function run_reopt(ms::AbstractArray{T, 1}, d::Dict) where T <: JuMP.AbstractModel
	try
		s = Scenario(d)
		if s.settings.off_grid_flag
			@warn "Only using first Model and not running BAU case because Settings.off_grid_flag=true. The BAU scenario is not applicable for off-grid microgrids."
			results = run_reopt(ms[1], s)
			return results
		end
	
		run_reopt(ms, REoptInputs(s))		
	catch e
		if isnothing(e) # Error thrown by REopt
			handle_errors()
		else
			handle_errors(e, stacktrace(catch_backtrace()))
		end
	end

end

"""
    handle_errors(e::E, stacktrace::V) where {
		E <: Exception,
		V <: Vector
	}

Creates a results dictionary in case of an error from REopt.jl with Warnings and Errors from logREopt.d. The unhandled error+stacktrace is returned to the user.
"""
function handle_errors(e::E, stacktrace::V) where {
	E <: Exception,
	V <: Vector
	}

	results = Dict(
		"Messages"=>Dict(),
		"status"=>"error"
	)

	results["Messages"]["warnings"] = []
	results["Messages"]["errors"] = []

	if "Warn" in keys(logREopt.d)
		for (keys,values) in logREopt.d["Warn"]
			push!(results["Messages"]["warnings"], (keys, values))
		end
	end

	if "Error" in keys(logREopt.d)
		for (keys,values) in logREopt.d["Error"]
			push!(results["Messages"]["errors"], (keys, values))
		end
	end

	push!(results["Messages"]["errors"], (string(e),string.(stacktrace)))
	return results
end

"""
    handle_errors()

Creates a results dictionary in case of a handled error from REopt.jl with Warnings and Errors from logREopt.d, which is returned to the user.
"""
function handle_errors()

	results = Dict(
		"Messages"=>Dict()
	)

	results["Messages"]["warnings"] = []
	results["Messages"]["errors"] = []

	if "Warn" in keys(logREopt.d)
		for (keys,values) in logREopt.d["Warn"]
			push!(results["Messages"]["warnings"], (keys, values))
		end
	end

	if "Error" in keys(logREopt.d)
		for (keys,values) in logREopt.d["Error"]
			push!(results["Messages"]["errors"], (keys, values))
		end
	end

	return results
end

"""
    run_reopt(ms::AbstractArray{T, 1}, p::REoptInputs) where T <: JuMP.AbstractModel

Solve the `Scenario` and `BAUScenario` in parallel using the first two (empty) models in `ms` and inputs from `p`.
"""
function run_reopt(ms::AbstractArray{T, 1}, p::REoptInputs) where T <: JuMP.AbstractModel
    bau_inputs = BAUInputs(p)
    inputs = ((ms[1], bau_inputs), (ms[2], p))
    rs = Any[0, 0]
    Threads.@threads for i = 1:2
        rs[i] = run_reopt(inputs[i])
    end
	if typeof(rs[1]) <: Dict && typeof(rs[2]) <: Dict
		# TODO when a model is infeasible the JuMP.Model is returned from run_reopt (and not the results Dict)
		results_dict = combine_results(p, rs[1], rs[2], bau_inputs.s)
		results_dict["Financial"] = merge(results_dict["Financial"], proforma_results(p, results_dict))
		if !isempty(p.techs.pv)
			organize_multiple_pv_results(p, results_dict)
		end
		return results_dict
	else
		return rs
	end
end


"""
	build_reopt!(m::JuMP.AbstractModel, fp::String)

Add variables and constraints for REopt model. 
`fp` is used to load in JSON file to construct REoptInputs.
"""
function build_reopt!(m::JuMP.AbstractModel, fp::String)
	s = Scenario(JSON.parsefile(fp))
	build_reopt!(m, REoptInputs(s))
	nothing
end


"""
	build_reopt!(m::JuMP.AbstractModel, p::REoptInputs)
Add variables and constraints for REopt model.
"""
function build_reopt!(m::JuMP.AbstractModel, p::REoptInputs)

	add_variables!(m, p)

	for ts in p.time_steps_without_grid

		for tier in 1:p.s.electric_tariff.n_energy_tiers
			fix(m[:dvGridPurchase][ts, tier] , 0.0, force=true)
		end

		for t in p.s.storage.types.elec
			fix(m[:dvGridToStorage][t, ts], 0.0, force=true)
		end

        if !isempty(p.s.electric_tariff.export_bins)
            for t in p.techs.elec, u in p.export_bins_by_tech[t]
                fix(m[:dvProductionToGrid][t, u, ts], 0.0, force=true)
            end
        end
	end

	for b in p.s.storage.types.all
		if p.s.storage.attr[b].max_kw == 0 || p.s.storage.attr[b].max_kwh == 0
			@constraint(m, [ts in p.time_steps], m[:dvStoredEnergy][b, ts] == 0)
			@constraint(m, m[:dvStorageEnergy][b] == 0)
			@constraint(m, [ts in p.time_steps], m[:dvDischargeFromStorage][b, ts] == 0)
			if b in p.s.storage.types.elec
				@constraint(m, m[:dvStoragePower][b] == 0)
				@constraint(m, [ts in p.time_steps], m[:dvGridToStorage][b, ts] == 0)
				@constraint(m, [t in p.techs.elec, ts in p.time_steps_with_grid],
						m[:dvProductionToStorage][b, t, ts] == 0)
			end
		else
			add_storage_size_constraints(m, p, b)
			add_general_storage_dispatch_constraints(m, p, b)
			if b in p.s.storage.types.elec
				add_elec_storage_dispatch_constraints(m, p, b)
			elseif b in p.s.storage.types.hot
				add_hot_thermal_storage_dispatch_constraints(m, p, b)
			elseif b in p.s.storage.types.cold
				add_cold_thermal_storage_dispatch_constraints(m, p, b)
			else
				throw(@error("Invalid storage does not fall in a thermal or electrical set"))
			end
		end
	end

	if any(max_kw->max_kw > 0, (p.s.storage.attr[b].max_kw for b in p.s.storage.types.elec))
		add_storage_sum_constraints(m, p)
	end

	add_production_constraints(m, p)

    m[:TotalTechCapCosts] = 0.0
    m[:TotalPerUnitProdOMCosts] = 0.0
    m[:TotalPerUnitHourOMCosts] = 0.0
    m[:TotalFuelCosts] = 0.0
    m[:TotalProductionIncentive] = 0
	m[:dvComfortLimitViolationCost] = 0.0
	m[:TotalCHPStandbyCharges] = 0
	m[:OffgridOtherCapexAfterDepr] = 0.0
    m[:GHPCapCosts] = 0.0
    m[:GHPOMCosts] = 0.0   

	if !isempty(p.techs.all)
		add_tech_size_constraints(m, p)
        
        if !isempty(p.techs.no_curtail)
            add_no_curtail_constraints(m, p)
        end
	
        if !isempty(p.techs.gen)
            add_gen_constraints(m, p)
            m[:TotalPerUnitProdOMCosts] += m[:TotalGenPerUnitProdOMCosts]
            m[:TotalFuelCosts] += m[:TotalGenFuelCosts]
        end

        if !isempty(p.techs.chp)
            add_chp_constraints(m, p)
            m[:TotalPerUnitProdOMCosts] += m[:TotalCHPPerUnitProdOMCosts]
            m[:TotalFuelCosts] += m[:TotalCHPFuelCosts]        
            m[:TotalPerUnitHourOMCosts] += m[:TotalHourlyCHPOMCosts]

			if p.s.chp.standby_rate_per_kw_per_month > 1.0e-7
				m[:TotalCHPStandbyCharges] += sum(p.s.financial.pwf_e * 12 * p.s.chp.standby_rate_per_kw_per_month * m[:dvSize][t] for t in p.techs.chp)
			end

			m[:TotalTechCapCosts] += sum(p.s.chp.supplementary_firing_capital_cost_per_kw * m[:dvSupplementaryFiringSize][t] for t in p.techs.chp)
        end

        if !isempty(p.techs.boiler)
            add_boiler_tech_constraints(m, p)
			m[:TotalPerUnitProdOMCosts] += m[:TotalBoilerPerUnitProdOMCosts]
			m[:TotalFuelCosts] += m[:TotalBoilerFuelCosts]
        end

		if !isempty(p.techs.cooling)
            add_cooling_tech_constraints(m, p)
        end
    
        if !isempty(p.techs.thermal)
            add_thermal_load_constraints(m, p)  # split into heating and cooling constraints?
        end

        if !isempty(p.ghp_options)
            add_ghp_constraints(m, p)
        end

        if !isempty(p.techs.steam_turbine)
            add_steam_turbine_constraints(m, p)
            m[:TotalPerUnitProdOMCosts] += m[:TotalSteamTurbinePerUnitProdOMCosts]
        end

        if !isempty(p.techs.pbi)
            @warn "Adding binary variable(s) to model production based incentives"
            add_prod_incent_vars_and_constraints(m, p)
        end
    end

	add_elec_load_balance_constraints(m, p)

	if p.s.settings.off_grid_flag
		add_operating_reserve_constraints(m, p)
	end

	if !isempty(p.s.electric_tariff.export_bins)
		add_export_constraints(m, p)
	end

	if !isempty(p.s.electric_tariff.monthly_demand_rates)
		add_monthly_peak_constraint(m, p)
	end

	if !isempty(p.s.electric_tariff.tou_demand_ratchet_time_steps)
		add_tou_peak_constraint(m, p)
	end

	if !(p.s.electric_utility.allow_simultaneous_export_import) & !isempty(p.s.electric_tariff.export_bins)
		add_simultaneous_export_import_constraint(m, p)
	end

	if p.s.electric_tariff.n_energy_tiers > 1
		add_energy_tier_constraints(m, p)
	end

    if p.s.electric_tariff.demand_lookback_percent > 0
        add_demand_lookback_constraints(m, p)
    end

    if !isempty(p.s.electric_tariff.coincpeak_periods)
        add_coincident_peak_charge_constraints(m, p)
    end

    if !isempty(setdiff(p.techs.all, p.techs.segmented))
        m[:TotalTechCapCosts] += p.third_party_factor *
            sum( p.cap_cost_slope[t] * m[:dvPurchaseSize][t] for t in setdiff(p.techs.all, p.techs.segmented))
    end

    if !isempty(p.techs.segmented)
        @warn "Adding binary variable(s) to model cost curves"
        add_cost_curve_vars_and_constraints(m, p)
        for t in p.techs.segmented  # cannot have this for statement in sum( ... for t in ...) ???
            m[:TotalTechCapCosts] += p.third_party_factor * (
                sum(p.cap_cost_slope[t][s] * m[Symbol("dvSegmentSystemSize"*t)][s] + 
                    p.seg_yint[t][s] * m[Symbol("binSegment"*t)][s] for s in 1:p.n_segs_by_tech[t])
            )
        end
    end
	
	@expression(m, TotalStorageCapCosts, p.third_party_factor * (
		sum( p.s.storage.attr[b].net_present_cost_per_kw * m[:dvStoragePower][b] for b in p.s.storage.types.elec) + 
		sum( p.s.storage.attr[b].net_present_cost_per_kwh * m[:dvStorageEnergy][b] for b in p.s.storage.types.all )
	))
	
	@expression(m, TotalPerUnitSizeOMCosts, p.third_party_factor * p.pwf_om *
		sum( p.om_cost_per_kw[t] * m[:dvSize][t] for t in p.techs.all )
	)

	add_elec_utility_expressions(m, p)

	if !isempty(p.s.electric_utility.outage_durations)
		add_dv_UnservedLoad_constraints(m,p)
		add_outage_cost_constraints(m,p)
		add_MG_production_constraints(m,p)
		if !isempty(p.s.storage.types.elec)
			add_MG_storage_dispatch_constraints(m,p)
		else
			fix_MG_storage_variables(m,p)
		end
		add_cannot_have_MG_with_only_PVwind_constraints(m,p)
		add_MG_size_constraints(m,p)
		
		if !isempty(p.techs.gen)
			add_MG_fuel_burn_constraints(m,p)
			add_binMGGenIsOnInTS_constraints(m,p)
		else
			m[:ExpectedMGFuelUsed] = 0
			m[:ExpectedMGFuelCost] = 0
			@constraint(m, [s in p.s.electric_utility.scenarios, tz in p.s.electric_utility.outage_start_time_steps, ts in p.s.electric_utility.outage_time_steps],
				m[:binMGGenIsOnInTS][s, tz, ts] == 0
			)
		end
		
		if p.s.site.min_resil_time_steps > 0
			add_min_hours_crit_ld_met_constraint(m,p)
		end
	end

	# Note: renewable heat calculations are currently added in post-optimization
	add_re_elec_calcs(m,p)
	add_re_elec_constraints(m,p)
	add_yr1_emissions_calcs(m,p)
	add_lifecycle_emissions_calcs(m,p)
	add_emissions_constraints(m,p)
	
	if p.s.settings.off_grid_flag
		offgrid_other_capex_depr_savings = get_offgrid_other_capex_depreciation_savings(p.s.financial.offgrid_other_capital_costs, 
			p.s.financial.owner_discount_rate_fraction, p.s.financial.analysis_years, p.s.financial.owner_tax_rate_fraction)
		m[:OffgridOtherCapexAfterDepr] = p.s.financial.offgrid_other_capital_costs - offgrid_other_capex_depr_savings 
	end

	#################################  Objective Function   ########################################
	@expression(m, Costs,
		# Capital Costs
		m[:TotalTechCapCosts] + TotalStorageCapCosts + m[:GHPCapCosts] +

		# Fixed O&M, tax deductible for owner
		(TotalPerUnitSizeOMCosts + m[:GHPOMCosts]) * (1 - p.s.financial.owner_tax_rate_fraction) +

		# Variable O&M, tax deductible for owner
		(m[:TotalPerUnitProdOMCosts] + m[:TotalPerUnitHourOMCosts]) * (1 - p.s.financial.owner_tax_rate_fraction) +

		# Total Fuel Costs, tax deductible for offtaker
        m[:TotalFuelCosts] * (1 - p.s.financial.offtaker_tax_rate_fraction) +

		# CHP Standby Charges
		m[:TotalCHPStandbyCharges] * (1 - p.s.financial.offtaker_tax_rate_fraction) +

		# Utility Bill, tax deductible for offtaker
		m[:TotalElecBill] * (1 - p.s.financial.offtaker_tax_rate_fraction) -

        # Subtract Incentives, which are taxable
		m[:TotalProductionIncentive] * (1 - p.s.financial.owner_tax_rate_fraction) +

		# Comfort limit violation costs
		m[:dvComfortLimitViolationCost] + 

		# Additional annual costs, tax deductible for owner (only applies when off_grid_flag is true)
		p.s.financial.offgrid_other_annual_costs * p.pwf_om * (1 - p.s.financial.owner_tax_rate_fraction) +

		# Additional capital costs, depreciable (only applies when off_grid_flag is true)
		m[:OffgridOtherCapexAfterDepr]

	);
	if !isempty(p.s.electric_utility.outage_durations)
		add_to_expression!(Costs, m[:ExpectedOutageCost] + m[:mgTotalTechUpgradeCost] + m[:dvMGStorageUpgradeCost] + m[:ExpectedMGFuelCost])
	end
	# Add climate costs
	if p.s.settings.include_climate_in_objective # if user selects to include climate in objective
		add_to_expression!(Costs, m[:Lifecycle_Emissions_Cost_CO2]) 
	end
	# Add Health costs (NOx, SO2, PM2.5)
	if p.s.settings.include_health_in_objective
		add_to_expression!(Costs, m[:Lifecycle_Emissions_Cost_Health])
	end
	
	@objective(m, Min, m[:Costs])
	
	if !(isempty(p.s.storage.types.elec)) && p.s.settings.add_soc_incentive # Keep SOC high
		@objective(m, Min, m[:Costs] - 
		sum(m[:dvStoredEnergy][b, ts] for b in p.s.storage.types.elec, ts in p.time_steps) /
			(8760. / p.hours_per_time_step)
		)
	
	end

	for b in p.s.storage.types.elec
		if p.s.storage.attr[b].model_degradation
			add_degradation(m, p; b=b)
			if p.s.settings.add_soc_incentive
				@warn "Settings.add_soc_incentive is set to true but no incentive will be added because it conflicts with the battery degradation model."
			end
		end
	end
    
	nothing
end


function run_reopt(m::JuMP.AbstractModel, p::REoptInputs; organize_pvs=true)

	build_reopt!(m, p)

	@info "Model built. Optimizing..."
	tstart = time()
	optimize!(m)
	opt_time = round(time() - tstart, digits=3)
	if termination_status(m) == MOI.TIME_LIMIT
		status = "timed-out"
    elseif termination_status(m) == MOI.OPTIMAL
        status = "optimal"
    else
		status = "not optimal"
		@warn "REopt solved with " termination_status(m), ", returning the model."
		return m
	end
	@info "REopt solved with " termination_status(m)
	@info "Solving took $(opt_time) seconds."

	tstart = time()
	results = reopt_results(m, p)
	time_elapsed = time() - tstart
	@info "Results processing took $(round(time_elapsed, digits=3)) seconds."
	results["status"] = status
	results["solver_seconds"] = opt_time

    if organize_pvs && !isempty(p.techs.pv)  # do not want to organize_pvs when running BAU case in parallel b/c then proform code fails
        organize_multiple_pv_results(p, results)
    end

	results["Messages"] = Dict()
	results["Messages"]["warnings"] = []
	results["Messages"]["errors"] = []
	if "Warn" in keys(logREopt.d)
		for (key, value) in logREopt.d["Warn"]
    		push!(results["Messages"]["warnings"], (key, value))
		end
	end
	if "Error" in keys(logREopt.d)
		for (key, value) in logREopt.d["Error"]
    		push!(results["Messages"]["errors"], (key, value))
		end
	end

	return results
end


"""
    add_variables!(m::JuMP.AbstractModel, p::REoptInputs)

Add JuMP variables to the model.
"""
function add_variables!(m::JuMP.AbstractModel, p::REoptInputs)
	@variables m begin
		dvSize[p.techs.all] >= 0  # System Size of Technology t [kW]
		dvPurchaseSize[p.techs.all] >= 0  # system kW beyond existing_kw that must be purchased
		dvGridPurchase[p.time_steps, 1:p.s.electric_tariff.n_energy_tiers] >= 0  # Power from grid dispatched to meet electrical load [kW]
		dvRatedProduction[p.techs.all, p.time_steps] >= 0  # Rated production of technology t [kW]
		dvCurtail[p.techs.all, p.time_steps] >= 0  # [kW]
		dvProductionToStorage[p.s.storage.types.all, p.techs.all, p.time_steps] >= 0  # Power from technology t used to charge storage system b [kW]
		dvDischargeFromStorage[p.s.storage.types.all, p.time_steps] >= 0 # Power discharged from storage system b [kW]
		dvGridToStorage[p.s.storage.types.elec, p.time_steps] >= 0 # Electrical power delivered to storage by the grid [kW]
		dvStoredEnergy[p.s.storage.types.all, 0:p.time_steps[end]] >= 0  # State of charge of storage system b
		dvStoragePower[p.s.storage.types.all] >= 0   # Power capacity of storage system b [kW]
		dvStorageEnergy[p.s.storage.types.all] >= 0   # Energy capacity of storage system b [kWh]
		dvPeakDemandTOU[p.ratchets, 1:p.s.electric_tariff.n_tou_demand_tiers] >= 0  # Peak electrical power demand during ratchet r [kW]
		dvPeakDemandMonth[p.months, 1:p.s.electric_tariff.n_monthly_demand_tiers] >= 0  # Peak electrical power demand during month m [kW]
		MinChargeAdder >= 0
        binGHP[p.ghp_options], Bin  # Can be <= 1 if require_ghp_purchase=0, and is ==1 if require_ghp_purchase=1
	end

	if !isempty(p.techs.gen)  # Problem becomes a MILP
		@warn "Adding binary variable to model gas generator. Some solvers are very slow with integer variables."
		@variables m begin
			binGenIsOnInTS[p.techs.gen, p.time_steps], Bin  # 1 If technology t is operating in time step h; 0 otherwise
		end
	end

    if !isempty(p.techs.fuel_burning)
		@variable(m, dvFuelUsage[p.techs.fuel_burning, p.time_steps] >= 0) # Fuel burned by technology t in each time step [kWh]
    end

    if !isempty(p.s.electric_tariff.export_bins)
        @variable(m, dvProductionToGrid[p.techs.elec, p.s.electric_tariff.export_bins, p.time_steps] >= 0)
    end

	if !(p.s.electric_utility.allow_simultaneous_export_import) & !isempty(p.s.electric_tariff.export_bins)
		@warn "Adding binary variable to prevent simultaneous grid import/export. Some solvers are very slow with integer variables"
		@variable(m, binNoGridPurchases[p.time_steps], Bin)
	end

    if !isempty(p.techs.thermal)
        @variables m begin
			dvThermalProduction[p.techs.thermal, p.time_steps] >= 0
			dvSupplementaryThermalProduction[p.techs.chp, p.time_steps] >= 0
			dvSupplementaryFiringSize[p.techs.chp] >= 0  #X^{\sigma db}_{t}: System size of CHP with supplementary firing [kW]
		end
        if !isempty(p.techs.chp)
            @variable(m, dvProductionToWaste[p.techs.chp, p.time_steps] >= 0)
        end
    end

    if !isempty(p.techs.steam_turbine)
        @variable(m, dvThermalToSteamTurbine[p.techs.can_supply_steam_turbine, p.time_steps] >= 0)
    end

	if !isempty(p.s.electric_utility.outage_durations) # add dvUnserved Load if there is at least one outage
		@warn "Adding binary variable to model outages. Some solvers are very slow with integer variables"
		max_outage_duration = maximum(p.s.electric_utility.outage_durations)
		outage_time_steps = p.s.electric_utility.outage_time_steps
		tZeros = p.s.electric_utility.outage_start_time_steps
		S = p.s.electric_utility.scenarios
		# TODO: currently defining more decision variables than necessary b/c using rectangular arrays, could use dicts of decision variables instead
		@variables m begin # if there is more than one specified outage, there can be more othan one outage start time
			dvUnservedLoad[S, tZeros, outage_time_steps] >= 0 # unserved load not met by system
			dvMGProductionToStorage[p.techs.elec, S, tZeros, outage_time_steps] >= 0 # Electricity going to the storage system during each time_step
			dvMGDischargeFromStorage[S, tZeros, outage_time_steps] >= 0 # Electricity coming from the storage system during each time_step
			dvMGRatedProduction[p.techs.elec, S, tZeros, outage_time_steps]  # MG Rated Production at every time_step.  Multiply by production_factor to get actual energy
			dvMGStoredEnergy[S, tZeros, 0:max_outage_duration] >= 0 # State of charge of the MG storage system
			dvMaxOutageCost[S] >= 0 # maximum outage cost dependent on number of outage durations
			dvMGTechUpgradeCost[p.techs.elec] >= 0
			dvMGStorageUpgradeCost >= 0
			dvMGsize[p.techs.elec] >= 0
			
			dvMGFuelUsed[p.techs.elec, S, tZeros] >= 0
			dvMGMaxFuelUsage[S] >= 0
			dvMGMaxFuelCost[S] >= 0
			dvMGCurtail[p.techs.elec, S, tZeros, outage_time_steps] >= 0

			binMGStorageUsed, Bin # 1 if MG storage battery used, 0 otherwise
			binMGTechUsed[p.techs.elec], Bin # 1 if MG tech used, 0 otherwise
			binMGGenIsOnInTS[S, tZeros, outage_time_steps], Bin
		end
	end

	if p.s.settings.off_grid_flag
		@variables m begin
			dvOpResFromBatt[p.s.storage.types.elec, p.time_steps_without_grid] >= 0 # Operating reserves provided by the electric storage [kW]
			dvOpResFromTechs[p.techs.providing_oper_res, p.time_steps_without_grid] >= 0 # Operating reserves provided by techs [kW]
			1 >= dvOffgridLoadServedFraction[p.time_steps_without_grid] >= 0 # Critical load served in each time_step. Applied in off-grid scenarios only. [fraction]
		end
	end
end<|MERGE_RESOLUTION|>--- conflicted
+++ resolved
@@ -82,7 +82,6 @@
 Solve the model using a `Scenario` or `BAUScenario`.
 """
 function run_reopt(m::JuMP.AbstractModel, s::AbstractScenario)
-<<<<<<< HEAD
 	try
 		if s.site.CO2_emissions_reduction_min_pct > 0.0 || s.site.CO2_emissions_reduction_max_pct < 1.0
 			throw(@error("To constrain CO2 emissions reduction min or max percentages, the optimal and business as usual scenarios must be run in parallel. Use a version of run_reopt() that takes an array of two models."))
@@ -94,10 +93,6 @@
 		else
 			handle_errors(e, stacktrace(catch_backtrace()))
 		end
-=======
-	if s.site.CO2_emissions_reduction_min_fraction > 0.0 || s.site.CO2_emissions_reduction_max_fraction < 1.0
-		error("To constrain CO2 emissions reduction min or max percentages, the optimal and business as usual scenarios must be run in parallel. Use a version of run_reopt() that takes an array of two models.")
->>>>>>> 41a4a83b
 	end
 end
 
