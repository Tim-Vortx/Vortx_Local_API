--- conflicted
+++ resolved
@@ -31,15 +31,11 @@
     When modeling degradation the following ElectricStorage inputs are not used:
     - `replace_cost_per_kwh`
     - `battery_replacement_year`
-<<<<<<< HEAD
     - `installed_cost_constant`
     - `replace_cost_constant`
     - `cost_constant_replacement_year`
     They are replaced by the `maintenance_cost_per_kwh` vector.
-=======
-    The are replaced by the `maintenance_cost_per_kwh` vector.
     Inverter replacement costs and inverter replacement year should still be used to model scheduled replacement of inverter.
->>>>>>> d68ffe9c
 
 !!! note
     When providing the `maintenance_cost_per_kwh` it must have a length equal to `Financial.analysis_years*365`-1.
@@ -353,7 +349,6 @@
         else
             degr = Degradation()
         end
-<<<<<<< HEAD
 
         # copy the replace_costs in case we need to change them
         replace_cost_per_kw = s.replace_cost_per_kw 
@@ -369,8 +364,6 @@
             replace_cost_per_kwh = 0.0
             replace_cost_constant = 0.0
         end
-=======
->>>>>>> d68ffe9c
     
         return new(
             s.min_kw,
