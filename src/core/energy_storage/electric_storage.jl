# REopt®, Copyright (c) Alliance for Sustainable Energy, LLC. See also https://github.com/NREL/REopt.jl/blob/master/LICENSE.
"""
    Degradation

Inputs used when `ElectricStorage.model_degradation` is `true`:
```julia
Base.@kwdef mutable struct Degradation
    calendar_fade_coefficient::Real = 2.46E-03
    cycle_fade_coefficient::Real = 7.82E-05
    time_exponent::Real = 0.5
    installed_cost_per_kwh_declination_rate::Float64 = 0.05
    maintenance_strategy::String = "augmentation"  # one of ["augmentation", "replacement"]
    maintenance_cost_per_kwh::Vector{<:Real} = Real[]
end
```

None of the above values are required. If `ElectricStorage.model_degradation` is `true` then the 
defaults above are used. If the `maintenance_cost_per_kwh` is not provided then it is determined using the `ElectricStorage.installed_cost_per_kwh` and the `installed_cost_per_kwh_declination_rate` along with a present worth factor ``f`` to account for the present cost of buying a battery in the future. The present worth factor for each day is:

``
f(day) = \\frac{ (1-r_g)^\\frac{day}{365} } { (1+r_d)^\\frac{day}{365} }
``

where ``r_g`` = `installed_cost_per_kwh_declination_rate` and ``r_d`` = `p.s.financial.owner_discount_rate_fraction`.

Note this day-specific calculation of the present-worth factor accumulates differently from the annually updated discount
rate for other net-present value calculations in REopt, and has a higher effective discount rate as a result.  The present 
worth factor is used in the same manner irrespective of the `maintenance_strategy`.

!!! warn
    When modeling degradation the following ElectricStorage inputs are not used:
    - `replace_cost_per_kwh`
    - `battery_replacement_year`
    The are replaced by the `maintenance_cost_per_kwh` vector.
    Inverter replacement costs and inverter replacement year should still be used to model scheduled replacement of inverter.

!!! note
    When providing the `maintenance_cost_per_kwh` it must have a length equal to `Financial.analysis_years*365`-1.


# Battery State Of Health
The state of health [`SOH`] is a linear function of the daily average state of charge [`Eavg`] and
the daily equivalent full cycles [`EFC`]. The initial `SOH` is set to the optimal battery energy capacity 
(in kWh). The evolution of the `SOH` beyond the first day is:

``
SOH[d] = SOH[d-1] - h\\left(
    \\frac{1}{2} k_{cal} Eavg[d-1] / \\sqrt{d} + k_{cyc} EFC[d-1] \\quad \\forall d \\in \\{2\\dots D\\}
\\right)
``

where:
- ``k_{cal}`` is the `calendar_fade_coefficient`
- ``k_{cyc}`` is the `cycle_fade_coefficient`
- ``h`` is the hours per time step
- ``D`` is the total number of days, 365 * `analysis_years`

The `SOH` is used to determine the maintence cost of the storage system, which depends on the `maintenance_strategy`.

!!! note
    Battery degradation parameters are from based on laboratory aging data, and are expected to be reasonable only within 
    the range of conditions tested. Battery lifetime can vary widely from these estimates based on battery use and system design. 
    Battery cost estimates are based on domain expertise and published guidelines and are not to be taken as an indicator of real 
    system costs.

# Augmentation Maintenance Strategy
The augmentation maintenance strategy assumes that the battery energy capacity is maintained by replacing
degraded cells daily in terms of cost. Using the definition of the `SOH` above the maintenance cost is:

``
C_{\\text{aug}} = \\sum_{d \\in \\{2\\dots D\\}} C_{\\text{install}} f(day) \\left( SOH[d-1] - SOH[d] \\right)
``

where
- ``f(day)`` is the present worth factor of battery degradation costs as described above;
- ``C_{\\text{install}}`` is the `ElectricStorage.installed_cost_per_kwh`; and
- ``SOH[d-1] - SOH[d]`` is the incremental amount of battery capacity lost in a day.


The ``C_{\\text{aug}}`` is added to the objective function to be minimized with all other costs.

# Replacement Maintenance Strategy
Modeling the replacement maintenance strategy is more complex than the augmentation strategy.
Effectively the replacement strategy says that the battery has to be replaced once the `SOH` drops below 80%
of the optimal, purchased capacity. It is possible that multiple replacements (at same replacement frequency) could be required under
this strategy.

!!! warn
    The "replacement" maintenance strategy requires integer decision variables.
    Some solvers are slow with integer decision variables.

The replacement strategy cost is:

``
C_{\\text{repl}} = B_{\\text{kWh}} N_{\\text{repl}} f(d_{80}) C_{\\text{install}}
``

where:
- ``B_{\\text{kWh}}`` is the optimal battery capacity (`ElectricStorage.size_kwh` in the results dictionary);
- ``N_{\\text{repl}}`` is the number of battery replacments required (a function of the month in which the `SOH` falls below 80% of original capacity);
- ``f(d_{80})`` is the present worth factor at approximately the 15th day of the month in which the `SOH` falls below 80% of original capacity;
- ``C_{\\text{install}}`` is the `ElectricStorage.installed_cost_per_kwh`.
The ``C_{\\text{repl}}`` is added to the objective function to be minimized with all other costs.

## Battery residual value
Since the battery can be replaced one-to-many times under this strategy, battery residual value captures the \$ value of remaining battery life at end of analysis period.
For example if replacement happens in month 145, then assuming 25 year analysis period there will be 2 replacements (months 145 and 290). 
The last battery which was placed in service during month 290 only serves for 10 months (i.e. 6.89% of its expected life assuming 145 month replacement frequecy).
In this case, the battery has 93.1% of residual life remaining as useful life left after analysis period ends.
A residual value cost vector is created to hold this value for all months. Residual value is calculated as:

``
C_{\\text{residual}} = R f(d_{\\text{last}}) C_{\\text{install}}
``
where:
- ``R`` is the `residual_factor` which determines portion of battery life remaining at the end of the analysis period;
- ``f(d_{\\text{last}})`` is the present worth factor at approximately the 15th day of the last month in the analysis period;
- ``C_{\\text{install}}`` is the `ElectricStorage.installed_cost_per_kwh`.

The ``C_{\\text{residual}}`` is added to the objective function to be minimized with all other costs.

# Example of inputs
The following shows how one would use the degradation model in REopt via the [Scenario](@ref) inputs:
```javascript
{
    ...
    "ElectricStorage": {
        "installed_cost_per_kwh": 390,
        ...
        "model_degradation": true,
        "degradation": {
            "calendar_fade_coefficient": 2.86E-03,
            "cycle_fade_coefficient": 6.22E-05,
            "installed_cost_per_kwh_declination_rate": 0.06,
            "maintenance_strategy": "replacement",
            ...
        }
    },
    ...
}
```
Note that not all of the above inputs are necessary. When not providing `calendar_fade_coefficient` for example the default value will be used.
"""

Base.@kwdef mutable struct Degradation
    calendar_fade_coefficient::Real = 2.55E-03
    cycle_fade_coefficient::Real = 9.83E-05
    time_exponent::Real = 0.42
    installed_cost_per_kwh_declination_rate::Real = 0.05
    maintenance_strategy::String = "augmentation"  # one of ["augmentation", "replacement"]
    maintenance_cost_per_kwh::Vector{<:Real} = Real[]
end


"""
`ElectricStorage` is an optional optional REopt input with the following keys and default values:

```julia
    min_kw::Real = 0.0
    max_kw::Real = 1.0e4
    min_kwh::Real = 0.0
    max_kwh::Real = 1.0e6
    internal_efficiency_fraction::Float64 = 0.975
    inverter_efficiency_fraction::Float64 = 0.96
    rectifier_efficiency_fraction::Float64 = 0.96
    soc_min_fraction::Float64 = 0.2
    soc_min_applies_during_outages::Bool = false
    soc_init_fraction::Float64 = off_grid_flag ? 1.0 : 0.5
    can_grid_charge::Bool = off_grid_flag ? false : true
    installed_cost_per_kw::Real = 910.0
    installed_cost_per_kwh::Real = 455.0
    replace_cost_per_kw::Real = 715.0
    replace_cost_per_kwh::Real = 318.0
    inverter_replacement_year::Int = 10
    battery_replacement_year::Int = 10
    macrs_option_years::Int = 7
    macrs_bonus_fraction::Float64 = 0.6
    macrs_itc_reduction::Float64 = 0.5
    total_itc_fraction::Float64 = 0.3
    total_rebate_per_kw::Real = 0.0
    total_rebate_per_kwh::Real = 0.0
    charge_efficiency::Float64 = rectifier_efficiency_fraction * internal_efficiency_fraction^0.5
    discharge_efficiency::Float64 = inverter_efficiency_fraction * internal_efficiency_fraction^0.5
    grid_charge_efficiency::Float64 = can_grid_charge ? charge_efficiency : 0.0
    model_degradation::Bool = false
    degradation::Dict = Dict()
    minimum_avg_soc_fraction::Float64 = 0.0
    min_duration_hours::Real = 0.0 # Minimum amount of time storage can discharge at its rated power capacity
    max_duration_hours::Real = 100000.0 # Maximum amount of time storage can discharge at its rated power capacity (ratio of ElectricStorage size_kwh to size_kw)
```
"""
Base.@kwdef struct ElectricStorageDefaults
    off_grid_flag::Bool = false
    min_kw::Real = 0.0
    max_kw::Real = 1.0e4
    min_kwh::Real = 0.0
    max_kwh::Real = 1.0e6
    internal_efficiency_fraction::Float64 = 0.975
    inverter_efficiency_fraction::Float64 = 0.96
    rectifier_efficiency_fraction::Float64 = 0.96
    soc_min_fraction::Float64 = 0.2
    soc_min_applies_during_outages::Bool = false
    soc_init_fraction::Float64 = off_grid_flag ? 1.0 : 0.5
    can_grid_charge::Bool = off_grid_flag ? false : true
    installed_cost_per_kw::Real = 910.0
    installed_cost_per_kwh::Real = 455.0
    replace_cost_per_kw::Real = 715.0
    replace_cost_per_kwh::Real = 318.0
    inverter_replacement_year::Int = 10
    battery_replacement_year::Int = 10
    macrs_option_years::Int = 7
    macrs_bonus_fraction::Float64 = 0.6
    macrs_itc_reduction::Float64 = 0.5
    total_itc_fraction::Float64 = 0.3
    total_rebate_per_kw::Real = 0.0
    total_rebate_per_kwh::Real = 0.0
    charge_efficiency::Float64 = rectifier_efficiency_fraction * internal_efficiency_fraction^0.5
    discharge_efficiency::Float64 = inverter_efficiency_fraction * internal_efficiency_fraction^0.5
    grid_charge_efficiency::Float64 = can_grid_charge ? charge_efficiency : 0.0
    model_degradation::Bool = false
    degradation::Dict = Dict()
    minimum_avg_soc_fraction::Float64 = 0.0
    min_duration_hours::Real = 0.0
    max_duration_hours::Real = 100000.0
end


"""
    function ElectricStorage(d::Dict, f::Financial, settings::Settings)

Construct ElectricStorage struct from Dict with keys-val pairs from the 
REopt ElectricStorage and Financial inputs.
"""
struct ElectricStorage <: AbstractElectricStorage
    min_kw::Real
    max_kw::Real
    min_kwh::Real
    max_kwh::Real
    internal_efficiency_fraction::Float64
    inverter_efficiency_fraction::Float64
    rectifier_efficiency_fraction::Float64
    soc_min_fraction::Float64
    soc_min_applies_during_outages::Bool
    soc_init_fraction::Float64
    can_grid_charge::Bool
    installed_cost_per_kw::Real
    installed_cost_per_kwh::Real
    replace_cost_per_kw::Real
    replace_cost_per_kwh::Real
    inverter_replacement_year::Int
    battery_replacement_year::Int
    macrs_option_years::Int
    macrs_bonus_fraction::Float64
    macrs_itc_reduction::Float64
    total_itc_fraction::Float64
    total_rebate_per_kw::Real
    total_rebate_per_kwh::Real
    charge_efficiency::Float64
    discharge_efficiency::Float64
    grid_charge_efficiency::Float64
    net_present_cost_per_kw::Real
    net_present_cost_per_kwh::Real
    model_degradation::Bool
    degradation::Degradation
    minimum_avg_soc_fraction::Float64
    min_duration_hours::Real
    max_duration_hours::Real

    function ElectricStorage(d::Dict, f::Financial)  
        s = ElectricStorageDefaults(;d...)

        if s.inverter_replacement_year >= f.analysis_years
            @warn "Battery inverter replacement costs (per_kw) will not be considered because inverter_replacement_year is greater than or equal to analysis_years."
        end

        if s.battery_replacement_year >= f.analysis_years
            @warn "Battery replacement costs (per_kwh) will not be considered because battery_replacement_year is greater than or equal to analysis_years."
        end

<<<<<<< HEAD
        if s.min_duration_hours > s.max_duration_hours
            throw(@error("ElectricStorage min_duration_hours must be less than max_duration_hours."))
=======
        # copy the replace_costs in case we need to change them
        replace_cost_per_kw = s.replace_cost_per_kw 
        replace_cost_per_kwh = s.replace_cost_per_kwh
        if s.model_degradation
            if haskey(d, :replace_cost_per_kwh) && d[:replace_cost_per_kwh] != 0.0
                @warn "Setting ElectricStorage replacement costs to zero. \nUsing degradation.maintenance_cost_per_kwh instead."
            end
            replace_cost_per_kwh = 0.0 # Always modeled using maintenance_cost_vector in degradation model.
            # replace_cost_per_kw is unchanged here.
>>>>>>> 0cf14306
        end

        net_present_cost_per_kw = effective_cost(;
            itc_basis = s.installed_cost_per_kw,
            replacement_cost = s.inverter_replacement_year >= f.analysis_years ? 0.0 : replace_cost_per_kw,
            replacement_year = s.inverter_replacement_year,
            discount_rate = f.owner_discount_rate_fraction,
            tax_rate = f.owner_tax_rate_fraction,
            itc = s.total_itc_fraction,
            macrs_schedule = s.macrs_option_years == 7 ? f.macrs_seven_year : f.macrs_five_year,
            macrs_bonus_fraction = s.macrs_bonus_fraction,
            macrs_itc_reduction = s.macrs_itc_reduction,
            rebate_per_kw = s.total_rebate_per_kw
        )
        net_present_cost_per_kwh = effective_cost(;
            itc_basis = s.installed_cost_per_kwh,
            replacement_cost = s.battery_replacement_year >= f.analysis_years ? 0.0 : replace_cost_per_kwh,
            replacement_year = s.battery_replacement_year,
            discount_rate = f.owner_discount_rate_fraction,
            tax_rate = f.owner_tax_rate_fraction,
            itc = s.total_itc_fraction,
            macrs_schedule = s.macrs_option_years == 7 ? f.macrs_seven_year : f.macrs_five_year,
            macrs_bonus_fraction = s.macrs_bonus_fraction,
            macrs_itc_reduction = s.macrs_itc_reduction
        )

        net_present_cost_per_kwh -= s.total_rebate_per_kwh

        if haskey(d, :degradation)
            degr = Degradation(;dictkeys_tosymbols(d[:degradation])...)
        else
            degr = Degradation()
        end
    
        return new(
            s.min_kw,
            s.max_kw,
            s.min_kwh,
            s.max_kwh,
            s.internal_efficiency_fraction,
            s.inverter_efficiency_fraction,
            s.rectifier_efficiency_fraction,
            s.soc_min_fraction,
            s.soc_min_applies_during_outages,
            s.soc_init_fraction,
            s.can_grid_charge,
            s.installed_cost_per_kw,
            s.installed_cost_per_kwh,
            replace_cost_per_kw,
            replace_cost_per_kwh,
            s.inverter_replacement_year,
            s.battery_replacement_year,
            s.macrs_option_years,
            s.macrs_bonus_fraction,
            s.macrs_itc_reduction,
            s.total_itc_fraction,
            s.total_rebate_per_kw,
            s.total_rebate_per_kwh,
            s.charge_efficiency,
            s.discharge_efficiency,
            s.grid_charge_efficiency,
            net_present_cost_per_kw,
            net_present_cost_per_kwh,
            s.model_degradation,
            degr,
            s.minimum_avg_soc_fraction,
            s.min_duration_hours,
            s.max_duration_hours
        )
    end
end<|MERGE_RESOLUTION|>--- conflicted
+++ resolved
@@ -277,10 +277,6 @@
             @warn "Battery replacement costs (per_kwh) will not be considered because battery_replacement_year is greater than or equal to analysis_years."
         end
 
-<<<<<<< HEAD
-        if s.min_duration_hours > s.max_duration_hours
-            throw(@error("ElectricStorage min_duration_hours must be less than max_duration_hours."))
-=======
         # copy the replace_costs in case we need to change them
         replace_cost_per_kw = s.replace_cost_per_kw 
         replace_cost_per_kwh = s.replace_cost_per_kwh
@@ -290,7 +286,10 @@
             end
             replace_cost_per_kwh = 0.0 # Always modeled using maintenance_cost_vector in degradation model.
             # replace_cost_per_kw is unchanged here.
->>>>>>> 0cf14306
+        end
+
+        if s.min_duration_hours > s.max_duration_hours
+            throw(@error("ElectricStorage min_duration_hours must be less than max_duration_hours."))
         end
 
         net_present_cost_per_kw = effective_cost(;
