--- conflicted
+++ resolved
@@ -211,21 +211,16 @@
     #   the initial slope is based on the heat pump size (e.g. $/ton) of the cost curve for
     #   building a rebate-based cost curve if there are less-than big_number maximum incentives
     ghp.tech_sizes_for_cost_curve = [0.0, big_number]
-<<<<<<< HEAD
 
     if ghp.heat_pump_configuration == "WSHP"
-        ghp.installed_cost_per_kw = [ghx_cost + hydronic_loop_cost, 
+        ghp.installed_cost_per_kw = [ghx_cost + hydronic_loop_cost + aux_cooler_cost + aux_heater_cost, 
                                             ghp.installed_cost_heatpump_per_ton]
     elseif ghp.heat_pump_configuration == "WWHP"
-        ghp.wwhp_heating_pump_installed_cost_curve = [ghx_cost, 
+        ghp.wwhp_heating_pump_installed_cost_curve = [ghx_cost + aux_cooler_cost + aux_heater_cost, 
                                                             ghp.installed_cost_wwhp_heating_pump_per_ton]
-        ghp.wwhp_cooling_pump_installed_cost_curve = [ghx_cost,  
+        ghp.wwhp_cooling_pump_installed_cost_curve = [ghx_cost + aux_cooler_cost + aux_heater_cost,  
                                                             ghp.installed_cost_wwhp_cooling_pump_per_ton]
     end
-=======
-    ghp.installed_cost_per_kw = [ghp.ghx_only_capital_cost + hydronic_loop_cost + aux_cooler_cost + aux_heater_cost, 
-                                ghp.installed_cost_heatpump_per_ton]
->>>>>>> 587d5a0a
 
     # Using a separate call to _get_REopt_cost_curve in data_manager for "ghp" (not included in "available_techs")
     #    and then use the value below for heat pump capacity to calculate the final absolute cost for GHP
