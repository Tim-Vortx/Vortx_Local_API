--- conflicted
+++ resolved
@@ -29,8 +29,8 @@
 # *********************************************************************************
 """
     ElectricUtility
-
-<<<<<<< HEAD
+ElectricUtility data struct with inner constructor:     
+        
 ```julia
 function ElectricUtility(;
     emissions_region::String = "",
@@ -47,11 +47,11 @@
     allow_simultaneous_export_import::Bool=true  # if true the site has two meters (in effect)
     # next 5 variables below used for minimax the expected outage cost,
     # with max taken over outage start time, expectation taken over outage duration
-    outage_start_timesteps::Array{Int,1}=Int[]  # we minimize the maximum outage cost over outage start times
-    outage_durations::Array{Int,1}=Int[]  # one-to-one with outage_probabilities, outage_durations can be a random variable
-    outage_probabilities::Array{<:Real,1}=[1.0]
-    outage_timesteps::Union{Missing, UnitRange} = isempty(outage_durations) ? missing : 1:maximum(outage_durations)
-    scenarios::Union{Missing, UnitRange} = isempty(outage_durations) ? missing : 1:length(outage_durations)
+    outage_start_time_steps::Array{Int,1}=Int[],  # we minimize the maximum outage cost over outage start times
+    outage_durations::Array{Int,1}=Int[],  # one-to-one with outage_probabilities, outage_durations can be a random variable
+    outage_probabilities::Array{R,1} where R<:Real = [1.0],
+    outage_time_steps::Union{Missing, UnitRange} = isempty(outage_durations) ? missing : 1:maximum(outage_durations),
+    scenarios::Union{Missing, UnitRange} = isempty(outage_durations) ? missing : 1:length(outage_durations),
     net_metering_limit_kw::Real = 0,
     interconnection_limit_kw::Real = 1.0e9,
     latitude::Real,
@@ -59,31 +59,35 @@
     time_steps_per_hour::Int = 1
     )
 ```
+!!! note Outage indexing begins at 1 (not 0) and the outage is inclusive of the outage end time step. 
+    For instance, to model a 3-hour outage from 12AM to 3AM on Jan 1, outage_start_time_step = 1 and outage_end_time_step = 3.
+    To model a 1-hour outage from 6AM to 7AM on Jan 1, outage_start_time_step = 7 and outage_end_time_step = 7.
 
 """
 mutable struct ElectricUtility
-    emissions_region
-    distance_to_emissions_region_meters
-    emissions_factor_series_lb_CO2_per_kwh
-    emissions_factor_series_lb_NOx_per_kwh
-    emissions_factor_series_lb_SO2_per_kwh
-    emissions_factor_series_lb_PM25_per_kwh
-    emissions_factor_CO2_decrease_pct
-    emissions_factor_NOx_decrease_pct
-    emissions_factor_SO2_decrease_pct
-    emissions_factor_PM25_decrease_pct
-    outage_start_time_step
-    outage_end_time_step
-    allow_simultaneous_export_import
+    emissions_region::String
+    distance_to_emissions_region_meters::Real
+    emissions_factor_series_lb_CO2_per_kwh::Union{Nothing,Array{<:Real,1}}
+    emissions_factor_series_lb_NOx_per_kwh::Union{Nothing,Array{<:Real,1}}
+    emissions_factor_series_lb_SO2_per_kwh::Union{Nothing,Array{<:Real,1}}
+    emissions_factor_series_lb_PM25_per_kwh::Union{Nothing,Array{<:Real,1}}
+    emissions_factor_CO2_decrease_pct::Float64
+    emissions_factor_NOx_decrease_pct::Float64
+    emissions_factor_SO2_decrease_pct::Float64
+    emissions_factor_PM25_decrease_pct::Float64
+    outage_start_time_step::Int  # for modeling a single outage, with critical load spliced into the baseline load ...
+    outage_end_time_step::Int  # ... utiltity production_factor = 0 during the outage
+    allow_simultaneous_export_import::Bool  # if true the site has two meters (in effect)
     # next 5 variables below used for minimax the expected outage cost,
     # with max taken over outage start time, expectation taken over outage duration
-    outage_start_timesteps
-    outage_durations
-    outage_probabilities
-    outage_timesteps
-    scenarios
-    net_metering_limit_kw
-    interconnection_limit_kw
+    outage_start_time_steps::Array{Int,1}  # we minimize the maximum outage cost over outage start times
+    outage_durations::Array{Int,1}  # one-to-one with outage_probabilities, outage_durations can be a random variable
+    outage_probabilities::Array{R,1} where R<:Real 
+    outage_time_steps::Union{Missing, UnitRange} 
+    scenarios::Union{Missing, UnitRange} 
+    net_metering_limit_kw::Real 
+    interconnection_limit_kw::Real 
+
 
     function ElectricUtility(;
         emissions_factor_series_lb_CO2_per_kwh::Union{Float64,Array{<:Real,1}} = Float64[],
@@ -99,10 +103,10 @@
         allow_simultaneous_export_import::Bool=true,  # if true the site has two meters (in effect)
         # next 5 variables below used for minimax the expected outage cost,
         # with max taken over outage start time, expectation taken over outage duration
-        outage_start_timesteps::Array{Int,1}=Int[],  # we minimize the maximum outage cost over outage start times
+        outage_start_time_steps::Array{Int,1}=Int[],  # we minimize the maximum outage cost over outage start times
         outage_durations::Array{Int,1}=Int[],  # one-to-one with outage_probabilities, outage_durations can be a random variable
         outage_probabilities::Array{<:Real,1}=[1.0],
-        outage_timesteps::Union{Missing, UnitRange} = isempty(outage_durations) ? missing : 1:maximum(outage_durations),
+        outage_time_steps::Union{Missing, UnitRange} = isempty(outage_durations) ? missing : 1:maximum(outage_durations),
         scenarios::Union{Missing, UnitRange} = isempty(outage_durations) ? missing : 1:length(outage_durations),
         net_metering_limit_kw::Real = 0,
         interconnection_limit_kw::Real = 1.0e9,
@@ -161,6 +165,11 @@
             emissions_series_dict["PM25"] = emissions_series("PM25", region_abbr, time_steps_per_hour=time_steps_per_hour)
         else
             @error "Provided emissions_factor_series_lb_PM25_per_kwh does not match the time_steps_per_hour."
+        end
+
+        # Error if outage_start/end_time_step is provided and outage_start_time_steps not empty
+        if (outage_start_time_step != 0 || outage_end_time_step !=0) && outage_start_time_steps != [] 
+            throw(@error "Cannot supply singular outage_start(or end)_time_step and multiple outage_start_time_steps. Please use one or the other.")
         end
 
         new(
@@ -177,10 +186,10 @@
             outage_start_time_step,
             outage_end_time_step,
             allow_simultaneous_export_import,
-            outage_start_timesteps,
+            outage_start_time_steps,
             outage_durations,
             outage_probabilities,
-            outage_timesteps,
+            outage_time_steps,
             scenarios,
             net_metering_limit_kw,
             interconnection_limit_kw
@@ -304,77 +313,4 @@
         return nothing
     end
 end
-# TODO @warn when outage_start/end_timesteps not empty and outage_start/end_timestep is provided
-=======
-ElectricUtility data struct with inner constructor:     
-```julia
-function ElectricUtility(;
-    outage_start_time_step::Int=0,  # for modeling a single outage, with critical load spliced into the baseline load ...
-    outage_end_time_step::Int=0,  # ... utiltity production_factor = 0 during the outage
-    allow_simultaneous_export_import::Bool = true,  # if true the site has two meters (in effect)
-    # variables below used for minimax the expected outage cost,
-    # with max taken over outage start time, expectation taken over outage duration
-    outage_start_time_steps::Array{Int,1}=Int[],  # we minimize the maximum outage cost over outage start times
-    outage_durations::Array{Int,1}=Int[],  # one-to-one with outage_probabilities, outage_durations can be a random variable
-    outage_probabilities::Array{R,1} where R<:Real = [1.0],
-    outage_time_steps::Union{Missing, UnitRange} = isempty(outage_durations) ? missing : 1:maximum(outage_durations),
-    scenarios::Union{Missing, UnitRange} = isempty(outage_durations) ? missing : 1:length(outage_durations),
-    net_metering_limit_kw::Real = 0,
-    interconnection_limit_kw::Real = 1.0e9
-)
-```julia
-
-!!! note Outage indexing begins at 1 (not 0) and the outage is inclusive of the outage end time step. 
-    For instance, to model a 3-hour outage from 12AM to 3AM on Jan 1, outage_start_time_step = 1 and outage_end_time_step = 3.
-    To model a 1-hour outage from 6AM to 7AM on Jan 1, outage_start_time_step = 7 and outage_end_time_step = 7.
-
-"""
- struct ElectricUtility
-    outage_start_time_step::Int  # for modeling a single outage, with critical load spliced into the baseline load ...
-    outage_end_time_step::Int  # ... utiltity production_factor = 0 during the outage
-    allow_simultaneous_export_import::Bool  # if true the site has two meters (in effect)
-    # variables below used for minimax the expected outage cost,
-    # with max taken over outage start time, expectation taken over outage duration
-    outage_start_time_steps::Array{Int,1}  # we minimize the maximum outage cost over outage start times
-    outage_durations::Array{Int,1}  # one-to-one with outage_probabilities, outage_durations can be a random variable
-    outage_probabilities::Array{R,1} where R<:Real 
-    outage_time_steps::Union{Missing, UnitRange} 
-    scenarios::Union{Missing, UnitRange} 
-    net_metering_limit_kw::Real 
-    interconnection_limit_kw::Real 
-
-    function ElectricUtility(;
-        outage_start_time_step::Int=0,  # for modeling a single outage, with critical load spliced into the baseline load ...
-        outage_end_time_step::Int=0,  # ... utiltity production_factor = 0 during the outage
-        allow_simultaneous_export_import::Bool = true,  # if true the site has two meters (in effect)
-        # variables below used for minimax the expected outage cost,
-        # with max taken over outage start time, expectation taken over outage duration
-        outage_start_time_steps::Array{Int,1}=Int[],  # we minimize the maximum outage cost over outage start times
-        outage_durations::Array{Int,1}=Int[],  # one-to-one with outage_probabilities, outage_durations can be a random variable
-        outage_probabilities::Array{R,1} where R<:Real = [1.0],
-        outage_time_steps::Union{Missing, UnitRange} = isempty(outage_durations) ? missing : 1:maximum(outage_durations),
-        scenarios::Union{Missing, UnitRange} = isempty(outage_durations) ? missing : 1:length(outage_durations),
-        net_metering_limit_kw::Real = 0,
-        interconnection_limit_kw::Real = 1.0e9
-    )
-
-        # Error if outage_start/end_time_step is provided and outage_start_time_steps not empty
-        if (outage_start_time_step != 0 || outage_end_time_step !=0) && outage_start_time_steps != [] 
-            throw(@error "Cannot supply singular outage_start(or end)_time_step and multiple outage_start_time_steps. Please use one or the other.")
-        end
-
-        return new(
-            outage_start_time_step,
-            outage_end_time_step,
-            allow_simultaneous_export_import,
-            outage_start_time_steps,
-            outage_durations,
-            outage_probabilities,
-            outage_time_steps,
-            scenarios,
-            net_metering_limit_kw,
-            interconnection_limit_kw
-        )
-    end
-end
->>>>>>> 25f97fab
+# TODO @warn when outage_start/end_time_steps not empty and outage_start/end_time_step is provided