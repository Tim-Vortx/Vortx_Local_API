# *********************************************************************************
# REopt, Copyright (c) 2019-2020, Alliance for Sustainable Energy, LLC.
# All rights reserved.
#
# Redistribution and use in source and binary forms, with or without modification,
# are permitted provided that the following conditions are met:
#
# Redistributions of source code must retain the above copyright notice, this list
# of conditions and the following disclaimer.
#
# Redistributions in binary form must reproduce the above copyright notice, this
# list of conditions and the following disclaimer in the documentation and/or other
# materials provided with the distribution.
#
# Neither the name of the copyright holder nor the names of its contributors may be
# used to endorse or promote products derived from this software without specific
# prior written permission.
#
# THIS SOFTWARE IS PROVIDED BY THE COPYRIGHT HOLDERS AND CONTRIBUTORS "AS IS" AND
# ANY EXPRESS OR IMPLIED WARRANTIES, INCLUDING, BUT NOT LIMITED TO, THE IMPLIED
# WARRANTIES OF MERCHANTABILITY AND FITNESS FOR A PARTICULAR PURPOSE ARE DISCLAIMED.
# IN NO EVENT SHALL THE COPYRIGHT HOLDER OR CONTRIBUTORS BE LIABLE FOR ANY DIRECT,
# INDIRECT, INCIDENTAL, SPECIAL, EXEMPLARY, OR CONSEQUENTIAL DAMAGES (INCLUDING,
# BUT NOT LIMITED TO, PROCUREMENT OF SUBSTITUTE GOODS OR SERVICES; LOSS OF USE,
# DATA, OR PROFITS; OR BUSINESS INTERRUPTION) HOWEVER CAUSED AND ON ANY THEORY OF
# LIABILITY, WHETHER IN CONTRACT, STRICT LIABILITY, OR TORT (INCLUDING NEGLIGENCE
# OR OTHERWISE) ARISING IN ANY WAY OUT OF THE USE OF THIS SOFTWARE, EVEN IF ADVISED
# OF THE POSSIBILITY OF SUCH DAMAGE.
# *********************************************************************************
"""
    Generator

struct with inner constructor:
```julia
function Generator(;
    existing_kw::Real=0,
    min_kw::Real=0,
    max_kw::Real=1.0e6,
    installed_cost_per_kw::Float64 = 500.0,
    om_cost_per_kw::Real= off_grid_flag ? 20.0 : 10.0,
    om_cost_per_kwh::Float64=0.0,
    fuel_cost_per_gallon::Float64 = 3.0,
    fuel_slope_gal_per_kwh::Float64 = 0.076,
    fuel_intercept_gal_per_hr::Float64 = 0.0,
    fuel_avail_gal::Float64 = off_grid_flag ? 1.0e9 : 660.0,
    min_turn_down_pct::Float64 = off_grid_flag ? 0.15 : 0.0,
    only_runs_during_grid_outage::Bool = true,
    sells_energy_back_to_grid::Bool = false,
    can_net_meter::Bool = false,
    can_wholesale::Bool = false,
    can_export_beyond_nem_limit = false,
    macrs_option_years::Int = 0,
    macrs_bonus_pct::Float64 = 1.0,
    macrs_itc_reduction::Float64 = 0.0,
    federal_itc_pct::Float64 = 0.0,
    federal_rebate_per_kw::Float64 = 0.0,
    state_ibi_pct::Float64 = 0.0,
    state_ibi_max::Float64 = 1.0e10,
    state_rebate_per_kw::Float64 = 0.0,
    state_rebate_max::Float64 = 1.0e10,
    utility_ibi_pct::Float64 = 0.0,
    utility_ibi_max::Float64 = 1.0e10,
    utility_rebate_per_kw::Float64 = 0.0,
    utility_rebate_max::Float64 = 1.0e10,
    production_incentive_per_kwh::Float64 = 0.0,
    production_incentive_max_benefit::Float64 = 1.0e9,
    production_incentive_years::Int = 0,
    production_incentive_max_kw::Float64 = 1.0e9,
    replacement_year::Int = off_grid_flag ? 10 : analysis_years, 
    replace_cost_per_kw::Float64 = off_grid_flag ? installed_cost_per_kw : 0.0
)
```
"""
struct Generator <: AbstractGenerator
    existing_kw
    min_kw
    max_kw
    installed_cost_per_kw
    om_cost_per_kw
    om_cost_per_kwh
    fuel_cost_per_gallon
    fuel_slope_gal_per_kwh
    fuel_intercept_gal_per_hr
    fuel_avail_gal
    min_turn_down_pct
    only_runs_during_grid_outage
    sells_energy_back_to_grid
    can_net_meter
    can_wholesale
    can_export_beyond_nem_limit
    can_curtail
    macrs_option_years
    macrs_bonus_pct
    macrs_itc_reduction
    federal_itc_pct
    federal_rebate_per_kw
    state_ibi_pct
    state_ibi_max
    state_rebate_per_kw
    state_rebate_max
    utility_ibi_pct
    utility_ibi_max
    utility_rebate_per_kw
    utility_rebate_max
    production_incentive_per_kwh
    production_incentive_max_benefit
    production_incentive_years
    production_incentive_max_kw
    replacement_year
    replace_cost_per_kw

    function Generator(;
<<<<<<< HEAD
        off_grid_flag::Bool = false,
        analysis_years::Int = 25, 
        existing_kw::Real = 0,
        min_kw::Real = 0,
        max_kw::Real = 1.0e6,
        installed_cost_per_kw::Float64 = 500.0,
        om_cost_per_kw::Real= off_grid_flag ? 20.0 : 10.0,
        om_cost_per_kwh::Float64 = 0.0,
        fuel_cost_per_gallon::Float64 = 3.0,
        fuel_slope_gal_per_kwh::Float64 = 0.076,
        fuel_intercept_gal_per_hr::Float64 = 0.0,
        fuel_avail_gal::Float64 = off_grid_flag ? 1.0e9 : 660.0,
        min_turn_down_pct::Float64 = off_grid_flag ? 0.15 : 0.0,
=======
        existing_kw::Real=0,
        min_kw::Real=0,
        max_kw::Real=1.0e6,
        installed_cost_per_kw::Real=500.0,
        om_cost_per_kw::Real=10.0,
        om_cost_per_kwh::Real=0.0,
        fuel_cost_per_gallon::Real = 3.0,
        fuel_slope_gal_per_kwh::Real = 0.076,
        fuel_intercept_gal_per_hr::Real = 0.0,
        fuel_avail_gal::Real = 660.0,
        min_turn_down_pct::Real = 0.0,
>>>>>>> 6a8bb161
        only_runs_during_grid_outage::Bool = true,
        sells_energy_back_to_grid::Bool = false,
        can_net_meter::Bool = false,
        can_wholesale::Bool = false,
        can_export_beyond_nem_limit = false,
        can_curtail::Bool = false,
        macrs_option_years::Int = 0,
        macrs_bonus_pct::Real = 1.0,
        macrs_itc_reduction::Real = 0.0,
        federal_itc_pct::Real = 0.0,
        federal_rebate_per_kw::Real = 0.0,
        state_ibi_pct::Real = 0.0,
        state_ibi_max::Real = 1.0e10,
        state_rebate_per_kw::Real = 0.0,
        state_rebate_max::Real = 1.0e10,
        utility_ibi_pct::Real = 0.0,
        utility_ibi_max::Real = 1.0e10,
        utility_rebate_per_kw::Real = 0.0,
        utility_rebate_max::Real = 1.0e10,
        production_incentive_per_kwh::Real = 0.0,
        production_incentive_max_benefit::Real = 1.0e9,
        production_incentive_years::Int = 0,
<<<<<<< HEAD
        production_incentive_max_kw::Float64 = 1.0e9,
        replacement_year::Int = off_grid_flag ? 10 : analysis_years, 
        replace_cost_per_kw::Float64 = off_grid_flag ? installed_cost_per_kw : 0.0
=======
        production_incentive_max_kw::Real = 1.0e9,
>>>>>>> 6a8bb161
        )

        if (replacement_year >= analysis_years) && !(replace_cost_per_kw == 0.0)
            @warn "Generator replacement costs will not be considered because replacement_year >= analysis_years."
        end

        new(
            existing_kw,
            min_kw,
            max_kw,
            installed_cost_per_kw,
            om_cost_per_kw,
            om_cost_per_kwh,
            fuel_cost_per_gallon,
            fuel_slope_gal_per_kwh,
            fuel_intercept_gal_per_hr,
            fuel_avail_gal,
            min_turn_down_pct,
            only_runs_during_grid_outage,
            sells_energy_back_to_grid,
            can_net_meter,
            can_wholesale,
            can_export_beyond_nem_limit,
            can_curtail,
            macrs_option_years,
            macrs_bonus_pct,
            macrs_itc_reduction,
            federal_itc_pct,
            federal_rebate_per_kw,
            state_ibi_pct,
            state_ibi_max,
            state_rebate_per_kw,
            state_rebate_max,
            utility_ibi_pct,
            utility_ibi_max,
            utility_rebate_per_kw,
            utility_rebate_max,
            production_incentive_per_kwh,
            production_incentive_max_benefit,
            production_incentive_years,
            production_incentive_max_kw,
            replacement_year,
            replace_cost_per_kw
        )
    end
end<|MERGE_RESOLUTION|>--- conflicted
+++ resolved
@@ -110,33 +110,19 @@
     replace_cost_per_kw
 
     function Generator(;
-<<<<<<< HEAD
         off_grid_flag::Bool = false,
         analysis_years::Int = 25, 
         existing_kw::Real = 0,
         min_kw::Real = 0,
         max_kw::Real = 1.0e6,
-        installed_cost_per_kw::Float64 = 500.0,
+        installed_cost_per_kw::Real = 500.0,
         om_cost_per_kw::Real= off_grid_flag ? 20.0 : 10.0,
-        om_cost_per_kwh::Float64 = 0.0,
-        fuel_cost_per_gallon::Float64 = 3.0,
-        fuel_slope_gal_per_kwh::Float64 = 0.076,
-        fuel_intercept_gal_per_hr::Float64 = 0.0,
-        fuel_avail_gal::Float64 = off_grid_flag ? 1.0e9 : 660.0,
-        min_turn_down_pct::Float64 = off_grid_flag ? 0.15 : 0.0,
-=======
-        existing_kw::Real=0,
-        min_kw::Real=0,
-        max_kw::Real=1.0e6,
-        installed_cost_per_kw::Real=500.0,
-        om_cost_per_kw::Real=10.0,
-        om_cost_per_kwh::Real=0.0,
+        om_cost_per_kwh::Real = 0.0,
         fuel_cost_per_gallon::Real = 3.0,
         fuel_slope_gal_per_kwh::Real = 0.076,
         fuel_intercept_gal_per_hr::Real = 0.0,
-        fuel_avail_gal::Real = 660.0,
-        min_turn_down_pct::Real = 0.0,
->>>>>>> 6a8bb161
+        fuel_avail_gal::Real = off_grid_flag ? 1.0e9 : 660.0,
+        min_turn_down_pct::Real = off_grid_flag ? 0.15 : 0.0,
         only_runs_during_grid_outage::Bool = true,
         sells_energy_back_to_grid::Bool = false,
         can_net_meter::Bool = false,
@@ -159,13 +145,9 @@
         production_incentive_per_kwh::Real = 0.0,
         production_incentive_max_benefit::Real = 1.0e9,
         production_incentive_years::Int = 0,
-<<<<<<< HEAD
         production_incentive_max_kw::Float64 = 1.0e9,
         replacement_year::Int = off_grid_flag ? 10 : analysis_years, 
         replace_cost_per_kw::Float64 = off_grid_flag ? installed_cost_per_kw : 0.0
-=======
-        production_incentive_max_kw::Real = 1.0e9,
->>>>>>> 6a8bb161
         )
 
         if (replacement_year >= analysis_years) && !(replace_cost_per_kw == 0.0)
