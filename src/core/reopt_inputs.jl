# REopt®, Copyright (c) Alliance for Sustainable Energy, LLC. See also https://github.com/NREL/REopt.jl/blob/master/LICENSE.
"""
    REoptInputs

The data structure for all the inputs necessary to construct the JuMP model.
```julia
struct REoptInputs <: AbstractInputs
    s::ScenarioType
    techs::Techs
    min_sizes::Dict{String, <:Real}  # (techs)
    max_sizes::Dict{String, <:Real}  # (techs)
    existing_sizes::Dict{String, <:Real}  # (techs)
    cap_cost_slope::Dict{String, Any}  # (techs)
    om_cost_per_kw::Dict{String, <:Real}  # (techs)
    thermal_cop::Dict{String, <:Real}  # (techs.absorption_chiller)
    time_steps::UnitRange
    time_steps_with_grid::Array{Int, 1}
    time_steps_without_grid::Array{Int, 1}
    hours_per_time_step::Real
    months::UnitRange
    production_factor::DenseAxisArray{<:Real, 2}  # (techs, time_steps)
    levelization_factor::Dict{String, <:Real,}  # (techs)
    value_of_lost_load_per_kwh::Array{<:Real, 1}
    pwf_e::Real
    pwf_om::Real
    pwf_fuel::Dict{String, <:Real}
    pwf_emissions_cost::Dict{String, Float64} # Cost of emissions present worth factors for grid and onsite fuelburn emissions [unitless]
    pwf_grid_emissions::Dict{String, Float64} # Emissions [lbs] present worth factors for grid emissions [unitless]
    pwf_offtaker::Real 
    pwf_owner::Real
    third_party_factor::Real
    pvlocations::Array{Symbol, 1}
    maxsize_pv_locations::DenseAxisArray{<:Real, 1}  # indexed on pvlocations
    pv_to_location::Dict{String, Dict{Symbol, Int64}}  # (techs.pv, pvlocations)
    ratchets::UnitRange
    techs_by_exportbin::Dict{Symbol, AbstractArray}  # keys can include [:NEM, :WHL, :CUR]
    export_bins_by_tech::Dict
    n_segs_by_tech::Dict{String, Int}
    seg_min_size::Dict{String, Dict{Int, <:Real}}
    seg_max_size::Dict{String, Dict{Int, <:Real}}
    seg_yint::Dict{String, Dict{Int, <:Real}}
    pbi_pwf::Dict{String, Any}  # (pbi_techs)
    pbi_max_benefit::Dict{String, Any}  # (pbi_techs)
    pbi_max_kw::Dict{String, Any}  # (pbi_techs)
    pbi_benefit_per_kwh::Dict{String, Any}  # (pbi_techs)
    boiler_efficiency::Dict{String, <:Real}
    fuel_cost_per_kwh::Dict{String, AbstractArray}  # Fuel cost array for all time_steps
    ghp_options::UnitRange{Int64}  # Range of the number of GHP options
    require_ghp_purchase::Int64  # 0/1 binary if GHP purchase is forced/required
    ghp_heating_thermal_load_served_kw::Array{Float64,2}  # Array of heating load (thermal!) profiles served by GHP
    ghp_cooling_thermal_load_served_kw::Array{Float64,2}  # Array of cooling load profiles served by GHP
    space_heating_thermal_load_reduction_with_ghp_kw::Array{Float64,2}  # Array of heating load reduction (thermal!) profile from GHP retrofit
    cooling_thermal_load_reduction_with_ghp_kw::Array{Float64,2}  # Array of cooling load reduction (thermal!) profile from GHP retrofit
    ghp_electric_consumption_kw::Array{Float64,2}  # Array of electric load profiles consumed by GHP
    ghp_installed_cost::Array{Float64,1}  # Array of installed cost for GHP options
    ghp_om_cost_year_one::Array{Float64,1}  # Array of O&M cost for GHP options    
    tech_renewable_energy_fraction::Dict{String, <:Real} # (techs)
    tech_emissions_factors_CO2::Dict{String, <:Real} # (techs)
    tech_emissions_factors_NOx::Dict{String, <:Real} # (techs)
    tech_emissions_factors_SO2::Dict{String, <:Real} # (techs)
    tech_emissions_factors_PM25::Dict{String, <:Real} # (techs)
    techs_operating_reserve_req_fraction::Dict{String, <:Real} # (techs.all)
    heating_cop::Dict{String, Array{<:Real, 1}} # (techs.ashp)
    cooling_cop::Dict{String, Array{<:Real, 1}} # (techs.ashp)
    heating_cf::Dict{String, Array{<:Real, 1}} # (techs.ashp)
    cooling_cf::Dict{String, Array{<:Real, 1}} # (techs.ashp)
    heating_loads_kw::Dict{String, <:Real} # (heating_loads)
    unavailability::Dict{String, Array{Float64,1}}  # Dict by tech of unavailability profile
end
```
"""
struct REoptInputs{ScenarioType <: AbstractScenario} <: AbstractInputs
    s::ScenarioType
    techs::Techs
    min_sizes::Dict{String, <:Real}  # (techs)
    max_sizes::Dict{String, <:Real}  # (techs)
    existing_sizes::Dict{String, <:Real}  # (techs)
    cap_cost_slope::Dict{String, Any}  # (techs)
    om_cost_per_kw::Dict{String, <:Real}  # (techs)
    thermal_cop::Dict{String, <:Real}  # (techs.absorption_chiller)
    time_steps::UnitRange
    time_steps_with_grid::Array{Int, 1}
    time_steps_without_grid::Array{Int, 1}
    hours_per_time_step::Real
    months::UnitRange
    production_factor::DenseAxisArray{<:Real, 2}  # (techs, time_steps)
    levelization_factor::Dict{String, <:Real}  # (techs)
    value_of_lost_load_per_kwh::Array{<:Real, 1}
    pwf_e::Real
    pwf_om::Real
    pwf_fuel::Dict{String, <:Real}
    pwf_emissions_cost::Dict{String, Float64} # Cost of emissions present worth factors for grid and onsite fuelburn emissions [unitless]
    pwf_grid_emissions::Dict{String, Float64} # Emissions [lbs] present worth factors for grid emissions [unitless]
    pwf_offtaker::Real 
    pwf_owner::Real
    third_party_factor::Real
    pvlocations::Array{Symbol, 1}
    maxsize_pv_locations::DenseAxisArray{<:Real, 1}  # indexed on pvlocations
    pv_to_location::Dict{String, Dict{Symbol, Int64}}  # (techs.pv, pvlocations)
    ratchets::UnitRange
    techs_by_exportbin::Dict{Symbol, AbstractArray}  # keys can include [:NEM, :WHL, :CUR]
    export_bins_by_tech::Dict
    n_segs_by_tech::Dict{String, Int}
    seg_min_size::Dict{String, Dict{Int, Real}}
    seg_max_size::Dict{String, Dict{Int, Real}}
    seg_yint::Dict{String, Dict{Int, Real}}
    pbi_pwf::Dict{String, Any}  # (pbi_techs)
    pbi_max_benefit::Dict{String, Any}  # (pbi_techs)
    pbi_max_kw::Dict{String, Any}  # (pbi_techs)
    pbi_benefit_per_kwh::Dict{String, Any}  # (pbi_techs)
    boiler_efficiency::Dict{String, <:Real}
    fuel_cost_per_kwh::Dict{String, AbstractArray}  # Fuel cost array for all time_steps
    ghp_options::UnitRange{Int64}  # Range of the number of GHP options
    require_ghp_purchase::Int64  # 0/1 binary if GHP purchase is forced/required
    ghp_heating_thermal_load_served_kw::Array{Float64,2}  # Array of heating load (thermal!) profiles served by GHP
    ghp_cooling_thermal_load_served_kw::Array{Float64,2}  # Array of cooling load profiles served by GHP
    space_heating_thermal_load_reduction_with_ghp_kw::Array{Float64,2}  # Array of heating load reduction (thermal!) profile from GHP retrofit
    cooling_thermal_load_reduction_with_ghp_kw::Array{Float64,2}  # Array of cooling load reduction (thermal!) profile from GHP retrofit
    ghp_electric_consumption_kw::Array{Float64,2}  # Array of electric load profiles consumed by GHP
    ghp_installed_cost::Array{Float64,1}  # Array of installed cost for GHP options
    ghp_om_cost_year_one::Array{Float64,1}  # Array of O&M cost for GHP options
    avoided_capex_by_ghp_present_value::Array{Float64,1} # HVAC upgrade costs avoided (GHP)
    ghx_useful_life_years::Array{Float64,1} # GHX useful life years
    ghx_residual_value::Array{Float64,1} # Residual value of each GHX options
    tech_renewable_energy_fraction::Dict{String, <:Real} # (techs)
    tech_emissions_factors_CO2::Dict{String, <:Real} # (techs)
    tech_emissions_factors_NOx::Dict{String, <:Real} # (techs)
    tech_emissions_factors_SO2::Dict{String, <:Real} # (techs)
    tech_emissions_factors_PM25::Dict{String, <:Real} # (techs)
    techs_operating_reserve_req_fraction::Dict{String, <:Real} # (techs.all)
    heating_cop::Dict{String, Array{Float64,1}} # (techs.ashp, time_steps)
    cooling_cop::Dict{String, Array{Float64,1}}  # (techs.ashp, time_steps)
    heating_cf::Dict{String, Array{Float64,1}} # (techs.heating, time_steps)
    cooling_cf::Dict{String, Array{Float64,1}}  # (techs.cooling, time_steps)
    heating_loads::Vector{String} # list of heating loads
    heating_loads_kw::Dict{String, Array{Real,1}} # (heating_loads)
    heating_loads_served_by_tes::Dict{String, Array{String,1}} # ("HotThermalStorage" or empty)
    unavailability::Dict{String, Array{Float64,1}} # (techs.elec)
    absorption_chillers_using_heating_load::Dict{String,Array{String,1}} # ("AbsorptionChiller" or empty)
    avoided_capex_by_ashp_present_value::Dict{String, <:Real} # HVAC upgrade costs avoided (ASHP)
end


"""
    REoptInputs(fp::String)

Use `fp` to load in JSON scenario:
```
function REoptInputs(fp::String)
    s = Scenario(JSON.parsefile(fp))
    REoptInputs(s)
end
```
Useful if you want to manually modify REoptInputs before solving the model.
"""
function REoptInputs(fp::String)
    s = Scenario(JSON.parsefile(fp))
    REoptInputs(s)
end


"""
    REoptInputs(s::AbstractScenario)

Constructor for REoptInputs. Translates the `Scenario` into all the data necessary for building the JuMP model.
"""
function REoptInputs(s::AbstractScenario)

    time_steps = 1:length(s.electric_load.loads_kw)
    hours_per_time_step = 1 / s.settings.time_steps_per_hour
    techs, pv_to_location, maxsize_pv_locations, pvlocations, 
        production_factor, max_sizes, min_sizes, existing_sizes, cap_cost_slope, om_cost_per_kw, n_segs_by_tech, 
        seg_min_size, seg_max_size, seg_yint, techs_by_exportbin, export_bins_by_tech, boiler_efficiency,
        tech_renewable_energy_fraction, tech_emissions_factors_CO2, tech_emissions_factors_NOx, tech_emissions_factors_SO2, 
        tech_emissions_factors_PM25, techs_operating_reserve_req_fraction, thermal_cop, fuel_cost_per_kwh, 
        heating_cop, cooling_cop, heating_cf, cooling_cf, avoided_capex_by_ashp_present_value = setup_tech_inputs(s,time_steps)

    pbi_pwf, pbi_max_benefit, pbi_max_kw, pbi_benefit_per_kwh = setup_pbi_inputs(s, techs)

    months = 1:12

    levelization_factor, pwf_e, pwf_om, pwf_fuel, pwf_emissions_cost, pwf_grid_emissions, third_party_factor, pwf_offtaker, pwf_owner = setup_present_worth_factors(s, techs)
    # the following hardcoded values for levelization_factor matches the public REopt API value
    # and makes the test values match.
    # the REopt code herein uses the Desktop method for levelization_factor, which is more accurate
    # (Desktop has non-linear degradation vs. linear degradation in API)
    # levelization_factor = Dict("PV" => 0.9539)
    # levelization_factor = Dict("ground" => 0.942238, "roof_east" => 0.942238, "roof_west" => 0.942238)
    # levelization_factor["PV"] = 0.9539
    # levelization_factor["Generator"] = 1.0
    time_steps_with_grid, time_steps_without_grid, = setup_electric_utility_inputs(s)
    
    ghp_options, require_ghp_purchase, ghp_heating_thermal_load_served_kw, 
        ghp_cooling_thermal_load_served_kw, space_heating_thermal_load_reduction_with_ghp_kw, 
        cooling_thermal_load_reduction_with_ghp_kw, ghp_electric_consumption_kw, 
        ghp_installed_cost, ghp_om_cost_year_one, avoided_capex_by_ghp_present_value,
        ghx_useful_life_years, ghx_residual_value = setup_ghp_inputs(s, time_steps, time_steps_without_grid)

    if any(pv.existing_kw > 0 for pv in s.pvs)
        adjust_load_profile(s, production_factor)
    end

    heating_loads = Vector{String}()
    heating_loads_kw = Dict{String, Array{Real,1}}()
    absorption_chillers_using_heating_load = Dict{String,Array{String,1}}()
    if !isnothing(s.dhw_load)
        push!(heating_loads, "DomesticHotWater")
        heating_loads_kw["DomesticHotWater"] = s.dhw_load.loads_kw
        if !isnothing(s.absorption_chiller) && s.absorption_chiller.heating_load_input == "DomesticHotWater"
            absorption_chillers_using_heating_load["DomesticHotWater"] = ["AbsorptionChiller"]
        else
            absorption_chillers_using_heating_load["DomesticHotWater"] = Vector{String}()
        end
    end
    if !isnothing(s.space_heating_load)
        push!(heating_loads, "SpaceHeating")
        heating_loads_kw["SpaceHeating"] = s.space_heating_load.loads_kw
        if !isnothing(s.absorption_chiller) && s.absorption_chiller.heating_load_input == "SpaceHeating"
            absorption_chillers_using_heating_load["SpaceHeating"] = ["AbsorptionChiller"]
        else
            absorption_chillers_using_heating_load["SpaceHeating"] = Vector{String}()
        end
    elseif !isnothing(s.flexible_hvac) && !isnothing(s.existing_boiler)
        push!(heating_loads, "SpaceHeating")  #add blank space heating load to add dvHeatingProduction for existing boiler
    end
    if !isnothing(s.process_heat_load)
        push!(heating_loads, "ProcessHeat")
        heating_loads_kw["ProcessHeat"] = s.process_heat_load.loads_kw
        if !isnothing(s.absorption_chiller) && s.absorption_chiller.heating_load_input == "ProcessHeat"
            absorption_chillers_using_heating_load["ProcessHeat"] = ["AbsorptionChiller"]
        else
            absorption_chillers_using_heating_load["ProcessHeat"] = Vector{String}()
        end
    end

    if sum(heating_loads_kw["SpaceHeating"]) > 0.0 && isempty(techs.can_serve_space_heating) 
        throw(@error("SpaceHeating load is nonzero and no techs can serve the load."))
    end
    if sum(heating_loads_kw["DomesticHotWater"]) > 0.0 && isempty(techs.can_serve_dhw) 
        throw(@error("DomesticHotWater load is nonzero and no techs can serve the load."))
    end
    if sum(heating_loads_kw["ProcessHeat"]) > 0.0 && isempty(techs.can_serve_process_heat) 
        throw(@error("ProcessHeat load is nonzero and no techs can serve the load."))
    end
    
    heating_loads_served_by_tes = Dict{String,Array{String,1}}()
    if !isempty(s.storage.types.hot)
        for b in s.storage.types.hot
            heating_loads_served_by_tes[b] = String[]
            if s.storage.attr[b].can_serve_dhw && !isnothing(s.dhw_load)
                push!(heating_loads_served_by_tes[b],"DomesticHotWater")
            end
            if s.storage.attr[b].can_serve_space_heating && !isnothing(s.space_heating_load)
                push!(heating_loads_served_by_tes[b],"SpaceHeating")
            end
            if s.storage.attr[b].can_serve_process_heat && !isnothing(s.process_heat_load)
                push!(heating_loads_served_by_tes[b],"ProcessHeat")
            end
        end
    end
    unavailability = get_unavailability_by_tech(s, techs, time_steps)

    REoptInputs(
        s,
        techs,
        min_sizes,
        max_sizes,
        existing_sizes,
        cap_cost_slope,
        om_cost_per_kw,
        thermal_cop,
        time_steps,
        time_steps_with_grid,
        time_steps_without_grid,
        hours_per_time_step,
        months,
        production_factor,
        levelization_factor,
        typeof(s.financial.value_of_lost_load_per_kwh) <: Array{<:Real, 1} ? s.financial.value_of_lost_load_per_kwh : fill(s.financial.value_of_lost_load_per_kwh, length(time_steps)),
        pwf_e,
        pwf_om,
        pwf_fuel,
        pwf_emissions_cost,
        pwf_grid_emissions,
        pwf_offtaker, 
        pwf_owner,
        third_party_factor,
        pvlocations,
        maxsize_pv_locations,
        pv_to_location,
        1:length(s.electric_tariff.tou_demand_ratchet_time_steps),  # ratchets
        techs_by_exportbin,
        export_bins_by_tech,
        n_segs_by_tech,
        seg_min_size,
        seg_max_size,
        seg_yint,
        pbi_pwf, 
        pbi_max_benefit, 
        pbi_max_kw, 
        pbi_benefit_per_kwh,
        boiler_efficiency,
        fuel_cost_per_kwh,
        ghp_options,
        require_ghp_purchase,
        ghp_heating_thermal_load_served_kw,
        ghp_cooling_thermal_load_served_kw,
        space_heating_thermal_load_reduction_with_ghp_kw,
        cooling_thermal_load_reduction_with_ghp_kw,
        ghp_electric_consumption_kw,
        ghp_installed_cost,
        ghp_om_cost_year_one,
        avoided_capex_by_ghp_present_value,
        ghx_useful_life_years,
        ghx_residual_value,
        tech_renewable_energy_fraction, 
        tech_emissions_factors_CO2, 
        tech_emissions_factors_NOx, 
        tech_emissions_factors_SO2, 
        tech_emissions_factors_PM25,
        techs_operating_reserve_req_fraction,
        heating_cop,
        cooling_cop,
        heating_cf,
        cooling_cf,
        heating_loads,
        heating_loads_kw,
        heating_loads_served_by_tes,
        unavailability,
        absorption_chillers_using_heating_load,
        avoided_capex_by_ashp_present_value
    )
end


"""
    function setup_tech_inputs(s::AbstractScenario)

Create data arrays associated with techs necessary to build the JuMP model.
"""
function setup_tech_inputs(s::AbstractScenario, time_steps)
    #TODO: create om_cost_per_kwh in here as well as om_cost_per_kw? (Generator, CHP, SteamTurbine, and Boiler have this)
    
    techs = Techs(s)

    boiler_efficiency = Dict{String, Float64}()
    fuel_cost_per_kwh = Dict{String, AbstractArray}()

    # REoptInputs indexed on techs:
    max_sizes = Dict(t => 0.0 for t in techs.all)
    min_sizes = Dict(t => 0.0 for t in techs.all)
    existing_sizes = Dict(t => 0.0 for t in techs.all)
    cap_cost_slope = Dict{String, Any}()
    om_cost_per_kw = Dict(t => 0.0 for t in techs.all)
    production_factor = DenseAxisArray{Float64}(undef, techs.all, 1:length(s.electric_load.loads_kw))
    tech_renewable_energy_fraction = Dict(t => 1.0 for t in techs.all)
    # !!! note: tech_emissions_factors are in lb / kWh of fuel burned (gets multiplied by kWh of fuel burned, not kWh electricity consumption, ergo the use of the HHV instead of fuel slope)
    tech_emissions_factors_CO2 = Dict(t => 0.0 for t in techs.all)
    tech_emissions_factors_NOx = Dict(t => 0.0 for t in techs.all)
    tech_emissions_factors_SO2 = Dict(t => 0.0 for t in techs.all)
    tech_emissions_factors_PM25 = Dict(t => 0.0 for t in techs.all)
    techs_operating_reserve_req_fraction = Dict(t => 0.0 for t in techs.all)
    thermal_cop = Dict(t => 0.0 for t in techs.absorption_chiller)
    heating_cop = Dict(t => zeros(length(time_steps)) for t in union(techs.heating, techs.chp))
    heating_cf = Dict(t => zeros(length(time_steps)) for t in union(techs.heating, techs.chp))
    cooling_cf = Dict(t => zeros(length(time_steps)) for t in techs.cooling)
    cooling_cop = Dict(t => zeros(length(time_steps)) for t in techs.cooling)
    avoided_capex_by_ashp_present_value = Dict(t => 0.0 for t in techs.all)

    # export related inputs
    techs_by_exportbin = Dict{Symbol, AbstractArray}(k => [] for k in s.electric_tariff.export_bins)
    export_bins_by_tech = Dict{String, Array{Symbol, 1}}()

    # REoptInputs indexed on techs.segmented
    n_segs_by_tech = Dict{String, Int}()
    seg_min_size = Dict{String, Dict{Int, Real}}()
    seg_max_size = Dict{String, Dict{Int, Real}}()
    seg_yint = Dict{String, Dict{Int, Real}}()

    pvlocations = [:roof, :ground, :both]
    d = Dict(loc => 0 for loc in pvlocations)
    pv_to_location = Dict(t => copy(d) for t in techs.pv)
    maxsize_pv_locations = DenseAxisArray([1.0e9, 1.0e9, 1.0e9], pvlocations)
    # default to large max size per location. Max size by roof, ground, both

    if !isempty(techs.pv)
        setup_pv_inputs(s, max_sizes, min_sizes, existing_sizes, cap_cost_slope, om_cost_per_kw, production_factor,
                        pvlocations, pv_to_location, maxsize_pv_locations, techs.segmented, n_segs_by_tech, 
                        seg_min_size, seg_max_size, seg_yint, techs_by_exportbin, techs)
    end

    if "Wind" in techs.all
        setup_wind_inputs(s, max_sizes, min_sizes, existing_sizes, cap_cost_slope, om_cost_per_kw, production_factor, 
            techs_by_exportbin, techs.segmented, n_segs_by_tech, seg_min_size, seg_max_size, seg_yint, techs)
    end

    if "Generator" in techs.all
        setup_gen_inputs(s, max_sizes, min_sizes, existing_sizes, cap_cost_slope, om_cost_per_kw, production_factor, 
            techs_by_exportbin, techs.segmented, n_segs_by_tech, seg_min_size, seg_max_size, 
            seg_yint, techs, tech_renewable_energy_fraction, tech_emissions_factors_CO2, tech_emissions_factors_NOx, tech_emissions_factors_SO2, tech_emissions_factors_PM25, 
            fuel_cost_per_kwh)
    end

    if "ExistingBoiler" in techs.all
        setup_existing_boiler_inputs(s, max_sizes, min_sizes, existing_sizes, cap_cost_slope, boiler_efficiency,
            tech_renewable_energy_fraction, tech_emissions_factors_CO2, tech_emissions_factors_NOx, tech_emissions_factors_SO2, tech_emissions_factors_PM25, fuel_cost_per_kwh,
            heating_cf)
    end

    if "Boiler" in techs.all
<<<<<<< HEAD
        setup_boiler_inputs(s, max_sizes, min_sizes, existing_sizes, cap_cost_slope, 
            boiler_efficiency, production_factor, fuel_cost_per_kwh, heating_cf)
=======
        setup_boiler_inputs(s, max_sizes, min_sizes, existing_sizes, cap_cost_slope, boiler_efficiency,
            om_cost_per_kw, production_factor, fuel_cost_per_kwh)
>>>>>>> cbafc81f
    end

    if "CHP" in techs.all
        setup_chp_inputs(s, max_sizes, min_sizes, cap_cost_slope, om_cost_per_kw, 
            production_factor, techs_by_exportbin, techs.segmented, n_segs_by_tech, seg_min_size, seg_max_size, 
            seg_yint, techs,
            tech_renewable_energy_fraction, tech_emissions_factors_CO2, tech_emissions_factors_NOx, tech_emissions_factors_SO2, tech_emissions_factors_PM25, fuel_cost_per_kwh,
            heating_cf)
    end

    if "ExistingChiller" in techs.all
        setup_existing_chiller_inputs(s, max_sizes, min_sizes, existing_sizes, cap_cost_slope, cooling_cop, cooling_cf)
    else
        cooling_cop["ExistingChiller"] = ones(length(time_steps))
        cooling_cf["ExistingChiller"] = zeros(length(time_steps))
    end

    if "AbsorptionChiller" in techs.all
        setup_absorption_chiller_inputs(s, max_sizes, min_sizes, cap_cost_slope, cooling_cop, thermal_cop, om_cost_per_kw, cooling_cf)
    else
        cooling_cop["AbsorptionChiller"] = ones(length(time_steps))
        thermal_cop["AbsorptionChiller"] = 1.0
        cooling_cf["AbsorptionChiller"] = zeros(length(time_steps))
    end

    if "SteamTurbine" in techs.all
        setup_steam_turbine_inputs(s, max_sizes, min_sizes, cap_cost_slope, om_cost_per_kw, production_factor, techs_by_exportbin, techs, heating_cf)
    end    

    if "ElectricHeater" in techs.all
        setup_electric_heater_inputs(s, max_sizes, min_sizes, cap_cost_slope, om_cost_per_kw, heating_cop, heating_cf)
    else
        heating_cop["ElectricHeater"] = ones(length(time_steps))
        heating_cf["ElectricHeater"] = zeros(length(time_steps))
    end

    if "ASHPSpaceHeater" in techs.all
        setup_ASHPSpaceHeater_inputs(s, max_sizes, min_sizes, cap_cost_slope, om_cost_per_kw, heating_cop, cooling_cop, heating_cf, cooling_cf,
            techs.segmented, n_segs_by_tech, seg_min_size, seg_max_size, seg_yint, avoided_capex_by_ashp_present_value)
    else
        heating_cop["ASHPSpaceHeater"] = ones(length(time_steps))
        cooling_cop["ASHPSpaceHeater"] = ones(length(time_steps))
        heating_cf["ASHPSpaceHeater"] = zeros(length(time_steps))
        cooling_cf["ASHPSpaceHeater"] = zeros(length(time_steps))
    end

    if "ASHPWaterHeater" in techs.all
        setup_ASHPWaterHeater_inputs(s, max_sizes, min_sizes, cap_cost_slope, om_cost_per_kw, heating_cop, heating_cf,
            techs.segmented, n_segs_by_tech, seg_min_size, seg_max_size, seg_yint, avoided_capex_by_ashp_present_value)
    else
        heating_cop["ASHPWaterHeater"] = ones(length(time_steps))
        heating_cf["ASHPWaterHeater"] = zeros(length(time_steps))
    end

    if !isempty(techs.ghp)
        cooling_cop["GHP"] = ones(length(time_steps))
        heating_cop["GHP"] = ones(length(time_steps))
        heating_cf["GHP"] = ones(length(time_steps))
        cooling_cf["GHP"] = ones(length(time_steps))
    end

    # filling export_bins_by_tech MUST be done after techs_by_exportbin has been filled in
    for t in techs.elec
        export_bins_by_tech[t] = [bin for (bin, ts) in techs_by_exportbin if t in ts]
    end

    if s.settings.off_grid_flag
        setup_operating_reserve_fraction(s, techs_operating_reserve_req_fraction)
    end

    return techs, pv_to_location, maxsize_pv_locations, pvlocations, 
    production_factor, max_sizes, min_sizes, existing_sizes, cap_cost_slope, om_cost_per_kw, n_segs_by_tech, 
    seg_min_size, seg_max_size, seg_yint, techs_by_exportbin, export_bins_by_tech, boiler_efficiency,
    tech_renewable_energy_fraction, tech_emissions_factors_CO2, tech_emissions_factors_NOx, tech_emissions_factors_SO2, 
    tech_emissions_factors_PM25, techs_operating_reserve_req_fraction, thermal_cop, fuel_cost_per_kwh, 
    heating_cop, cooling_cop, heating_cf, cooling_cf, avoided_capex_by_ashp_present_value
end


"""
    setup_pbi_inputs(s::AbstractScenario, techs::Techs)

Create data arrays for production based incentives. 
All arrays can be empty if no techs have production_incentive_per_kwh > 0.
"""
function setup_pbi_inputs(s::AbstractScenario, techs::Techs)

    pbi_pwf = Dict{String, Any}()
    pbi_max_benefit = Dict{String, Any}()
    pbi_max_kw = Dict{String, Any}()
    pbi_benefit_per_kwh = Dict{String, Any}()

    for tech in techs.all
        if !(tech in techs.pv)
            T = typeof(eval(Meta.parse(tech)))
            if :production_incentive_per_kwh in fieldnames(T)
                if eval(Meta.parse("s.$(tech).production_incentive_per_kwh")) > 0
                    push!(techs.pbi, tech)
                    pbi_pwf[tech], pbi_max_benefit[tech], pbi_max_kw[tech], pbi_benefit_per_kwh[tech] = 
                        production_incentives(eval(Meta.parse("s.$(tech)")), s.financial)
                end
            end
        else
            pv = get_pv_by_name(tech, s.pvs)
            if pv.production_incentive_per_kwh > 0
                push!(techs.pbi, tech)
                pbi_pwf[tech], pbi_max_benefit[tech], pbi_max_kw[tech], pbi_benefit_per_kwh[tech] = 
                    production_incentives(pv, s.financial)
            end
        end
        
    end
    return pbi_pwf, pbi_max_benefit, pbi_max_kw, pbi_benefit_per_kwh
end


"""
    update_cost_curve!(tech::AbstractTech, tech_name::String, financial::Financial,
        cap_cost_slope, segmented_techs, n_segs_by_tech, seg_min_size, seg_max_size, seg_yint
    )

Modifies cap_cost_slope, segmented_techs, n_segs_by_tech, seg_min_size, seg_max_size, seg_yint based on tech attributes.
In the simplest case (zero incentives, no existing_kw) the cap_cost_slope is updated with:
```julia
    cap_cost_slope[tech_name] = tech.installed_cost_per_kw
```
However, if there are non-zero incentives or `existing_kw` then there will be more than one cost curve segment typically
and all of the other arguments will be updated as well.
"""
function update_cost_curve!(tech::AbstractTech, tech_name::String, financial::Financial,
    cap_cost_slope, segmented_techs, n_segs_by_tech, seg_min_size, seg_max_size, seg_yint
    )
    cost_slope, cost_curve_bp_x, cost_yint, n_segments = cost_curve(tech, financial)
    cap_cost_slope[tech_name] = cost_slope[1]
    min_allowable_kw = 0.0
    if isdefined(tech, :min_allowable_kw)
        min_allowable_kw = tech.min_allowable_kw
    end
    if n_segments > 1 || (typeof(tech)==CHP && min_allowable_kw > 0.0)
        cap_cost_slope[tech_name] = cost_slope
        push!(segmented_techs, tech_name)
        seg_max_size[tech_name] = Dict{Int,Float64}()
        seg_min_size[tech_name] = Dict{Int,Float64}()
        n_segs_by_tech[tech_name] = n_segments
        seg_yint[tech_name] = Dict{Int,Float64}()
        for s in 1:n_segments
            seg_min_size[tech_name][s] = max(cost_curve_bp_x[s], min_allowable_kw)
            seg_max_size[tech_name][s] = cost_curve_bp_x[s+1]
            seg_yint[tech_name][s] = cost_yint[s]
        end
    end
    nothing
end


function setup_pv_inputs(s::AbstractScenario, max_sizes, min_sizes,
    existing_sizes, cap_cost_slope, om_cost_per_kw, production_factor,
    pvlocations, pv_to_location, maxsize_pv_locations, 
    segmented_techs, n_segs_by_tech, seg_min_size, seg_max_size, seg_yint, 
    techs_by_exportbin, techs)

    pv_roof_limited, pv_ground_limited, pv_space_limited = false, false, false
    roof_existing_pv_kw, ground_existing_pv_kw, both_existing_pv_kw = 0.0, 0.0, 0.0
    roof_max_kw, land_max_kw = 1.0e5, 1.0e5

    for pv in s.pvs        
        production_factor[pv.name, :] = get_production_factor(pv, s.site.latitude, s.site.longitude; 
            time_steps_per_hour=s.settings.time_steps_per_hour)
        for location in pvlocations
            if pv.location == String(location) # Must convert symbol to string
                pv_to_location[pv.name][location] = 1
            else
                pv_to_location[pv.name][location] = 0
            end
        end

        beyond_existing_kw = pv.max_kw
        if pv.location == "both"
            both_existing_pv_kw += pv.existing_kw
            if !(s.site.roof_squarefeet === nothing) && !(s.site.land_acres === nothing)
                # don"t restrict unless both land_area and roof_area specified,
                # otherwise one of them is "unlimited"
                roof_max_kw = s.site.roof_squarefeet * pv.kw_per_square_foot
                land_max_kw = s.site.land_acres / pv.acres_per_kw
                beyond_existing_kw = min(roof_max_kw + land_max_kw, beyond_existing_kw)
                pv_space_limited = true
            end
        elseif pv.location == "roof"
            roof_existing_pv_kw += pv.existing_kw
            if !(s.site.roof_squarefeet === nothing)
                roof_max_kw = s.site.roof_squarefeet * pv.kw_per_square_foot
                beyond_existing_kw = min(roof_max_kw, beyond_existing_kw)
                pv_roof_limited = true
            end

        elseif pv.location == "ground"
            ground_existing_pv_kw += pv.existing_kw
            if !(s.site.land_acres === nothing)
                land_max_kw = s.site.land_acres / pv.acres_per_kw
                beyond_existing_kw = min(land_max_kw, beyond_existing_kw)
                pv_ground_limited = true
            end
        end

        existing_sizes[pv.name] = pv.existing_kw
        min_sizes[pv.name] = pv.existing_kw + pv.min_kw
        max_sizes[pv.name] = pv.existing_kw + beyond_existing_kw

        update_cost_curve!(pv, pv.name, s.financial,
            cap_cost_slope, segmented_techs, n_segs_by_tech, seg_min_size, seg_max_size, seg_yint
        )

        om_cost_per_kw[pv.name] = pv.om_cost_per_kw
        fillin_techs_by_exportbin(techs_by_exportbin, pv, pv.name)

        if !pv.can_curtail
            push!(techs.no_curtail, pv.name)
        end
    end

    if pv_roof_limited
        maxsize_pv_locations[:roof] = float(roof_existing_pv_kw + roof_max_kw)
    end
    if pv_ground_limited
        maxsize_pv_locations[:ground] = float(ground_existing_pv_kw + land_max_kw)
    end
    if pv_space_limited
        maxsize_pv_locations[:both] = float(both_existing_pv_kw + roof_max_kw + land_max_kw)
    end

    return nothing
end


function setup_wind_inputs(s::AbstractScenario, max_sizes, min_sizes, existing_sizes,
    cap_cost_slope, om_cost_per_kw, production_factor, techs_by_exportbin,
    segmented_techs, n_segs_by_tech, seg_min_size, seg_max_size, seg_yint, techs
    )
    max_sizes["Wind"] = s.wind.max_kw
    min_sizes["Wind"] = s.wind.min_kw
    existing_sizes["Wind"] = 0.0
    
    if !(s.site.land_acres === nothing) # Limit based on available land 
        land_max_kw = s.site.land_acres / s.wind.acres_per_kw
        if land_max_kw < 1500 # turbines less than 1.5 MW aren't subject to the acres/kW limit
            land_max_kw = 1500
        end
        if max_sizes["Wind"] > land_max_kw # if user-provided max is greater than land max, update max (otherwise use user-provided max)
            @warn "User-provided maximum wind kW is greater than the calculated land-constrained kW (site.land_acres/wind.acres_per_kw). Wind max kW has been updated to land-constrained max of $(land_max_kw) kW."
            max_sizes["Wind"] = land_max_kw
        end
        if min_sizes["Wind"] > max_sizes["Wind"] # If user-provided min is greater than max (updated to land max as above), send error
            throw(@error("User-provided minimum wind kW is greater than either wind.max_kw or calculated land-constrained kW (site.land_acres/wind.acres_per_kw). Update wind.min_kw or site.land_acres"))
        end 
    end
    
    update_cost_curve!(s.wind, "Wind", s.financial,
        cap_cost_slope, segmented_techs, n_segs_by_tech, seg_min_size, seg_max_size, seg_yint
    )
    om_cost_per_kw["Wind"] = s.wind.om_cost_per_kw
    production_factor["Wind", :] = get_production_factor(s.wind, s.site.latitude, s.site.longitude, s.settings.time_steps_per_hour)
    fillin_techs_by_exportbin(techs_by_exportbin, s.wind, "Wind")
    if !s.wind.can_curtail
        push!(techs.no_curtail, "Wind")
    end
    return nothing
end


function setup_gen_inputs(s::AbstractScenario, max_sizes, min_sizes, existing_sizes,
    cap_cost_slope, om_cost_per_kw, production_factor, techs_by_exportbin,
    segmented_techs, n_segs_by_tech, seg_min_size, seg_max_size, seg_yint, techs,
    tech_renewable_energy_fraction, tech_emissions_factors_CO2, tech_emissions_factors_NOx, tech_emissions_factors_SO2, tech_emissions_factors_PM25, fuel_cost_per_kwh
    )
    max_sizes["Generator"] = s.generator.existing_kw + s.generator.max_kw
    min_sizes["Generator"] = s.generator.existing_kw + s.generator.min_kw
    existing_sizes["Generator"] = s.generator.existing_kw
    update_cost_curve!(s.generator, "Generator", s.financial,
        cap_cost_slope, segmented_techs, n_segs_by_tech, seg_min_size, seg_max_size, seg_yint
    )
    om_cost_per_kw["Generator"] = s.generator.om_cost_per_kw
    production_factor["Generator", :] = get_production_factor(s.generator; s.settings.time_steps_per_hour)
    fillin_techs_by_exportbin(techs_by_exportbin, s.generator, "Generator")
    if !s.generator.can_curtail
        push!(techs.no_curtail, "Generator")
    end
    tech_renewable_energy_fraction["Generator"] = s.generator.fuel_renewable_energy_fraction
    hhv_kwh_per_gal = s.generator.fuel_higher_heating_value_kwh_per_gal
    tech_emissions_factors_CO2["Generator"] = s.generator.emissions_factor_lb_CO2_per_gal / hhv_kwh_per_gal  # lb/gal * gal/kWh
    tech_emissions_factors_NOx["Generator"] = s.generator.emissions_factor_lb_NOx_per_gal / hhv_kwh_per_gal
    tech_emissions_factors_SO2["Generator"] = s.generator.emissions_factor_lb_SO2_per_gal / hhv_kwh_per_gal
    tech_emissions_factors_PM25["Generator"] = s.generator.emissions_factor_lb_PM25_per_gal / hhv_kwh_per_gal
    generator_fuel_cost_per_kwh = s.generator.fuel_cost_per_gallon / hhv_kwh_per_gal
    fuel_cost_per_kwh["Generator"] = per_hour_value_to_time_series(generator_fuel_cost_per_kwh, s.settings.time_steps_per_hour, "Generator")
    return nothing
end

"""
    function setup_existing_boiler_inputs(s::AbstractScenario, max_sizes, min_sizes, existing_sizes, cap_cost_slope, boiler_efficiency,
        tech_renewable_energy_fraction, tech_emissions_factors_CO2, tech_emissions_factors_NOx, tech_emissions_factors_SO2, tech_emissions_factors_PM25, fuel_cost_per_kwh,
        heating_cf)

Update tech-indexed data arrays necessary to build the JuMP model with the values for existing boiler.
This version of this function, used in BAUInputs(), doesn't update renewable energy and emissions arrays.
"""

function setup_existing_boiler_inputs(s::AbstractScenario, max_sizes, min_sizes, existing_sizes, cap_cost_slope, boiler_efficiency,
    tech_renewable_energy_fraction, tech_emissions_factors_CO2, tech_emissions_factors_NOx, tech_emissions_factors_SO2, tech_emissions_factors_PM25, fuel_cost_per_kwh,
    heating_cf)
    max_sizes["ExistingBoiler"] = s.existing_boiler.max_kw
    min_sizes["ExistingBoiler"] = 0.0
    existing_sizes["ExistingBoiler"] = 0.0
    cap_cost_slope["ExistingBoiler"] = 0.0
    boiler_efficiency["ExistingBoiler"] = s.existing_boiler.efficiency
    # om_cost_per_kw["ExistingBoiler"] = 0.0
    tech_renewable_energy_fraction["ExistingBoiler"] = s.existing_boiler.fuel_renewable_energy_fraction
    tech_emissions_factors_CO2["ExistingBoiler"] = s.existing_boiler.emissions_factor_lb_CO2_per_mmbtu / KWH_PER_MMBTU  # lb/mmtbu * mmtbu/kWh
    tech_emissions_factors_NOx["ExistingBoiler"] = s.existing_boiler.emissions_factor_lb_NOx_per_mmbtu / KWH_PER_MMBTU
    tech_emissions_factors_SO2["ExistingBoiler"] = s.existing_boiler.emissions_factor_lb_SO2_per_mmbtu / KWH_PER_MMBTU
    tech_emissions_factors_PM25["ExistingBoiler"] = s.existing_boiler.emissions_factor_lb_PM25_per_mmbtu / KWH_PER_MMBTU 
    existing_boiler_fuel_cost_per_kwh = s.existing_boiler.fuel_cost_per_mmbtu ./ KWH_PER_MMBTU
    fuel_cost_per_kwh["ExistingBoiler"] = per_hour_value_to_time_series(existing_boiler_fuel_cost_per_kwh, s.settings.time_steps_per_hour, "ExistingBoiler")   
    heating_cf["ExistingBoiler"] = ones(8760*s.settings.time_steps_per_hour)   
    return nothing
end

"""
    function setup_boiler_inputs(s::AbstractScenario, max_sizes, min_sizes, existing_sizes, cap_cost_slope, boiler_efficiency,
        om_cost_per_kw, production_factor, fuel_cost_per_kwh)

Update tech-indexed data arrays necessary to build the JuMP model with the values for (new) boiler.
This version of this function, used in BAUInputs(), doesn't update renewable energy and emissions arrays.
"""
<<<<<<< HEAD
function setup_boiler_inputs(s::AbstractScenario, max_sizes, min_sizes, cap_cost_slope, om_cost_per_kw, boiler_efficiency, production_factor, fuel_cost_per_kwh,
    heating_cf)
=======
function setup_boiler_inputs(s::AbstractScenario, max_sizes, min_sizes, existing_sizes, cap_cost_slope, boiler_efficiency,
                            om_cost_per_kw, production_factor, fuel_cost_per_kwh)
>>>>>>> cbafc81f
    max_sizes["Boiler"] = s.boiler.max_kw
    min_sizes["Boiler"] = s.boiler.min_kw
    existing_sizes["Boiler"] = 0.0
    boiler_efficiency["Boiler"] = s.boiler.efficiency
    
    # The Boiler only has a MACRS benefit, no ITC etc.
    if s.boiler.macrs_option_years in [5, 7]

        cap_cost_slope["Boiler"] = effective_cost(;
            itc_basis = s.boiler.installed_cost_per_kw,
            replacement_cost = 0.0,
            replacement_year = s.financial.analysis_years,
            discount_rate = s.financial.owner_discount_rate_fraction,
            tax_rate = s.financial.owner_tax_rate_fraction,
            itc = 0.0,
            macrs_schedule = s.boiler.macrs_option_years == 5 ? s.financial.macrs_five_year : s.financial.macrs_seven_year,
            macrs_bonus_fraction = s.boiler.macrs_bonus_fraction,
            macrs_itc_reduction = 0.0,
            rebate_per_kw = 0.0
        )

    else
        cap_cost_slope["Boiler"] = s.boiler.installed_cost_per_kw
    end

    om_cost_per_kw["Boiler"] = s.boiler.om_cost_per_kw
    production_factor["Boiler", :] = get_production_factor(s.boiler)
    boiler_fuel_cost_per_kwh = s.boiler.fuel_cost_per_mmbtu ./ KWH_PER_MMBTU
    fuel_cost_per_kwh["Boiler"] = per_hour_value_to_time_series(boiler_fuel_cost_per_kwh, s.settings.time_steps_per_hour, "Boiler")
    heating_cf["Boiler"]  = ones(8760*s.settings.time_steps_per_hour)
    return nothing
end


"""
    function setup_existing_chiller_inputs(s::AbstractScenario, max_sizes, min_sizes, existing_sizes, cap_cost_slope, cooling_cop, cooling_cf)

Update tech-indexed data arrays necessary to build the JuMP model with the values for existing chiller.
"""
function setup_existing_chiller_inputs(s::AbstractScenario, max_sizes, min_sizes, existing_sizes, cap_cost_slope, cooling_cop, cooling_cf)
    max_sizes["ExistingChiller"] = s.existing_chiller.max_kw
    min_sizes["ExistingChiller"] = 0.0
    existing_sizes["ExistingChiller"] = 0.0
    cap_cost_slope["ExistingChiller"] = 0.0
    cooling_cop["ExistingChiller"] .= s.existing_chiller.cop
    cooling_cf["ExistingChiller"]  = ones(8760*s.settings.time_steps_per_hour)
    # om_cost_per_kw["ExistingChiller"] = 0.0
    return nothing
end


function setup_absorption_chiller_inputs(s::AbstractScenario, max_sizes, min_sizes, cap_cost_slope, 
    cooling_cop, thermal_cop, om_cost_per_kw, cooling_cf
    )
    max_sizes["AbsorptionChiller"] = s.absorption_chiller.max_kw
    min_sizes["AbsorptionChiller"] = s.absorption_chiller.min_kw
    
    # The AbsorptionChiller only has a MACRS benefit, no ITC etc.
    if s.absorption_chiller.macrs_option_years in [5, 7]

        cap_cost_slope["AbsorptionChiller"] = effective_cost(;
            itc_basis = s.absorption_chiller.installed_cost_per_kw,
            replacement_cost = 0.0,
            replacement_year = s.financial.analysis_years,
            discount_rate = s.financial.owner_discount_rate_fraction,
            tax_rate = s.financial.owner_tax_rate_fraction,
            itc = 0.0,
            macrs_schedule = s.absorption_chiller.macrs_option_years == 5 ? s.financial.macrs_five_year : s.financial.macrs_seven_year,
            macrs_bonus_fraction = s.absorption_chiller.macrs_bonus_fraction,
            macrs_itc_reduction = 0.0,
            rebate_per_kw = 0.0
        )

    else
        cap_cost_slope["AbsorptionChiller"] = s.absorption_chiller.installed_cost_per_kw
    end

    cooling_cop["AbsorptionChiller"] .= s.absorption_chiller.cop_electric
    cooling_cf["AbsorptionChiller"] .= 1.0
    if isnothing(s.chp)
        thermal_factor = 1.0
    elseif s.chp.cooling_thermal_factor == 0.0
        throw(@error("The CHP cooling_thermal_factor is 0.0 which implies that CHP cannot serve AbsorptionChiller. If you
            want to model CHP and AbsorptionChiller, you must specify a cooling_thermal_factor greater than 0.0"))
    else
        thermal_factor = s.chp.cooling_thermal_factor
    end    
    thermal_cop["AbsorptionChiller"] = s.absorption_chiller.cop_thermal * thermal_factor
    om_cost_per_kw["AbsorptionChiller"] = s.absorption_chiller.om_cost_per_kw
    return nothing
end

"""
    function setup_chp_inputs(s::AbstractScenario, max_sizes, min_sizes, cap_cost_slope, om_cost_per_kw,  
        production_factor, techs_by_exportbin, segmented_techs, n_segs_by_tech, seg_min_size, seg_max_size, seg_yint, techs,
        tech_renewable_energy_fraction, tech_emissions_factors_CO2, tech_emissions_factors_NOx, tech_emissions_factors_SO2, tech_emissions_factors_PM25, fuel_cost_per_kwh,
        heating_cf
        )

Update tech-indexed data arrays necessary to build the JuMP model with the values for CHP.
"""
function setup_chp_inputs(s::AbstractScenario, max_sizes, min_sizes, cap_cost_slope, om_cost_per_kw,  
    production_factor, techs_by_exportbin, segmented_techs, n_segs_by_tech, seg_min_size, seg_max_size, seg_yint, techs,
    tech_renewable_energy_fraction, tech_emissions_factors_CO2, tech_emissions_factors_NOx, tech_emissions_factors_SO2, tech_emissions_factors_PM25, fuel_cost_per_kwh,
    heating_cf
    )
    max_sizes["CHP"] = s.chp.max_kw
    min_sizes["CHP"] = s.chp.min_kw
    update_cost_curve!(s.chp, "CHP", s.financial,
        cap_cost_slope, segmented_techs, n_segs_by_tech, seg_min_size, seg_max_size, seg_yint
    )
    om_cost_per_kw["CHP"] = s.chp.om_cost_per_kw
    production_factor["CHP", :] = get_production_factor(s.chp, s.electric_load.year, s.electric_utility.outage_start_time_step, 
        s.electric_utility.outage_end_time_step, s.settings.time_steps_per_hour)
    fillin_techs_by_exportbin(techs_by_exportbin, s.chp, "CHP")
    if !s.chp.can_curtail
        push!(techs.no_curtail, "CHP")
    end  
    tech_renewable_energy_fraction["CHP"] = s.chp.fuel_renewable_energy_fraction
    tech_emissions_factors_CO2["CHP"] = s.chp.emissions_factor_lb_CO2_per_mmbtu / KWH_PER_MMBTU  # lb/mmtbu * mmtbu/kWh
    tech_emissions_factors_NOx["CHP"] = s.chp.emissions_factor_lb_NOx_per_mmbtu / KWH_PER_MMBTU
    tech_emissions_factors_SO2["CHP"] = s.chp.emissions_factor_lb_SO2_per_mmbtu / KWH_PER_MMBTU
    tech_emissions_factors_PM25["CHP"] = s.chp.emissions_factor_lb_PM25_per_mmbtu / KWH_PER_MMBTU
    chp_fuel_cost_per_kwh = s.chp.fuel_cost_per_mmbtu ./ KWH_PER_MMBTU
    fuel_cost_per_kwh["CHP"] = per_hour_value_to_time_series(chp_fuel_cost_per_kwh, s.settings.time_steps_per_hour, "CHP")   
    heating_cf["CHP"] = ones(8760*s.settings.time_steps_per_hour)
    return nothing
end

function setup_steam_turbine_inputs(s::AbstractScenario, max_sizes, min_sizes, cap_cost_slope, 
    om_cost_per_kw, production_factor, techs_by_exportbin, techs, heating_cf
    )

    max_sizes["SteamTurbine"] = s.steam_turbine.max_kw
    min_sizes["SteamTurbine"] = s.steam_turbine.min_kw
    
    # The AbsorptionChiller only has a MACRS benefit, no ITC etc.
    if s.steam_turbine.macrs_option_years in [5, 7]
        cap_cost_slope["SteamTurbine"] = effective_cost(;
            itc_basis = s.steam_turbine.installed_cost_per_kw,
            replacement_cost = 0.0,
            replacement_year = s.financial.analysis_years,
            discount_rate = s.financial.owner_discount_rate_fraction,
            tax_rate = s.financial.owner_tax_rate_fraction,
            itc = 0.0,
            macrs_schedule = s.steam_turbine.macrs_option_years == 5 ? s.financial.macrs_five_year : s.financial.macrs_seven_year,
            macrs_bonus_fraction = s.steam_turbine.macrs_bonus_fraction,
            macrs_itc_reduction = 0.0,
            rebate_per_kw = 0.0
        )
    else
        cap_cost_slope["SteamTurbine"] = s.steam_turbine.installed_cost_per_kw
    end

    om_cost_per_kw["SteamTurbine"] = s.steam_turbine.om_cost_per_kw
    
    production_factor["SteamTurbine", :] = get_production_factor(s.steam_turbine; s.settings.time_steps_per_hour)
    
    fillin_techs_by_exportbin(techs_by_exportbin, s.steam_turbine, "SteamTurbine")
    
    if !s.steam_turbine.can_curtail
        push!(techs.no_curtail, "SteamTurbine")
    end

    heating_cf["SteamTurbine"] = ones(8760*s.settings.time_steps_per_hour)

    return nothing
end

function setup_electric_heater_inputs(s, max_sizes, min_sizes, cap_cost_slope, om_cost_per_kw, heating_cop, heating_cf)
    max_sizes["ElectricHeater"] = s.electric_heater.max_kw
    min_sizes["ElectricHeater"] = s.electric_heater.min_kw
    om_cost_per_kw["ElectricHeater"] = s.electric_heater.om_cost_per_kw
    heating_cop["ElectricHeater"] .= s.electric_heater.cop
    heating_cf["ElectricHeater"] = ones(8760*s.settings.time_steps_per_hour)  #TODO: add timem series input for Electric Heater if using as AShP DHW heater? or use ASHP object?

    if s.electric_heater.macrs_option_years in [5, 7]
        cap_cost_slope["ElectricHeater"] = effective_cost(;
            itc_basis = s.electric_heater.installed_cost_per_kw,
            replacement_cost = 0.0,
            replacement_year = s.financial.analysis_years,
            discount_rate = s.financial.owner_discount_rate_fraction,
            tax_rate = s.financial.owner_tax_rate_fraction,
            itc = 0.0,
            macrs_schedule = s.electric_heater.macrs_option_years == 5 ? s.financial.macrs_five_year : s.financial.macrs_seven_year,
            macrs_bonus_fraction = s.electric_heater.macrs_bonus_fraction,
            macrs_itc_reduction = 0.0,
            rebate_per_kw = 0.0
        )
    else
        cap_cost_slope["ElectricHeater"] = s.electric_heater.installed_cost_per_kw
    end

end

function setup_ASHPSpaceHeater_inputs(s, max_sizes, min_sizes, cap_cost_slope, om_cost_per_kw, heating_cop, cooling_cop, heating_cf, cooling_cf,
        segmented_techs, n_segs_by_tech, seg_min_size, seg_max_size, seg_yint, avoided_capex_by_ashp_present_value)
    max_sizes["ASHPSpaceHeater"] = s.ashp.max_kw
    min_sizes["ASHPSpaceHeater"] = s.ashp.min_kw
    om_cost_per_kw["ASHPSpaceHeater"] = s.ashp.om_cost_per_kw
    heating_cop["ASHPSpaceHeater"] = s.ashp.heating_cop
    cooling_cop["ASHPSpaceHeater"] = s.ashp.cooling_cop
    heating_cf["ASHPSpaceHeater"] = s.ashp.heating_cf
    cooling_cf["ASHPSpaceHeater"] = s.ashp.cooling_cf

    if s.ashp.min_allowable_kw > 0.0
        cap_cost_slope["ASHPSpaceHeater"] = s.ashp.installed_cost_per_kw
        push!(segmented_techs, "ASHPSpaceHeater")
        seg_max_size["ASHPSpaceHeater"] = Dict{Int,Float64}(1 => s.ashp.max_kw)
        seg_min_size["ASHPSpaceHeater"] = Dict{Int,Float64}(1 => s.ashp.min_allowable_kw)
        n_segs_by_tech["ASHPSpaceHeater"] = 1
        seg_yint["ASHPSpaceHeater"] = Dict{Int,Float64}(1 => 0.0)
    end

    if s.ashp.macrs_option_years in [5, 7]
        cap_cost_slope["ASHPSpaceHeater"] = effective_cost(;
            itc_basis = s.ashp.installed_cost_per_kw,
            replacement_cost = 0.0,
            replacement_year = s.financial.analysis_years,
            discount_rate = s.financial.owner_discount_rate_fraction,
            tax_rate = s.financial.owner_tax_rate_fraction,
            itc = 0.0,
            macrs_schedule = s.ashp.macrs_option_years == 5 ? s.financial.macrs_five_year : s.financial.macrs_seven_year,
            macrs_bonus_fraction = s.ashp.macrs_bonus_fraction,
            macrs_itc_reduction = 0.0,
            rebate_per_kw = 0.0
        )
    else
        cap_cost_slope["ASHPSpaceHeater"] = s.ashp.installed_cost_per_kw
    end
    
    avoided_capex_by_ashp_present_value["ASHPSpaceHeater"] = s.ashp.avoided_capex_by_ashp_present_value
end

function setup_ASHPWaterHeater_inputs(s, max_sizes, min_sizes, cap_cost_slope, om_cost_per_kw, heating_cop, heating_cf,
        segmented_techs, n_segs_by_tech, seg_min_size, seg_max_size, seg_yint, avoided_capex_by_ashp_present_value)
    max_sizes["ASHPWaterHeater"] = s.ashp_wh.max_kw
    min_sizes["ASHPWaterHeater"] = s.ashp_wh.min_kw
    om_cost_per_kw["ASHPWaterHeater"] = s.ashp_wh.om_cost_per_kw
    heating_cop["ASHPWaterHeater"] = s.ashp_wh.heating_cop
    heating_cf["ASHPWaterHeater"] = s.ashp_wh.heating_cf

    if s.ashp_wh.min_allowable_kw > 0.0
        cap_cost_slope["ASHPWaterHeater"] = s.ashp_wh.installed_cost_per_kw
        push!(segmented_techs, "ASHPWaterHeater")
        seg_max_size["ASHPWaterHeater"] = Dict{Int,Float64}(1 => s.ashp_wh.max_kw)
        seg_min_size["ASHPWaterHeater"] = Dict{Int,Float64}(1 => s.ashp_wh.min_allowable_kw)
        n_segs_by_tech["ASHPWaterHeater"] = 1
        seg_yint["ASHPWaterHeater"] = Dict{Int,Float64}(1 => 0.0)
    end

    if s.ashp_wh.macrs_option_years in [5, 7]
        cap_cost_slope["ASHPWaterHeater"] = effective_cost(;
            itc_basis = s.ashp_wh.installed_cost_per_kw,
            replacement_cost = 0.0,
            replacement_year = s.financial.analysis_years,
            discount_rate = s.financial.owner_discount_rate_fraction,
            tax_rate = s.financial.owner_tax_rate_fraction,
            itc = 0.0,
            macrs_schedule = s.ashp_wh.macrs_option_years == 5 ? s.financial.macrs_five_year : s.financial.macrs_seven_year,
            macrs_bonus_fraction = s.ashp_wh.macrs_bonus_fraction,
            macrs_itc_reduction = 0.0,
            rebate_per_kw = 0.0
        )
    else
        cap_cost_slope["ASHPWaterHeater"] = s.ashp_wh.installed_cost_per_kw
    end
    avoided_capex_by_ashp_present_value["ASHPWaterHeater"] = s.ashp_wh.avoided_capex_by_ashp_present_value
end


function setup_present_worth_factors(s::AbstractScenario, techs::Techs)

    lvl_factor = Dict(t => 1.0 for t in techs.all)  # default levelization_factor of 1.0
    for (i, tech) in enumerate(techs.pv)  # replace 1.0 with actual PV levelization_factor (only tech with degradation)
        lvl_factor[tech] = levelization_factor(
            s.financial.analysis_years,
            s.financial.elec_cost_escalation_rate_fraction,
            s.financial.offtaker_discount_rate_fraction,
            s.pvs[i].degradation_fraction  # TODO generalize for any tech (not just pvs)
        )
    end

    pwf_e = annuity(
        s.financial.analysis_years,
        s.financial.elec_cost_escalation_rate_fraction,
        s.financial.offtaker_discount_rate_fraction
    )

    pwf_om = annuity(
        s.financial.analysis_years,
        s.financial.om_cost_escalation_rate_fraction,
        s.financial.owner_discount_rate_fraction
    )
    pwf_fuel = Dict{String, Float64}()
    for t in techs.fuel_burning
        if t == "ExistingBoiler"
            pwf_fuel["ExistingBoiler"] = annuity(
                s.financial.analysis_years,
                s.financial.existing_boiler_fuel_cost_escalation_rate_fraction,
                s.financial.offtaker_discount_rate_fraction
            )
        end
        if t == "Boiler"
            pwf_fuel["Boiler"] = annuity(
                s.financial.analysis_years,
                s.financial.boiler_fuel_cost_escalation_rate_fraction,
                s.financial.offtaker_discount_rate_fraction
            )
        end
        if t == "CHP"
            pwf_fuel["CHP"] = annuity(
                s.financial.analysis_years,
                s.financial.chp_fuel_cost_escalation_rate_fraction,
                s.financial.offtaker_discount_rate_fraction
            )
        end
        if t == "Generator" 
            pwf_fuel["Generator"] = annuity(
                s.financial.analysis_years,
                s.financial.generator_fuel_cost_escalation_rate_fraction,
                s.financial.offtaker_discount_rate_fraction
            )
        end     
    end

    # Emissions pwfs
    pwf_emissions_cost = Dict{String, Float64}()
    pwf_grid_emissions = Dict{String, Float64}() # used to calculate total grid CO2, NOx, SO2, and PM2.5 lbs
    for emissions_type in ["CO2", "NOx", "SO2", "PM25"]
        merge!(pwf_emissions_cost, 
                Dict(emissions_type*"_grid"=>annuity_two_escalation_rates(
                            s.financial.analysis_years, 
                            getproperty(s.financial, Symbol("$(emissions_type)_cost_escalation_rate_fraction")),  
                            -1.0 * getproperty(s.electric_utility, Symbol("emissions_factor_$(emissions_type)_decrease_fraction")),
                            s.financial.offtaker_discount_rate_fraction)
                )
        )
        merge!(pwf_emissions_cost, 
                Dict(emissions_type*"_onsite"=>annuity(
                            s.financial.analysis_years, 
                            getproperty(s.financial, Symbol("$(emissions_type)_cost_escalation_rate_fraction")), 
                            s.financial.offtaker_discount_rate_fraction)
                )
        )
        merge!(pwf_grid_emissions, 
                Dict(emissions_type=>annuity(
                            s.financial.analysis_years, 
                            -1.0 * getproperty(s.electric_utility, Symbol("emissions_factor_$(emissions_type)_decrease_fraction")),
                            0.0)
                )
        )
    end

    pwf_offtaker = annuity(s.financial.analysis_years, 0.0, s.financial.offtaker_discount_rate_fraction)
    pwf_owner = annuity(s.financial.analysis_years, 0.0, s.financial.owner_discount_rate_fraction)
    if s.financial.third_party_ownership
        third_party_factor = (pwf_offtaker * (1 - s.financial.offtaker_tax_rate_fraction)) /
                           (pwf_owner * (1 - s.financial.owner_tax_rate_fraction))
    else
        third_party_factor = 1.0
    end

    return lvl_factor, pwf_e, pwf_om, pwf_fuel, pwf_emissions_cost, pwf_grid_emissions, third_party_factor, pwf_offtaker, pwf_owner
end


"""
    setup_electric_utility_inputs(s::AbstractScenario)

Define the `time_steps_with_grid` and `time_steps_without_grid` (detministic outage).

NOTE: v1 of the API spliced the critical_loads_kw into the loads_kw during outages but this splicing is no longer needed
now that the constraints are properly applied over `time_steps_with_grid` and `time_steps_without_grid` using loads_kw
and critical_loads_kw respectively.
"""
function setup_electric_utility_inputs(s::AbstractScenario)
    if s.electric_utility.outage_end_time_step > 0 &&
            s.electric_utility.outage_end_time_step >= s.electric_utility.outage_start_time_step
        time_steps_without_grid = Int[i for i in range(s.electric_utility.outage_start_time_step,
                                                    stop=s.electric_utility.outage_end_time_step)]
        if s.electric_utility.outage_start_time_step > 1
            time_steps_with_grid = append!(
                Int[i for i in range(1, stop=s.electric_utility.outage_start_time_step - 1)],
                Int[i for i in range(s.electric_utility.outage_end_time_step + 1,
                                     stop=length(s.electric_load.loads_kw))]
            )
        else
            time_steps_with_grid = Int[i for i in range(s.electric_utility.outage_end_time_step + 1,
                                       stop=length(s.electric_load.loads_kw))]
        end
    else
        time_steps_without_grid = Int[]
        time_steps_with_grid = Int[i for i in range(1, stop=length(s.electric_load.loads_kw))]
    end
    return time_steps_with_grid, time_steps_without_grid
end


"""
    adjust_load_profile(s::AbstractScenario, production_factor::DenseAxisArray)

Adjust the (critical_)loads_kw based off of (critical_)loads_kw_is_net
"""
function adjust_load_profile(s::AbstractScenario, production_factor::DenseAxisArray)
    if s.electric_load.loads_kw_is_net
        for pv in s.pvs if pv.existing_kw > 0
            s.electric_load.loads_kw .+= pv.existing_kw * production_factor[pv.name, :].data
        end end
    end
    
    if s.electric_load.critical_loads_kw_is_net
        for pv in s.pvs if pv.existing_kw > 0
            s.electric_load.critical_loads_kw .+= pv.existing_kw * production_factor[pv.name, :].data
        end end
    end
end


"""
    production_incentives(tech::AbstractTech, financial::Financial)

Intermediate function for building the PBI arrays in REoptInputs
"""
function production_incentives(tech::AbstractTech, financial::Financial)
    pwf_prod_incent = 0.0
    max_prod_incent = 0.0
    max_size_for_prod_incent = 0.0
    production_incentive_rate = 0.0
    T = typeof(tech)
    # TODO should Generator be excluded? (v1 has the PBI inputs for Generator)
    if !(nameof(T) in [:Generator, :Boiler, :Elecchl, :Absorpchl])
        if :degradation_fraction in fieldnames(T)  # PV has degradation
            pwf_prod_incent = annuity_escalation(tech.production_incentive_years, -1*tech.degradation_fraction,
                                                 financial.owner_discount_rate_fraction)
        else
            # prod incentives have zero escalation rate
            pwf_prod_incent = annuity(tech.production_incentive_years, 0, financial.owner_discount_rate_fraction)
        end
        max_prod_incent = tech.production_incentive_max_benefit
        max_size_for_prod_incent = tech.production_incentive_max_kw
        production_incentive_rate = tech.production_incentive_per_kwh
    end

    return pwf_prod_incent, max_prod_incent, max_size_for_prod_incent, production_incentive_rate
end


function fillin_techs_by_exportbin(techs_by_exportbin::Dict, tech::AbstractTech, tech_name::String)
    if tech.can_net_meter && :NEM in keys(techs_by_exportbin)
        push!(techs_by_exportbin[:NEM], tech_name)
        if tech.can_export_beyond_nem_limit && :EXC in keys(techs_by_exportbin)
            push!(techs_by_exportbin[:EXC], tech_name)
        end
    end
    
    if tech.can_wholesale && :WHL in keys(techs_by_exportbin)
        push!(techs_by_exportbin[:WHL], tech_name)
    end
    return nothing
end

function setup_ghp_inputs(s::AbstractScenario, time_steps, time_steps_without_grid)
    # GHP parameters for REopt model
    num = length(s.ghp_option_list)
    ghp_options = 1:num
    require_ghp_purchase = 0
    ghp_installed_cost = Vector{Float64}(undef, num)
    ghp_om_cost_year_one = Vector{Float64}(undef, num)
    ghp_heating_thermal_load_served_kw = zeros(num, length(time_steps))
    ghp_cooling_thermal_load_served_kw = zeros(num, length(time_steps))
    space_heating_thermal_load_reduction_with_ghp_kw = zeros(num, length(time_steps))
    cooling_thermal_load_reduction_with_ghp_kw = zeros(num, length(time_steps))
    ghp_cooling_thermal_load_served_kw = zeros(num, length(time_steps))        
    ghp_electric_consumption_kw = zeros(num, length(time_steps))
    avoided_capex_by_ghp_present_value = Vector{Float64}(undef, num)
    ghx_useful_life_years = Vector{Float64}(undef, num)
    ghx_residual_value = Vector{Float64}(undef, num)
    if num > 0
        require_ghp_purchase = s.ghp_option_list[1].require_ghp_purchase  # This does not change with the number of options
       
        for (i, option) in enumerate(s.ghp_option_list)
            if option.heat_pump_configuration == "WSHP"
                fixed_cost, variable_cost = get_ghp_installed_cost(option, s.financial, option.heatpump_capacity_ton)
                ghp_installed_cost[i] = fixed_cost + variable_cost

            elseif option.heat_pump_configuration == "WWHP"
                temp = option.installed_cost_per_kw
                option.installed_cost_per_kw = option.wwhp_heating_pump_installed_cost_curve
                fixed_cost_heating, variable_cost_heating = get_ghp_installed_cost(option, s.financial, option.wwhp_heating_pump_capacity_ton)
                ghp_installed_cost_heating = 0.5 * fixed_cost_heating + variable_cost_heating
                
                option.installed_cost_per_kw = option.wwhp_cooling_pump_installed_cost_curve
                fixed_cost_cooling, variable_cost_cooling = get_ghp_installed_cost(option, s.financial, option.wwhp_cooling_pump_capacity_ton)
                option.installed_cost_per_kw = temp
                ghp_installed_cost_cooling = 0.5 * fixed_cost_cooling + variable_cost_cooling

                ghp_installed_cost[i] = ghp_installed_cost_heating + ghp_installed_cost_cooling
            end

            ghp_om_cost_year_one[i] = option.om_cost_year_one
            avoided_capex_by_ghp_present_value[i] = option.avoided_capex_by_ghp_present_value
            ghx_useful_life_years[i] = option.ghx_useful_life_years
            # ownership guided residual value determination
            discount_rate = (1 - 1*s.financial.third_party_ownership)*s.financial.offtaker_discount_rate_fraction + s.financial.third_party_ownership*s.financial.owner_discount_rate_fraction
            ghx_residual_value[i] = option.ghx_only_capital_cost*
            (
                (option.ghx_useful_life_years - s.financial.analysis_years)/option.ghx_useful_life_years
            )/(
                (1 + discount_rate)^s.financial.analysis_years
            )

            heating_thermal_load = s.space_heating_load.loads_kw + s.dhw_load.loads_kw + s.process_heat_load.loads_kw
            # Using minimum of thermal load and ghp-serving load to avoid small negative net loads
            for j in time_steps
                space_heating_thermal_load_reduction_with_ghp_kw[i,j] = min(s.space_heating_thermal_load_reduction_with_ghp_kw[j], heating_thermal_load[j])
                cooling_thermal_load_reduction_with_ghp_kw[i,j] = min(s.cooling_thermal_load_reduction_with_ghp_kw[j], s.cooling_load.loads_kw_thermal[j])
                ghp_heating_thermal_load_served_kw[i,j] = min(option.heating_thermal_kw[j], heating_thermal_load[j] - space_heating_thermal_load_reduction_with_ghp_kw[i,j])
                ghp_cooling_thermal_load_served_kw[i,j] = min(option.cooling_thermal_kw[j], s.cooling_load.loads_kw_thermal[j] - cooling_thermal_load_reduction_with_ghp_kw[i,j])
                ghp_electric_consumption_kw[i,j] = option.yearly_electric_consumption_kw[j]
            end

            # GHP electric consumption is omitted from the electric load balance during an outage
            # So here we also have to zero out heating and cooling thermal production from GHP during an outage
            if !isempty(time_steps_without_grid)
                for outage_time_step in time_steps_without_grid
                    space_heating_thermal_load_reduction_with_ghp_kw[i,outage_time_step] = 0.0
                    cooling_thermal_load_reduction_with_ghp_kw[i,outage_time_step] = 0.0
                    ghp_heating_thermal_load_served_kw[i,outage_time_step] = 0.0
                    ghp_cooling_thermal_load_served_kw[i,outage_time_step] = 0.0
                    ghp_electric_consumption_kw[i,outage_time_step] = 0.0
                end
            end
        end
    end

    return ghp_options, require_ghp_purchase, ghp_heating_thermal_load_served_kw, 
    ghp_cooling_thermal_load_served_kw, space_heating_thermal_load_reduction_with_ghp_kw, 
    cooling_thermal_load_reduction_with_ghp_kw, ghp_electric_consumption_kw, 
    ghp_installed_cost, ghp_om_cost_year_one, avoided_capex_by_ghp_present_value,
    ghx_useful_life_years, ghx_residual_value
end

function setup_operating_reserve_fraction(s::AbstractScenario, techs_operating_reserve_req_fraction)
    # currently only PV and Wind require operating reserves
    for pv in s.pvs 
        techs_operating_reserve_req_fraction[pv.name] = pv.operating_reserve_required_fraction
    end

    techs_operating_reserve_req_fraction["Wind"] = s.wind.operating_reserve_required_fraction

    return nothing
end

function get_ghp_installed_cost(option::AbstractTech, financial::Financial, ghp_size_ton::Float64)

    ghp_cap_cost_slope, ghp_cap_cost_x, ghp_cap_cost_yint, ghp_n_segments = cost_curve(option, financial)
    seg = 0
    if ghp_size_ton <= ghp_cap_cost_x[1]
        seg = 2
    elseif ghp_size_ton > ghp_cap_cost_x[end]
        seg = ghp_n_segments+1
    else
        for n in 2:(ghp_n_segments+1)
            if (ghp_size_ton > ghp_cap_cost_x[n-1]) && (ghp_size_ton <= ghp_cap_cost_x[n])
                seg = n
                break
            end
        end
    end
    fixed_cost = ghp_cap_cost_yint[seg-1] 
    variable_cost = ghp_size_ton * ghp_cap_cost_slope[seg-1]

    return fixed_cost, variable_cost
end

function get_unavailability_by_tech(s::AbstractScenario, techs::Techs, time_steps)
    if !isempty(techs.elec)
        unavailability = Dict(tech => zeros(length(time_steps)) for tech in techs.elec)
        if !isempty(techs.chp)
            unavailability["CHP"] = [s.chp.unavailability_hourly[i] for i in 1:8760 for _ in 1:s.settings.time_steps_per_hour]
        end
    else
        unavailability = Dict(""=>Float64[])
    end
    return unavailability
end<|MERGE_RESOLUTION|>--- conflicted
+++ resolved
@@ -408,13 +408,8 @@
     end
 
     if "Boiler" in techs.all
-<<<<<<< HEAD
-        setup_boiler_inputs(s, max_sizes, min_sizes, existing_sizes, cap_cost_slope, 
-            boiler_efficiency, production_factor, fuel_cost_per_kwh, heating_cf)
-=======
         setup_boiler_inputs(s, max_sizes, min_sizes, existing_sizes, cap_cost_slope, boiler_efficiency,
-            om_cost_per_kw, production_factor, fuel_cost_per_kwh)
->>>>>>> cbafc81f
+                        om_cost_per_kw, production_factor, fuel_cost_per_kwh, heating_cf)
     end
 
     if "CHP" in techs.all
@@ -743,18 +738,13 @@
 
 """
     function setup_boiler_inputs(s::AbstractScenario, max_sizes, min_sizes, existing_sizes, cap_cost_slope, boiler_efficiency,
-        om_cost_per_kw, production_factor, fuel_cost_per_kwh)
+        om_cost_per_kw, production_factor, fuel_cost_per_kwh, heating_cf)
 
 Update tech-indexed data arrays necessary to build the JuMP model with the values for (new) boiler.
 This version of this function, used in BAUInputs(), doesn't update renewable energy and emissions arrays.
 """
-<<<<<<< HEAD
-function setup_boiler_inputs(s::AbstractScenario, max_sizes, min_sizes, cap_cost_slope, om_cost_per_kw, boiler_efficiency, production_factor, fuel_cost_per_kwh,
-    heating_cf)
-=======
 function setup_boiler_inputs(s::AbstractScenario, max_sizes, min_sizes, existing_sizes, cap_cost_slope, boiler_efficiency,
-                            om_cost_per_kw, production_factor, fuel_cost_per_kwh)
->>>>>>> cbafc81f
+                            om_cost_per_kw, production_factor, fuel_cost_per_kwh, heating_cf)
     max_sizes["Boiler"] = s.boiler.max_kw
     min_sizes["Boiler"] = s.boiler.min_kw
     existing_sizes["Boiler"] = 0.0
