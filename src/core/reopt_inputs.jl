--- conflicted
+++ resolved
@@ -582,10 +582,6 @@
     roof_existing_pv_kw, ground_existing_pv_kw, both_existing_pv_kw = 0.0, 0.0, 0.0
     roof_max_kw, land_max_kw = 1.0e5, 1.0e5
 
-<<<<<<< HEAD
-    # First pass: Calculate space constraints for all PVs
-    for pv in s.pvs
-=======
     for pv in s.pvs        
         production_factor[pv.name, :] = get_production_factor(pv, s.site.latitude, s.site.longitude; 
             time_steps_per_hour=s.settings.time_steps_per_hour)
@@ -599,7 +595,6 @@
         tech_renewable_energy_fraction[pv.name] = 1.0
 
         beyond_existing_kw = pv.max_kw
->>>>>>> ce10fb22
         if pv.location == "both"
             both_existing_pv_kw += pv.existing_kw
             if !(s.site.roof_squarefeet === nothing) && !(s.site.land_acres === nothing)
