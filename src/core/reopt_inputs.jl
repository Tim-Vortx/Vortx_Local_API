# *********************************************************************************
# REopt, Copyright (c) 2019-2020, Alliance for Sustainable Energy, LLC.
# All rights reserved.
#
# Redistribution and use in source and binary forms, with or without modification,
# are permitted provided that the following conditions are met:
#
# Redistributions of source code must retain the above copyright notice, this list
# of conditions and the following disclaimer.
#
# Redistributions in binary form must reproduce the above copyright notice, this
# list of conditions and the following disclaimer in the documentation and/or other
# materials provided with the distribution.
#
# Neither the name of the copyright holder nor the names of its contributors may be
# used to endorse or promote products derived from this software without specific
# prior written permission.
#
# THIS SOFTWARE IS PROVIDED BY THE COPYRIGHT HOLDERS AND CONTRIBUTORS "AS IS" AND
# ANY EXPRESS OR IMPLIED WARRANTIES, INCLUDING, BUT NOT LIMITED TO, THE IMPLIED
# WARRANTIES OF MERCHANTABILITY AND FITNESS FOR A PARTICULAR PURPOSE ARE DISCLAIMED.
# IN NO EVENT SHALL THE COPYRIGHT HOLDER OR CONTRIBUTORS BE LIABLE FOR ANY DIRECT,
# INDIRECT, INCIDENTAL, SPECIAL, EXEMPLARY, OR CONSEQUENTIAL DAMAGES (INCLUDING,
# BUT NOT LIMITED TO, PROCUREMENT OF SUBSTITUTE GOODS OR SERVICES; LOSS OF USE,
# DATA, OR PROFITS; OR BUSINESS INTERRUPTION) HOWEVER CAUSED AND ON ANY THEORY OF
# LIABILITY, WHETHER IN CONTRACT, STRICT LIABILITY, OR TORT (INCLUDING NEGLIGENCE
# OR OTHERWISE) ARISING IN ANY WAY OUT OF THE USE OF THIS SOFTWARE, EVEN IF ADVISED
# OF THE POSSIBILITY OF SUCH DAMAGE.
# *********************************************************************************
"""
    REoptInputs

The data structure for all the inputs necessary to construct the JuMP model.
```julia
struct REoptInputs <: AbstractInputs
    s::ScenarioType
    techs::Techs
    min_sizes::Dict{String, <:Real}  # (techs)
    max_sizes::Dict{String, <:Real}  # (techs)
    existing_sizes::Dict{String, <:Real}  # (techs)
    cap_cost_slope::Dict{String, Any}  # (techs)
    om_cost_per_kw::Dict{String, <:Real}  # (techs)
    cop::Dict{String, <:Real}  # (techs.cooling)
    thermal_cop::Dict{String, <:Real}  # (techs.absorption_chiller)
    time_steps::UnitRange
    time_steps_with_grid::Array{Int, 1}
    time_steps_without_grid::Array{Int, 1}
    hours_per_time_step::Real
    months::UnitRange
    production_factor::DenseAxisArray{<:Real, 2}  # (techs, time_steps)
    levelization_factor::Dict{String, <:Real,}  # (techs)
    value_of_lost_load_per_kwh::Array{<:Real, 1}
    pwf_e::Real
    pwf_om::Real
    pwf_fuel::Dict{String, <:Real}
    pwf_offtaker::Real 
    pwf_owner::Real
    third_party_factor::Real
    pvlocations::Array{Symbol, 1}
    maxsize_pv_locations::DenseAxisArray{<:Real, 1}  # indexed on pvlocations
    pv_to_location::Dict{String, Dict{Symbol, Int64}}  # (techs.pv, pvlocations)
    ratchets::UnitRange
    techs_by_exportbin::Dict{Symbol, AbstractArray}  # keys can include [:NEM, :WHL, :CUR]
    export_bins_by_tech::Dict
    n_segs_by_tech::Dict{String, Int}
    seg_min_size::Dict{String, Dict{Int, <:Real}}
    seg_max_size::Dict{String, Dict{Int, <:Real}}
    seg_yint::Dict{String, Dict{Int, <:Real}}
    pbi_pwf::Dict{String, Any}  # (pbi_techs)
    pbi_max_benefit::Dict{String, Any}  # (pbi_techs)
    pbi_max_kw::Dict{String, Any}  # (pbi_techs)
    pbi_benefit_per_kwh::Dict{String, Any}  # (pbi_techs)
<<<<<<< HEAD
    boiler_efficiency::Dict{String, Float64}
    ghp_options::UnitRange{Int64}  # Range of the number of GHP options
    require_ghp_purchase::Int64  # 0/1 binary if GHP purchase is forced/required
    ghp_heating_thermal_load_served_kw::Array{Float64,2}  # Array of heating load (thermal!) profiles served by GHP
    ghp_cooling_thermal_load_served_kw::Array{Float64,2}  # Array of cooling load profiles served by GHP
    heating_thermal_load_reduction_with_ghp_kw::Array{Float64,2}  # Array of heating load reduction (thermal!) profile from GHP retrofit
    cooling_thermal_load_reduction_with_ghp_kw::Array{Float64,2}  # Array of cooling load reduction (thermal!) profile from GHP retrofit
    ghp_electric_consumption_kw::Array{Float64,2}  # Array of electric load profiles consumed by GHP
    ghp_installed_cost::Array{Float64,1}  # Array of installed cost for GHP options
    ghp_om_cost_year_one::Array{Float64,1}  # Array of O&M cost for GHP options    
=======
    boiler_efficiency::Dict{String, <:Real}
    techs_operating_reserve_req_pct::Dict{String, <:Real} # (techs.all)
>>>>>>> b5052893
end
```
"""
struct REoptInputs{ScenarioType <: AbstractScenario} <: AbstractInputs
    s::ScenarioType
    techs::Techs
    min_sizes::Dict{String, <:Real}  # (techs)
    max_sizes::Dict{String, <:Real}  # (techs)
    existing_sizes::Dict{String, <:Real}  # (techs)
    cap_cost_slope::Dict{String, Any}  # (techs)
    om_cost_per_kw::Dict{String, <:Real}  # (techs)
    cop::Dict{String, <:Real}  # (techs.cooling)
    thermal_cop::Dict{String, <:Real}  # (techs.absorption_chiller)
    time_steps::UnitRange
    time_steps_with_grid::Array{Int, 1}
    time_steps_without_grid::Array{Int, 1}
    hours_per_time_step::Real
    months::UnitRange
    production_factor::DenseAxisArray{<:Real, 2}  # (techs, time_steps)
    levelization_factor::Dict{String, <:Real}  # (techs)
    value_of_lost_load_per_kwh::Array{<:Real, 1}
    pwf_e::Real
    pwf_om::Real
    pwf_fuel::Dict{String, <:Real}
    pwf_offtaker::Real 
    pwf_owner::Real
    third_party_factor::Real
    pvlocations::Array{Symbol, 1}
    maxsize_pv_locations::DenseAxisArray{<:Real, 1}  # indexed on pvlocations
    pv_to_location::Dict{String, Dict{Symbol, Int64}}  # (techs.pv, pvlocations)
    ratchets::UnitRange
    techs_by_exportbin::Dict{Symbol, AbstractArray}  # keys can include [:NEM, :WHL, :CUR]
    export_bins_by_tech::Dict
    n_segs_by_tech::Dict{String, Int}
    seg_min_size::Dict{String, Dict{Int, Real}}
    seg_max_size::Dict{String, Dict{Int, Real}}
    seg_yint::Dict{String, Dict{Int, Real}}
    pbi_pwf::Dict{String, Any}  # (pbi_techs)
    pbi_max_benefit::Dict{String, Any}  # (pbi_techs)
    pbi_max_kw::Dict{String, Any}  # (pbi_techs)
    pbi_benefit_per_kwh::Dict{String, Any}  # (pbi_techs)
<<<<<<< HEAD
    boiler_efficiency::Dict{String, Float64}
    ghp_options::UnitRange{Int64}  # Range of the number of GHP options
    require_ghp_purchase::Int64  # 0/1 binary if GHP purchase is forced/required
    ghp_heating_thermal_load_served_kw::Array{Float64,2}  # Array of heating load (thermal!) profiles served by GHP
    ghp_cooling_thermal_load_served_kw::Array{Float64,2}  # Array of cooling load profiles served by GHP
    heating_thermal_load_reduction_with_ghp_kw::Array{Float64,2}  # Array of heating load reduction (thermal!) profile from GHP retrofit
    cooling_thermal_load_reduction_with_ghp_kw::Array{Float64,2}  # Array of cooling load reduction (thermal!) profile from GHP retrofit
    ghp_electric_consumption_kw::Array{Float64,2}  # Array of electric load profiles consumed by GHP
    ghp_installed_cost::Array{Float64,1}  # Array of installed cost for GHP options
    ghp_om_cost_year_one::Array{Float64,1}  # Array of O&M cost for GHP options
=======
    boiler_efficiency::Dict{String, <:Real}
    techs_operating_reserve_req_pct::Dict{String, <:Real} # (techs.all)
>>>>>>> b5052893
end


"""
    REoptInputs(fp::String)

Use `fp` to load in JSON scenario:
```
function REoptInputs(fp::String)
    s = Scenario(JSON.parsefile(fp))
    REoptInputs(s)
end
```
Useful if you want to manually modify REoptInputs before solving the model.
"""
function REoptInputs(fp::String)
    s = Scenario(JSON.parsefile(fp))
    REoptInputs(s)
end


"""
    REoptInputs(s::AbstractScenario)

Constructor for REoptInputs. Translates the `Scenario` into all the data necessary for building the JuMP model.
"""
function REoptInputs(s::AbstractScenario)

    time_steps = 1:length(s.electric_load.loads_kw)
    hours_per_time_step = 1 / s.settings.time_steps_per_hour
    techs, pv_to_location, maxsize_pv_locations, pvlocations, 
        production_factor, max_sizes, min_sizes, existing_sizes, cap_cost_slope, om_cost_per_kw, n_segs_by_tech, 
        seg_min_size, seg_max_size, seg_yint, techs_by_exportbin, export_bins_by_tech, boiler_efficiency,
        cop, techs_operating_reserve_req_pct, thermal_cop = setup_tech_inputs(s)

    pbi_pwf, pbi_max_benefit, pbi_max_kw, pbi_benefit_per_kwh = setup_pbi_inputs(s, techs)

    months = 1:12

    levelization_factor, pwf_e, pwf_om, pwf_fuel, third_party_factor, pwf_offtaker, pwf_owner = setup_present_worth_factors(s, techs)
    # the following hardcoded values for levelization_factor matches the public REopt API value
    # and makes the test values match.
    # the REopt code herein uses the Desktop method for levelization_factor, which is more accurate
    # (Desktop has non-linear degradation vs. linear degradation in API)
    # levelization_factor = Dict("PV" => 0.9539)
    # levelization_factor = Dict("ground" => 0.942238, "roof_east" => 0.942238, "roof_west" => 0.942238)
    # levelization_factor = Dict("PV" => 0.9539, "Generator" => 1.0)
    time_steps_with_grid, time_steps_without_grid, = setup_electric_utility_inputs(s)
    
    ghp_options, require_ghp_purchase, ghp_heating_thermal_load_served_kw, 
        ghp_cooling_thermal_load_served_kw, heating_thermal_load_reduction_with_ghp_kw, 
        cooling_thermal_load_reduction_with_ghp_kw, ghp_electric_consumption_kw, 
        ghp_installed_cost, ghp_om_cost_year_one = setup_ghp_inputs(s, time_steps, time_steps_without_grid)

    if any(pv.existing_kw > 0 for pv in s.pvs)
        adjust_load_profile(s, production_factor)
    end

    REoptInputs(
        s,
        techs,
        min_sizes,
        max_sizes,
        existing_sizes,
        cap_cost_slope,
        om_cost_per_kw,
        cop,
        thermal_cop,
        time_steps,
        time_steps_with_grid,
        time_steps_without_grid,
        hours_per_time_step,
        months,
        production_factor,
        levelization_factor,
        typeof(s.financial.value_of_lost_load_per_kwh) <: Array{<:Real, 1} ? s.financial.value_of_lost_load_per_kwh : fill(s.financial.value_of_lost_load_per_kwh, length(time_steps)),
        pwf_e,
        pwf_om,
        pwf_fuel,
        pwf_offtaker, 
        pwf_owner,
        third_party_factor,
        pvlocations,
        maxsize_pv_locations,
        pv_to_location,
        1:length(s.electric_tariff.tou_demand_ratchet_time_steps),  # ratchets
        techs_by_exportbin,
        export_bins_by_tech,
        n_segs_by_tech,
        seg_min_size,
        seg_max_size,
        seg_yint,
        pbi_pwf, 
        pbi_max_benefit, 
        pbi_max_kw, 
        pbi_benefit_per_kwh,
        boiler_efficiency,
<<<<<<< HEAD
        ghp_options,
        require_ghp_purchase,
        ghp_heating_thermal_load_served_kw,
        ghp_cooling_thermal_load_served_kw,
        heating_thermal_load_reduction_with_ghp_kw,
        cooling_thermal_load_reduction_with_ghp_kw,
        ghp_electric_consumption_kw,
        ghp_installed_cost,
        ghp_om_cost_year_one
=======
        techs_operating_reserve_req_pct 
>>>>>>> b5052893
    )
end


"""
    function setup_tech_inputs(s::AbstractScenario)

Create data arrays associated with techs necessary to build the JuMP model.
"""
function setup_tech_inputs(s::AbstractScenario)

    techs = Techs(s)

    boiler_efficiency = Dict{String, Float64}()
    production_factor = DenseAxisArray{Float64}(undef, techs.all, 1:length(s.electric_load.loads_kw))

    # REoptInputs indexed on techs:
    max_sizes = Dict(t => 0.0 for t in techs.all)
    min_sizes = Dict(t => 0.0 for t in techs.all)
    existing_sizes = Dict(t => 0.0 for t in techs.all)
    cap_cost_slope = Dict{String, Any}()
    om_cost_per_kw = Dict(t => 0.0 for t in techs.all)
    cop = Dict(t => 0.0 for t in techs.cooling)
    techs_operating_reserve_req_pct = Dict(t => 0.0 for t in techs.all)
    thermal_cop = Dict(t => 0.0 for t in techs.absorption_chiller)

    # export related inputs
    techs_by_exportbin = Dict{Symbol, AbstractArray}(k => [] for k in s.electric_tariff.export_bins)
    export_bins_by_tech = Dict{String, Array{Symbol, 1}}()

    # REoptInputs indexed on techs.segmented
    n_segs_by_tech = Dict{String, Int}()
    seg_min_size = Dict{String, Dict{Int, Real}}()
    seg_max_size = Dict{String, Dict{Int, Real}}()
    seg_yint = Dict{String, Dict{Int, Real}}()

    # PV specific arrays
    pvlocations = [:roof, :ground, :both]
    pv_to_location = Dict(t => Dict(loc => 0) for (t, loc) in zip(techs.pv, pvlocations))
    maxsize_pv_locations = DenseAxisArray([1.0e5, 1.0e5, 1.0e5], pvlocations)
    # default to large max size per location. Max size by roof, ground, both

    if !isempty(techs.pv)
        setup_pv_inputs(s, max_sizes, min_sizes, existing_sizes, cap_cost_slope, om_cost_per_kw, production_factor,
                        pvlocations, pv_to_location, maxsize_pv_locations, techs.segmented, n_segs_by_tech, 
                        seg_min_size, seg_max_size, seg_yint, techs_by_exportbin, techs.no_curtail)
    end

    if "Wind" in techs.all
        setup_wind_inputs(s, max_sizes, min_sizes, existing_sizes, cap_cost_slope, om_cost_per_kw, production_factor, 
            techs_by_exportbin, techs.segmented, n_segs_by_tech, seg_min_size, seg_max_size, seg_yint, techs.no_curtail)
    end

    if "Generator" in techs.all
        setup_gen_inputs(s, max_sizes, min_sizes, existing_sizes, cap_cost_slope, om_cost_per_kw, production_factor, 
            techs_by_exportbin, techs.segmented, n_segs_by_tech, seg_min_size, seg_max_size, 
            seg_yint, techs.no_curtail)
    end

    if "ExistingBoiler" in techs.all
        setup_existing_boiler_inputs(s, max_sizes, min_sizes, existing_sizes, cap_cost_slope, boiler_efficiency)
    end

    if "CHP" in techs.all
        setup_chp_inputs(s, max_sizes, min_sizes, cap_cost_slope, om_cost_per_kw, 
            production_factor, techs_by_exportbin, techs.segmented, n_segs_by_tech, seg_min_size, seg_max_size, 
            seg_yint, techs.no_curtail)  
    end

    if "ExistingChiller" in techs.all
        setup_existing_chiller_inputs(s, max_sizes, min_sizes, existing_sizes, cap_cost_slope, cop)
    else
        cop["ExistingChiller"] = 1.0
    end

    if "AbsorptionChiller" in techs.all
        setup_absorption_chiller_inputs(s, max_sizes, min_sizes, cap_cost_slope, cop, thermal_cop, om_cost_per_kw)
    else
        cop["AbsorptionChiller"] = 1.0
        thermal_cop["AbsorptionChiller"] = 1.0
    end

    # filling export_bins_by_tech MUST be done after techs_by_exportbin has been filled in
    for t in techs.elec
        export_bins_by_tech[t] = [bin for (bin, ts) in techs_by_exportbin if t in ts]
    end

    if s.settings.off_grid_flag
        setup_operating_reserve_pct(s, techs_operating_reserve_req_pct)
    end

    return techs, pv_to_location, maxsize_pv_locations, pvlocations, 
    production_factor, max_sizes, min_sizes, existing_sizes, cap_cost_slope, om_cost_per_kw, n_segs_by_tech, 
    seg_min_size, seg_max_size, seg_yint, techs_by_exportbin, export_bins_by_tech, boiler_efficiency,
    cop, techs_operating_reserve_req_pct, thermal_cop
end


"""
    setup_pbi_inputs(s::AbstractScenario, techs::Techs)

Create data arrays for production based incentives. 
All arrays can be empty if no techs have production_incentive_per_kwh > 0.
"""
function setup_pbi_inputs(s::AbstractScenario, techs::Techs)

    pbi_pwf = Dict{String, Any}()
    pbi_max_benefit = Dict{String, Any}()
    pbi_max_kw = Dict{String, Any}()
    pbi_benefit_per_kwh = Dict{String, Any}()

    for tech in techs.all
        if !(tech in techs.pv)
            T = typeof(eval(Meta.parse(tech)))
            if :production_incentive_per_kwh in fieldnames(T)
                if eval(Meta.parse("s."*tech*".production_incentive_per_kwh")) > 0
                    push!(techs.pbi, tech)
                    pbi_pwf[tech], pbi_max_benefit[tech], pbi_max_kw[tech], pbi_benefit_per_kwh[tech] = 
                        production_incentives(eval(Meta.parse("s."*tech)), s.financial)
                end
            end
        else
            pv = get_pv_by_name(tech, s.pvs)
            if pv.production_incentive_per_kwh > 0
                push!(techs.pbi, tech)
                pbi_pwf[tech], pbi_max_benefit[tech], pbi_max_kw[tech], pbi_benefit_per_kwh[tech] = 
                    production_incentives(pv, s.financial)
            end
        end
        
    end
    return pbi_pwf, pbi_max_benefit, pbi_max_kw, pbi_benefit_per_kwh
end


"""
    update_cost_curve!(tech::AbstractTech, tech_name::String, financial::Financial,
        cap_cost_slope, segmented_techs, n_segs_by_tech, seg_min_size, seg_max_size, seg_yint
    )

Modifies cap_cost_slope, segmented_techs, n_segs_by_tech, seg_min_size, seg_max_size, seg_yint based on tech attributes.
In the simplest case (zero incentives, no existing_kw) the cap_cost_slope is updated with:
```julia
    cap_cost_slope[tech_name] = tech.installed_cost_per_kw
```
However, if there are non-zero incentives or `existing_kw` then there will be more than one cost curve segment typically
and all of the other arguments will be updated as well.
"""
function update_cost_curve!(tech::AbstractTech, tech_name::String, financial::Financial,
    cap_cost_slope, segmented_techs, n_segs_by_tech, seg_min_size, seg_max_size, seg_yint
    )
    cost_slope, cost_curve_bp_x, cost_yint, n_segments = cost_curve(tech, financial)
    cap_cost_slope[tech_name] = cost_slope[1]
    min_allowable_kw = 0.0
    if isdefined(tech, :min_allowable_kw)
        min_allowable_kw = tech.min_allowable_kw
    end
    if n_segments > 1 || (typeof(tech)==CHP && min_allowable_kw > 0.0)
        cap_cost_slope[tech_name] = cost_slope
        push!(segmented_techs, tech_name)
        seg_max_size[tech_name] = Dict{Int,Float64}()
        seg_min_size[tech_name] = Dict{Int,Float64}()
        n_segs_by_tech[tech_name] = n_segments
        seg_yint[tech_name] = Dict{Int,Float64}()
        for s in 1:n_segments
            seg_min_size[tech_name][s] = max(cost_curve_bp_x[s], min_allowable_kw)
            seg_max_size[tech_name][s] = cost_curve_bp_x[s+1]
            seg_yint[tech_name][s] = cost_yint[s]
        end
    end
    nothing
end


function setup_pv_inputs(s::AbstractScenario, max_sizes, min_sizes,
    existing_sizes, cap_cost_slope, om_cost_per_kw, production_factor,
    pvlocations, pv_to_location, maxsize_pv_locations, 
    segmented_techs, n_segs_by_tech, seg_min_size, seg_max_size, seg_yint, techs_by_exportbin, techs_no_curtail)

    pv_roof_limited, pv_ground_limited, pv_space_limited = false, false, false
    roof_existing_pv_kw, ground_existing_pv_kw, both_existing_pv_kw = 0.0, 0.0, 0.0
    roof_max_kw, land_max_kw = 1.0e5, 1.0e5

    for pv in s.pvs
        production_factor[pv.name, :] = prodfactor(pv, s.site.latitude, s.site.longitude; 
            time_steps_per_hour=s.settings.time_steps_per_hour)
        for location in pvlocations
            if pv.location == location
                pv_to_location[pv.name][location] = 1
            else
                pv_to_location[pv.name][location] = 0
            end
        end

        beyond_existing_kw = pv.max_kw
        if pv.location == "both"
            both_existing_pv_kw += pv.existing_kw
            if !(s.site.roof_squarefeet === nothing) && !(s.site.land_acres === nothing)
                # don"t restrict unless both land_area and roof_area specified,
                # otherwise one of them is "unlimited"
                roof_max_kw = s.site.roof_squarefeet * pv.kw_per_square_foot
                land_max_kw = s.site.land_acres / pv.acres_per_kw
                beyond_existing_kw = min(roof_max_kw + land_max_kw, beyond_existing_kw)
                pv_space_limited = true
            end
        elseif pv.location == "roof"
            roof_existing_pv_kw += pv.existing_kw
            if !(s.site.roof_squarefeet === nothing)
                roof_max_kw = s.site.roof_squarefeet * pv.kw_per_square_foot
                beyond_existing_kw = min(roof_max_kw, beyond_existing_kw)
                pv_roof_limited = true
            end

        elseif pv.location == "ground"
            ground_existing_pv_kw += pv.existing_kw
            if !(s.site.land_acres === nothing)
                land_max_kw = s.site.land_acres / pv.acres_per_kw
                beyond_existing_kw = min(land_max_kw, beyond_existing_kw)
                pv_ground_limited = true
            end
        end

        existing_sizes[pv.name] = pv.existing_kw
        min_sizes[pv.name] = pv.existing_kw + pv.min_kw
        max_sizes[pv.name] = pv.existing_kw + beyond_existing_kw

        update_cost_curve!(pv, pv.name, s.financial,
            cap_cost_slope, segmented_techs, n_segs_by_tech, seg_min_size, seg_max_size, seg_yint
        )

        om_cost_per_kw[pv.name] = pv.om_cost_per_kw
        fillin_techs_by_exportbin(techs_by_exportbin, pv, pv.name)

        if !pv.can_curtail
            push!(techs_no_curtail, pv.name)
        end
    end

    if pv_roof_limited
        maxsize_pv_locations[:roof] = float(roof_existing_pv_kw + roof_max_kw)
    end
    if pv_ground_limited
        maxsize_pv_locations[:ground] = float(ground_existing_pv_kw + land_max_kw)
    end
    if pv_space_limited
        maxsize_pv_locations[:both] = float(both_existing_pv_kw + roof_max_kw + land_max_kw)
    end

    return nothing
end


function setup_wind_inputs(s::AbstractScenario, max_sizes, min_sizes, existing_sizes,
    cap_cost_slope, om_cost_per_kw, production_factor, techs_by_exportbin,
    segmented_techs, n_segs_by_tech, seg_min_size, seg_max_size, seg_yint, techs_no_curtail
    )
    max_sizes["Wind"] = s.wind.max_kw
    min_sizes["Wind"] = s.wind.min_kw
    existing_sizes["Wind"] = 0.0
    update_cost_curve!(s.wind, "Wind", s.financial,
        cap_cost_slope, segmented_techs, n_segs_by_tech, seg_min_size, seg_max_size, seg_yint
    )
    om_cost_per_kw["Wind"] = s.wind.om_cost_per_kw
    production_factor["Wind", :] = prodfactor(s.wind, s.site.latitude, s.site.longitude, s.settings.time_steps_per_hour)
    fillin_techs_by_exportbin(techs_by_exportbin, s.wind, "Wind")
    if !s.wind.can_curtail
        push!(techs_no_curtail, "Wind")
    end
    return nothing
end


function setup_gen_inputs(s::AbstractScenario, max_sizes, min_sizes, existing_sizes,
    cap_cost_slope, om_cost_per_kw, production_factor, techs_by_exportbin,
    segmented_techs, n_segs_by_tech, seg_min_size, seg_max_size, seg_yint, techs_no_curtail
    )
    max_sizes["Generator"] = s.generator.existing_kw + s.generator.max_kw
    min_sizes["Generator"] = s.generator.existing_kw + s.generator.min_kw
    existing_sizes["Generator"] = s.generator.existing_kw
    update_cost_curve!(s.generator, "Generator", s.financial,
        cap_cost_slope, segmented_techs, n_segs_by_tech, seg_min_size, seg_max_size, seg_yint
    )
    om_cost_per_kw["Generator"] = s.generator.om_cost_per_kw
    production_factor["Generator", :] = prodfactor(s.generator; s.settings.time_steps_per_hour)
    fillin_techs_by_exportbin(techs_by_exportbin, s.generator, "Generator")
    if !s.generator.can_curtail
        push!(techs_no_curtail, "Generator")
    end
    return nothing
end


function setup_existing_boiler_inputs(s::AbstractScenario, max_sizes, min_sizes, existing_sizes, cap_cost_slope, boiler_efficiency)
    max_sizes["ExistingBoiler"] = s.existing_boiler.max_kw
    min_sizes["ExistingBoiler"] = 0.0
    existing_sizes["ExistingBoiler"] = 0.0
    cap_cost_slope["ExistingBoiler"] = 0.0
    boiler_efficiency["ExistingBoiler"] = s.existing_boiler.efficiency
    # om_cost_per_kw["ExistingBoiler"] = 0.0
    return nothing
end


function setup_existing_chiller_inputs(s::AbstractScenario, max_sizes, min_sizes, existing_sizes, cap_cost_slope, cop)
    max_sizes["ExistingChiller"] = s.existing_chiller.max_kw
    min_sizes["ExistingChiller"] = 0.0
    existing_sizes["ExistingChiller"] = 0.0
    cap_cost_slope["ExistingChiller"] = 0.0
    cop["ExistingChiller"] = s.existing_chiller.cop
    # om_cost_per_kw["ExistingChiller"] = 0.0
    return nothing
end


function setup_absorption_chiller_inputs(s::AbstractScenario, max_sizes, min_sizes, cap_cost_slope, 
    cop, thermal_cop, om_cost_per_kw
    )
    max_sizes["AbsorptionChiller"] = s.absorption_chiller.max_kw
    min_sizes["AbsorptionChiller"] = s.absorption_chiller.min_kw
    
    # The AbsorptionChiller only has a MACRS benefit, no ITC etc.
    if s.absorption_chiller.macrs_option_years in [5, 7]

        cap_cost_slope["AbsorptionChiller"] = effective_cost(;
            itc_basis = s.absorption_chiller.installed_cost_per_kw,
            replacement_cost = 0.0,
            replacement_year = s.financial.analysis_years,
            discount_rate = s.financial.owner_discount_pct,
            tax_rate = s.financial.owner_tax_pct,
            itc = 0.0,
            macrs_schedule = s.absorption_chiller.macrs_option_years == 5 ? s.financial.macrs_five_year : s.financial.macrs_seven_year,
            macrs_bonus_pct = s.absorption_chiller.macrs_bonus_pct,
            macrs_itc_reduction = 0.0,
            rebate_per_kw = 0.0
        )

    else
        cap_cost_slope["AbsorptionChiller"] = s.absorption_chiller.installed_cost_per_kw
    end

    cop["AbsorptionChiller"] = s.absorption_chiller.chiller_elec_cop
    thermal_cop["AbsorptionChiller"] = s.absorption_chiller.chiller_cop
    om_cost_per_kw["AbsorptionChiller"] = s.absorption_chiller.om_cost_per_kw
    return nothing
end


function setup_chp_inputs(s::AbstractScenario, max_sizes, min_sizes, cap_cost_slope, om_cost_per_kw,  
    production_factor, techs_by_exportbin, segmented_techs, n_segs_by_tech, seg_min_size, seg_max_size, seg_yint,
    techs_no_curtail
    )
    max_sizes["CHP"] = s.chp.max_kw
    min_sizes["CHP"] = s.chp.min_kw
    update_cost_curve!(s.chp, "CHP", s.financial,
        cap_cost_slope, segmented_techs, n_segs_by_tech, seg_min_size, seg_max_size, seg_yint
    )
    om_cost_per_kw["CHP"] = s.chp.om_cost_per_kw
    production_factor["CHP", :] = prodfactor(s.chp, s.electric_load.year, s.electric_utility.outage_start_time_step, 
        s.electric_utility.outage_end_time_step, s.settings.time_steps_per_hour)
    fillin_techs_by_exportbin(techs_by_exportbin, s.chp, "CHP")
    if !s.chp.can_curtail
        push!(techs_no_curtail, "CHP")
    end  
    return nothing
end


function setup_present_worth_factors(s::AbstractScenario, techs::Techs)

    lvl_factor = Dict(t => 1.0 for t in techs.all)  # default levelization_factor of 1.0
    for (i, tech) in enumerate(techs.pv)  # replace 1.0 with actual PV levelization_factor (only tech with degradation)
        lvl_factor[tech] = levelization_factor(
            s.financial.analysis_years,
            s.financial.elec_cost_escalation_pct,
            s.financial.offtaker_discount_pct,
            s.pvs[i].degradation_pct  # TODO generalize for any tech (not just pvs)
        )
    end

    pwf_e = annuity(
        s.financial.analysis_years,
        s.financial.elec_cost_escalation_pct,
        s.financial.offtaker_discount_pct
    )

    pwf_om = annuity(
        s.financial.analysis_years,
        s.financial.om_cost_escalation_pct,
        s.financial.owner_discount_pct
    )
    pwf_fuel = Dict{String, Float64}()
    for t in techs.fuel_burning
        if t == "ExistingBoiler"
            pwf_fuel["ExistingBoiler"] = annuity(
                s.financial.analysis_years,
                s.financial.boiler_fuel_cost_escalation_pct,
                s.financial.offtaker_discount_pct
            )
        end
        if t == "CHP"
            pwf_fuel["CHP"] = annuity(
                s.financial.analysis_years,
                s.financial.chp_fuel_cost_escalation_pct,
                s.financial.offtaker_discount_pct
            )
        end
        if t == "Generator" 
            pwf_fuel["Generator"] = annuity(
                s.financial.analysis_years,
                s.financial.generator_fuel_cost_escalation_pct,
                s.financial.offtaker_discount_pct
            )
        end     
    end

    pwf_offtaker = annuity(s.financial.analysis_years, 0.0, s.financial.offtaker_discount_pct)
    pwf_owner = annuity(s.financial.analysis_years, 0.0, s.financial.owner_discount_pct)
    if s.financial.third_party_ownership
        third_party_factor = (pwf_offtaker * (1 - s.financial.offtaker_tax_pct)) /
                           (pwf_owner * (1 - s.financial.owner_tax_pct))
    else
        third_party_factor = 1.0
    end

    return lvl_factor, pwf_e, pwf_om, pwf_fuel, third_party_factor, pwf_offtaker, pwf_owner
end


"""
    setup_electric_utility_inputs(s::AbstractScenario)

Define the `time_steps_with_grid` and `time_steps_without_grid` (detministic outage).

NOTE: v1 of the API spliced the critical_loads_kw into the loads_kw during outages but this splicing is no longer needed
now that the constraints are properly applied over `time_steps_with_grid` and `time_steps_without_grid` using loads_kw
and critical_loads_kw respectively.
"""
function setup_electric_utility_inputs(s::AbstractScenario)
    if s.electric_utility.outage_end_time_step > 0 &&
            s.electric_utility.outage_end_time_step >= s.electric_utility.outage_start_time_step
        time_steps_without_grid = Int[i for i in range(s.electric_utility.outage_start_time_step,
                                                    stop=s.electric_utility.outage_end_time_step)]
        if s.electric_utility.outage_start_time_step > 1
            time_steps_with_grid = append!(
                Int[i for i in range(1, stop=s.electric_utility.outage_start_time_step - 1)],
                Int[i for i in range(s.electric_utility.outage_end_time_step + 1,
                                     stop=length(s.electric_load.loads_kw))]
            )
        else
            time_steps_with_grid = Int[i for i in range(s.electric_utility.outage_end_time_step + 1,
                                       stop=length(s.electric_load.loads_kw))]
        end
    else
        time_steps_without_grid = Int[]
        time_steps_with_grid = Int[i for i in range(1, stop=length(s.electric_load.loads_kw))]
    end
    return time_steps_with_grid, time_steps_without_grid
end


"""
    adjust_load_profile(s::AbstractScenario, production_factor::DenseAxisArray)

Adjust the (critical_)loads_kw based off of (critical_)loads_kw_is_net
"""
function adjust_load_profile(s::AbstractScenario, production_factor::DenseAxisArray)
    if s.electric_load.loads_kw_is_net
        for pv in s.pvs if pv.existing_kw > 0
            s.electric_load.loads_kw .+= pv.existing_kw * production_factor[pv.name, :].data
        end end
    end
    
    if s.electric_load.critical_loads_kw_is_net
        for pv in s.pvs if pv.existing_kw > 0
            s.electric_load.critical_loads_kw .+= pv.existing_kw * production_factor[pv.name, :].data
        end end
    end
end


"""
    production_incentives(tech::AbstractTech, financial::Financial)

Intermediate function for building the PBI arrays in REoptInputs
"""
function production_incentives(tech::AbstractTech, financial::Financial)
    pwf_prod_incent = 0.0
    max_prod_incent = 0.0
    max_size_for_prod_incent = 0.0
    production_incentive_rate = 0.0
    T = typeof(tech)
    # TODO should Generator be excluded? (v1 has the PBI inputs for Generator)
    if !(nameof(T) in [:Generator, :Boiler, :Elecchl, :Absorpchl])
        if :degradation_pct in fieldnames(T)  # PV has degradation
            pwf_prod_incent = annuity_escalation(tech.production_incentive_years, -1*tech.degradation_pct,
                                                 financial.owner_discount_pct)
        else
            # prod incentives have zero escalation rate
            pwf_prod_incent = annuity(tech.production_incentive_years, 0, financial.owner_discount_pct)
        end
        max_prod_incent = tech.production_incentive_max_benefit
        max_size_for_prod_incent = tech.production_incentive_max_kw
        production_incentive_rate = tech.production_incentive_per_kwh
    end

    return pwf_prod_incent, max_prod_incent, max_size_for_prod_incent, production_incentive_rate
end


function fillin_techs_by_exportbin(techs_by_exportbin::Dict, tech::AbstractTech, tech_name::String)
    if tech.can_net_meter && :NEM in keys(techs_by_exportbin)
        push!(techs_by_exportbin[:NEM], tech_name)
        if tech.can_export_beyond_nem_limit && :EXC in keys(techs_by_exportbin)
            push!(techs_by_exportbin[:EXC], tech_name)
        end
    end
    
    if tech.can_wholesale && :WHL in keys(techs_by_exportbin)
        push!(techs_by_exportbin[:WHL], tech_name)
    end
    return nothing
end

<<<<<<< HEAD
function setup_ghp_inputs(s::Scenario, time_steps, time_steps_without_grid)
    # GHP parameters for REopt model
    num = length(s.ghp_option_list)
    ghp_options = 1:num
    require_ghp_purchase = 0
    ghp_installed_cost = Vector{Float64}(undef, num)
    ghp_om_cost_year_one = Vector{Float64}(undef, num)
    ghp_heating_thermal_load_served_kw = zeros(num, length(time_steps))
    ghp_cooling_thermal_load_served_kw = zeros(num, length(time_steps))
    heating_thermal_load_reduction_with_ghp_kw = zeros(num, length(time_steps))
    cooling_thermal_load_reduction_with_ghp_kw = zeros(num, length(time_steps))
    ghp_cooling_thermal_load_served_kw = zeros(num, length(time_steps))        
    ghp_electric_consumption_kw = zeros(num, length(time_steps))
    if num > 0
        require_ghp_purchase = s.ghp_option_list[1].require_ghp_purchase  # This does not change with the number of options
        for (i, option) in enumerate(s.ghp_option_list)
            ghp_cap_cost_slope, ghp_cap_cost_x, ghp_cap_cost_yint, ghp_n_segments = cost_curve(option, s.financial)
            ghp_size_ton = option.heatpump_capacity_ton
            seg = 0
            if ghp_size_ton <= ghp_cap_cost_x[1]
                seg = 1
            elseif ghp_size_ton > ghp_cap_cost_x[end]
                seg = ghp_n_segments
            else
                for n in 2:(ghp_n_segments+1)
                    if (ghp_size_ton > ghp_cap_cost_x[n-1]) && (ghp_size_ton <= ghp_cap_cost_x[n])
                        seg = n
                        break
                    end
                end
            end
            ghp_installed_cost[i] = ghp_cap_cost_yint[seg-1] + ghp_size_ton * ghp_cap_cost_slope[seg-1]
            ghp_om_cost_year_one[i] = option.om_cost_year_one
            # TODO check if GHP can serve DHW too?
            if !isnothing(s.existing_boiler)
                heating_thermal_load = (s.space_heating_load.loads_kw + s.dhw_load.loads_kw) * s.existing_boiler.efficiency
            else
                heating_thermal_load = (s.space_heating_load.loads_kw + s.dhw_load.loads_kw) * 0.8
                boiler_efficiency["ExistingBoiler"] = 0.8
            end
            # Using minimum of thermal load and ghp-serving load to avoid small negative net loads
            for j in time_steps
                heating_thermal_load_reduction_with_ghp_kw[i,j] = min(s.heating_thermal_load_reduction_with_ghp_kw[j], heating_thermal_load[j])
                cooling_thermal_load_reduction_with_ghp_kw[i,j] = min(s.cooling_thermal_load_reduction_with_ghp_kw[j], s.cooling_load.loads_kw_thermal[j])
                ghp_heating_thermal_load_served_kw[i,j] = min(option.heating_thermal_kw[j], 
                                                            heating_thermal_load[j] - heating_thermal_load_reduction_with_ghp_kw[i,j])
                ghp_cooling_thermal_load_served_kw[i,j] = min(option.cooling_thermal_kw[j], 
                                                                s.cooling_load.loads_kw_thermal[j] - cooling_thermal_load_reduction_with_ghp_kw[i,j])
                ghp_electric_consumption_kw[i,j] = option.yearly_electric_consumption_kw[j]
            end

            # GHP electric consumption is omitted from the electric load balance during an outage
            # So here we also have to zero out heating and cooling thermal production from GHP during an outage
            if !isempty(time_steps_without_grid)
                for outage_time_step in time_steps_without_grid
                    ghp_heating_thermal_load_served_kw[i,outage_time_step] = 0.0
                    ghp_cooling_thermal_load_served_kw[i,outage_time_step] = 0.0
                end
            end
        end
    end

    return ghp_options, require_ghp_purchase, ghp_heating_thermal_load_served_kw, 
    ghp_cooling_thermal_load_served_kw, heating_thermal_load_reduction_with_ghp_kw, 
    cooling_thermal_load_reduction_with_ghp_kw, ghp_electric_consumption_kw, 
    ghp_installed_cost, ghp_om_cost_year_one
=======
function setup_operating_reserve_pct(s::AbstractScenario, techs_operating_reserve_req_pct)

    for pv in s.pvs # currently only PV requires operating reserves
        techs_operating_reserve_req_pct[pv.name] = pv.operating_reserve_required_pct
    end

    return nothing

>>>>>>> b5052893
end<|MERGE_RESOLUTION|>--- conflicted
+++ resolved
@@ -70,7 +70,6 @@
     pbi_max_benefit::Dict{String, Any}  # (pbi_techs)
     pbi_max_kw::Dict{String, Any}  # (pbi_techs)
     pbi_benefit_per_kwh::Dict{String, Any}  # (pbi_techs)
-<<<<<<< HEAD
     boiler_efficiency::Dict{String, Float64}
     ghp_options::UnitRange{Int64}  # Range of the number of GHP options
     require_ghp_purchase::Int64  # 0/1 binary if GHP purchase is forced/required
@@ -81,10 +80,8 @@
     ghp_electric_consumption_kw::Array{Float64,2}  # Array of electric load profiles consumed by GHP
     ghp_installed_cost::Array{Float64,1}  # Array of installed cost for GHP options
     ghp_om_cost_year_one::Array{Float64,1}  # Array of O&M cost for GHP options    
-=======
     boiler_efficiency::Dict{String, <:Real}
     techs_operating_reserve_req_pct::Dict{String, <:Real} # (techs.all)
->>>>>>> b5052893
 end
 ```
 """
@@ -126,8 +123,7 @@
     pbi_max_benefit::Dict{String, Any}  # (pbi_techs)
     pbi_max_kw::Dict{String, Any}  # (pbi_techs)
     pbi_benefit_per_kwh::Dict{String, Any}  # (pbi_techs)
-<<<<<<< HEAD
-    boiler_efficiency::Dict{String, Float64}
+    boiler_efficiency::Dict{String, <:Real}
     ghp_options::UnitRange{Int64}  # Range of the number of GHP options
     require_ghp_purchase::Int64  # 0/1 binary if GHP purchase is forced/required
     ghp_heating_thermal_load_served_kw::Array{Float64,2}  # Array of heating load (thermal!) profiles served by GHP
@@ -137,10 +133,7 @@
     ghp_electric_consumption_kw::Array{Float64,2}  # Array of electric load profiles consumed by GHP
     ghp_installed_cost::Array{Float64,1}  # Array of installed cost for GHP options
     ghp_om_cost_year_one::Array{Float64,1}  # Array of O&M cost for GHP options
-=======
-    boiler_efficiency::Dict{String, <:Real}
     techs_operating_reserve_req_pct::Dict{String, <:Real} # (techs.all)
->>>>>>> b5052893
 end
 
 
@@ -238,7 +231,6 @@
         pbi_max_kw, 
         pbi_benefit_per_kwh,
         boiler_efficiency,
-<<<<<<< HEAD
         ghp_options,
         require_ghp_purchase,
         ghp_heating_thermal_load_served_kw,
@@ -247,10 +239,8 @@
         cooling_thermal_load_reduction_with_ghp_kw,
         ghp_electric_consumption_kw,
         ghp_installed_cost,
-        ghp_om_cost_year_one
-=======
+        ghp_om_cost_year_one,
         techs_operating_reserve_req_pct 
->>>>>>> b5052893
     )
 end
 
@@ -774,7 +764,6 @@
     return nothing
 end
 
-<<<<<<< HEAD
 function setup_ghp_inputs(s::Scenario, time_steps, time_steps_without_grid)
     # GHP parameters for REopt model
     num = length(s.ghp_option_list)
@@ -841,14 +830,13 @@
     ghp_cooling_thermal_load_served_kw, heating_thermal_load_reduction_with_ghp_kw, 
     cooling_thermal_load_reduction_with_ghp_kw, ghp_electric_consumption_kw, 
     ghp_installed_cost, ghp_om_cost_year_one
-=======
-function setup_operating_reserve_pct(s::AbstractScenario, techs_operating_reserve_req_pct)
+end
+
+    function setup_operating_reserve_pct(s::AbstractScenario, techs_operating_reserve_req_pct)
 
     for pv in s.pvs # currently only PV requires operating reserves
         techs_operating_reserve_req_pct[pv.name] = pv.operating_reserve_required_pct
     end
 
     return nothing
-
->>>>>>> b5052893
 end