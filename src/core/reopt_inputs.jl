--- conflicted
+++ resolved
@@ -154,12 +154,9 @@
     techs, pv_to_location, maxsize_pv_locations, pvlocations, 
         production_factor, max_sizes, min_sizes, existing_sizes, cap_cost_slope, om_cost_per_kw, n_segs_by_tech, 
         seg_min_size, seg_max_size, seg_yint, techs_by_exportbin, export_bins_by_tech, boiler_efficiency,
-<<<<<<< HEAD
         tech_renewable_energy_pct, tech_emissions_factors_CO2, tech_emissions_factors_NOx, tech_emissions_factors_SO2, tech_emissions_factors_PM25 = 
         setup_tech_inputs(s)
-=======
         cop = setup_tech_inputs(s)
->>>>>>> c9b181e2
 
     pbi_pwf, pbi_max_benefit, pbi_max_kw, pbi_benefit_per_kwh = setup_pbi_inputs(s, techs)
 
@@ -245,7 +242,6 @@
     existing_sizes = Dict(t => 0.0 for t in techs.all)
     cap_cost_slope = Dict{String, Any}()
     om_cost_per_kw = Dict(t => 0.0 for t in techs.all)
-<<<<<<< HEAD
     production_factor = DenseAxisArray{Float64}(undef, techs.all, 1:length(s.electric_load.loads_kw))
     tech_renewable_energy_pct = Dict(t => 1.0 for t in techs.all)
     # !!! note: tech_emissions_factors in lb / kWh (gets multiplied by kWh of fuel burned, not kWh electricity consumption, ergo the use of the HHV instead of fuel slope)
@@ -253,9 +249,7 @@
     tech_emissions_factors_NOx = Dict(t => 0.0 for t in techs.all)
     tech_emissions_factors_SO2 = Dict(t => 0.0 for t in techs.all)
     tech_emissions_factors_PM25 = Dict(t => 0.0 for t in techs.all)
-=======
     cop = Dict(t => 0.0 for t in techs.cooling)
->>>>>>> c9b181e2
 
     # export related inputs
     techs_by_exportbin = Dict{Symbol, AbstractArray}(k => [] for k in s.electric_tariff.export_bins)
@@ -317,11 +311,8 @@
     return techs, pv_to_location, maxsize_pv_locations, pvlocations, 
     production_factor, max_sizes, min_sizes, existing_sizes, cap_cost_slope, om_cost_per_kw, n_segs_by_tech, 
     seg_min_size, seg_max_size, seg_yint, techs_by_exportbin, export_bins_by_tech, boiler_efficiency,
-<<<<<<< HEAD
     tech_renewable_energy_pct, tech_emissions_factors_CO2, tech_emissions_factors_NOx, tech_emissions_factors_SO2, tech_emissions_factors_PM25
-=======
     cop
->>>>>>> c9b181e2
 end
 
 
@@ -541,7 +532,6 @@
     return nothing
 end
 
-<<<<<<< HEAD
 """
     function setup_existing_boiler_inputs(s::AbstractScenario, max_sizes, min_sizes, existing_sizes, cap_cost_slope, boiler_efficiency,
         tech_renewable_energy_pct, tech_emissions_factors_CO2, tech_emissions_factors_NOx, tech_emissions_factors_SO2, tech_emissions_factors_PM25)
@@ -558,7 +548,8 @@
     tech_emissions_factors_NOx["ExistingBoiler"] = s.existing_boiler.emissions_factor_lb_NOx_per_mmbtu / MMBTU_TO_KWH
     tech_emissions_factors_SO2["ExistingBoiler"] = s.existing_boiler.emissions_factor_lb_SO2_per_mmbtu / MMBTU_TO_KWH
     tech_emissions_factors_PM25["ExistingBoiler"] = s.existing_boiler.emissions_factor_lb_PM25_per_mmbtu / MMBTU_TO_KWH 
-=======
+end
+
 
 function setup_existing_chiller_inputs(s::AbstractScenario, max_sizes, min_sizes, existing_sizes, cap_cost_slope, cop)
     max_sizes["ExistingChiller"] = s.existing_chiller.max_kw
@@ -567,7 +558,6 @@
     cap_cost_slope["ExistingChiller"] = 0.0
     cop["ExistingChiller"] = s.existing_chiller.cop
     # om_cost_per_kw["ExistingChiller"] = 0.0
->>>>>>> c9b181e2
     return nothing
 end
 
@@ -662,6 +652,7 @@
                             0.0)
                 )
         )
+    end
     # TODO: delete below if above code works
     # pwf_emissions_cost = [
     #     "CO2_grid" => annuity_two_escalation_rates(sf.analysis_years, sf.co2_cost_escalation_pct, -1 * self.elec_tariff.emissions_factor_CO2_pct_decrease, sf.offtaker_discount_pct),
