# *********************************************************************************
# REopt, Copyright (c) 2019-2020, Alliance for Sustainable Energy, LLC.
# All rights reserved.
#
# Redistribution and use in source and binary forms, with or without modification,
# are permitted provided that the following conditions are met:
#
# Redistributions of source code must retain the above copyright notice, this list
# of conditions and the following disclaimer.
#
# Redistributions in binary form must reproduce the above copyright notice, this
# list of conditions and the following disclaimer in the documentation and/or other
# materials provided with the distribution.
#
# Neither the name of the copyright holder nor the names of its contributors may be
# used to endorse or promote products derived from this software without specific
# prior written permission.
#
# THIS SOFTWARE IS PROVIDED BY THE COPYRIGHT HOLDERS AND CONTRIBUTORS "AS IS" AND
# ANY EXPRESS OR IMPLIED WARRANTIES, INCLUDING, BUT NOT LIMITED TO, THE IMPLIED
# WARRANTIES OF MERCHANTABILITY AND FITNESS FOR A PARTICULAR PURPOSE ARE DISCLAIMED.
# IN NO EVENT SHALL THE COPYRIGHT HOLDER OR CONTRIBUTORS BE LIABLE FOR ANY DIRECT,
# INDIRECT, INCIDENTAL, SPECIAL, EXEMPLARY, OR CONSEQUENTIAL DAMAGES (INCLUDING,
# BUT NOT LIMITED TO, PROCUREMENT OF SUBSTITUTE GOODS OR SERVICES; LOSS OF USE,
# DATA, OR PROFITS; OR BUSINESS INTERRUPTION) HOWEVER CAUSED AND ON ANY THEORY OF
# LIABILITY, WHETHER IN CONTRACT, STRICT LIABILITY, OR TORT (INCLUDING NEGLIGENCE
# OR OTHERWISE) ARISING IN ANY WAY OUT OF THE USE OF THIS SOFTWARE, EVEN IF ADVISED
# OF THE POSSIBILITY OF SUCH DAMAGE.
# *********************************************************************************
"""
    REoptInputs

The data structure for all the inputs necessary to construct the JuMP model.
```julia
struct REoptInputs <: AbstractInputs
    s::AbstractScenario
    techs::Techs
    min_sizes::Dict{String, Float64}  # (techs)
    max_sizes::Dict{String, Float64}  # (techs)
    existing_sizes::Dict{String, Float64}  # (techs)
    cap_cost_slope::Dict{String, Any}  # (techs)
    om_cost_per_kw::Dict{String, Float64}  # (techs)
    time_steps::UnitRange
    time_steps_with_grid::Array{Int, 1}
    time_steps_without_grid::Array{Int, 1}
    hours_per_time_step::Float64
    months::UnitRange
    production_factor::DenseAxisArray{Float64, 2}  # (techs, time_steps)
    levelization_factor::Dict{String, Float64}  # (techs)
    value_of_lost_load_per_kwh::Array{R, 1} where R<:Real #default set to 1 US dollar per kwh
    pwf_e::Float64
    pwf_om::Float64
<<<<<<< HEAD
    pwf_fuel::Dict{String, Float64}
    pwf_emissions_cost::Dict{String, Float64}
    pwf_grid_emissions::Dict{String, Float64}
    third_party_factor::Float64
=======
    pwf_offtaker::Float64 
    pwf_owner::Float64
    third_party_factor::Float64 # equals 1 if third_party_ownership is false
>>>>>>> 25f97fab
    pvlocations::Array{Symbol, 1}
    maxsize_pv_locations::DenseAxisArray{Float64, 1}  # indexed on pvlocations
    pv_to_location::Dict{String, Dict{Symbol, Int64}}  # (techs.pv, pvlocations)
    ratchets::UnitRange
    techs_by_exportbin::Dict{Symbol, AbstractArray}  # keys can include [:NEM, :WHL, :CUR]
    export_bins_by_tech::Dict
    n_segs_by_tech::Dict{String, Int}
    seg_min_size::Dict{String, Dict{Int, Real}}
    seg_max_size::Dict{String, Dict{Int, Real}}
    seg_yint::Dict{String, Dict{Int, Real}}
    pbi_pwf::Dict{String, Any}  # (pbi_techs)
    pbi_max_benefit::Dict{String, Any}  # (pbi_techs)
    pbi_max_kw::Dict{String, Any}  # (pbi_techs)
    pbi_benefit_per_kwh::Dict{String, Any}  # (pbi_techs)
    boiler_efficiency::Dict{String, Float64}
<<<<<<< HEAD
    tech_renewable_energy_pct::DenseAxisArray{Float64, 1} # (techs)
    tech_emissions_factors_CO2::DenseAxisArray{Float64, 1} # (techs)
    tech_emissions_factors_NOx::DenseAxisArray{Float64, 1} # (techs)
    tech_emissions_factors_SO2::DenseAxisArray{Float64, 1} # (techs)
    tech_emissions_factors_PM25::DenseAxisArray{Float64, 1} # (techs)
=======
    techs_operating_reserve_req_pct::Dict{String, Float64} # (techs.all)
>>>>>>> 25f97fab
end
```
"""
struct REoptInputs{ScenarioType <: AbstractScenario} <: AbstractInputs
    s::ScenarioType
    techs::Techs
    min_sizes::Dict{String, Float64}  # (techs)
    max_sizes::Dict{String, Float64}  # (techs)
    existing_sizes::Dict{String, Float64}  # (techs)
    cap_cost_slope::Dict{String, Any}  # (techs)
    om_cost_per_kw::Dict{String, Float64}  # (techs)
    cop::Dict{String, Float64}  # (techs.cooling)
    thermal_cop::Dict{String, Float64}  # (techs.absorption_chiller)
    time_steps::UnitRange
    time_steps_with_grid::Array{Int, 1}
    time_steps_without_grid::Array{Int, 1}
    hours_per_time_step::Float64
    months::UnitRange
    production_factor::DenseAxisArray{Float64, 2}  # (techs, time_steps)
    levelization_factor::Dict{String, Float64}  # (techs)
    value_of_lost_load_per_kwh::Array{R, 1} where R<:Real #default set to 1 US dollar per kwh
    pwf_e::Float64
    pwf_om::Float64
    pwf_fuel::Dict{String, Float64}
<<<<<<< HEAD
    pwf_emissions_cost::Dict{String, Float64} # Cost of emissions present worth factors for grid and onsite fuelburn emissions [unitless]
    pwf_grid_emissions::Dict{String, Float64} # Emissions [lbs] present worth factors for grid emissions [unitless]
=======
    pwf_offtaker::Float64 
    pwf_owner::Float64
>>>>>>> 25f97fab
    third_party_factor::Float64
    pvlocations::Array{Symbol, 1}
    maxsize_pv_locations::DenseAxisArray{Float64, 1}  # indexed on pvlocations
    pv_to_location::Dict{String, Dict{Symbol, Int64}}  # (techs.pv, pvlocations)
    ratchets::UnitRange
    techs_by_exportbin::Dict{Symbol, AbstractArray}  # keys can include [:NEM, :WHL, :CUR]
    export_bins_by_tech::Dict
    n_segs_by_tech::Dict{String, Int}
    seg_min_size::Dict{String, Dict{Int, Real}}
    seg_max_size::Dict{String, Dict{Int, Real}}
    seg_yint::Dict{String, Dict{Int, Real}}
    pbi_pwf::Dict{String, Any}  # (pbi_techs)
    pbi_max_benefit::Dict{String, Any}  # (pbi_techs)
    pbi_max_kw::Dict{String, Any}  # (pbi_techs)
    pbi_benefit_per_kwh::Dict{String, Any}  # (pbi_techs)
    boiler_efficiency::Dict{String, Float64}
<<<<<<< HEAD
    tech_renewable_energy_pct::DenseAxisArray{Float64, 1} # (techs)
    tech_emissions_factors_CO2::DenseAxisArray{Float64, 1} # (techs)
    tech_emissions_factors_NOx::DenseAxisArray{Float64, 1} # (techs)
    tech_emissions_factors_SO2::DenseAxisArray{Float64, 1} # (techs)
    tech_emissions_factors_PM25::DenseAxisArray{Float64, 1} # (techs)
=======
    techs_operating_reserve_req_pct::Dict{String, Float64} # (techs.all)
>>>>>>> 25f97fab
end


"""
    REoptInputs(fp::String)

Use `fp` to load in JSON scenario:
```
function REoptInputs(fp::String)
    s = Scenario(JSON.parsefile(fp))
    REoptInputs(s)
end
```
Useful if you want to manually modify REoptInputs before solving the model.
"""
function REoptInputs(fp::String)
    s = Scenario(JSON.parsefile(fp))
    REoptInputs(s)
end


"""
    REoptInputs(s::AbstractScenario)

Constructor for REoptInputs. Translates the `Scenario` into all the data necessary for building the JuMP model.
"""
function REoptInputs(s::AbstractScenario)

    time_steps = 1:length(s.electric_load.loads_kw)
    hours_per_time_step = 1 / s.settings.time_steps_per_hour
    techs, pv_to_location, maxsize_pv_locations, pvlocations, 
        production_factor, max_sizes, min_sizes, existing_sizes, cap_cost_slope, om_cost_per_kw, n_segs_by_tech, 
        seg_min_size, seg_max_size, seg_yint, techs_by_exportbin, export_bins_by_tech, boiler_efficiency,
<<<<<<< HEAD
        tech_renewable_energy_pct, tech_emissions_factors_CO2, tech_emissions_factors_NOx, tech_emissions_factors_SO2, 
        tech_emissions_factors_PM25, cop, thermal_cop = setup_tech_inputs(s)
=======
        cop, techs_operating_reserve_req_pct, thermal_cop = setup_tech_inputs(s)
>>>>>>> 25f97fab

    pbi_pwf, pbi_max_benefit, pbi_max_kw, pbi_benefit_per_kwh = setup_pbi_inputs(s, techs)

    months = 1:12

<<<<<<< HEAD
    levelization_factor, pwf_e, pwf_om, pwf_fuel, pwf_emissions_cost, pwf_grid_emissions, third_party_factor = setup_present_worth_factors(s, techs)
=======
    levelization_factor, pwf_e, pwf_om, pwf_fuel, third_party_factor, pwf_offtaker, pwf_owner = setup_present_worth_factors(s, techs)
>>>>>>> 25f97fab
    # the following hardcoded values for levelization_factor matches the public REopt API value
    # and makes the test values match.
    # the REopt code herein uses the Desktop method for levelization_factor, which is more accurate
    # (Desktop has non-linear degradation vs. linear degradation in API)
    # levelization_factor = Dict("PV" => 0.9539)
    # levelization_factor = Dict("ground" => 0.942238, "roof_east" => 0.942238, "roof_west" => 0.942238)
    # levelization_factor["PV"] = 0.9539
    # levelization_factor["Generator"] = 1.0
    time_steps_with_grid, time_steps_without_grid, = setup_electric_utility_inputs(s)
    
    if any(pv.existing_kw > 0 for pv in s.pvs)
        adjust_load_profile(s, production_factor)
    end

    REoptInputs(
        s,
        techs,
        min_sizes,
        max_sizes,
        existing_sizes,
        cap_cost_slope,
        om_cost_per_kw,
        cop,
        thermal_cop,
        time_steps,
        time_steps_with_grid,
        time_steps_without_grid,
        hours_per_time_step,
        months,
        production_factor,
        levelization_factor,
        typeof(s.financial.value_of_lost_load_per_kwh) <: Array{<:Real, 1} ? s.financial.value_of_lost_load_per_kwh : fill(s.financial.value_of_lost_load_per_kwh, length(time_steps)),
        pwf_e,
        pwf_om,
        pwf_fuel,
<<<<<<< HEAD
        pwf_emissions_cost,
        pwf_grid_emissions,
=======
        pwf_offtaker, 
        pwf_owner,
>>>>>>> 25f97fab
        third_party_factor,
        pvlocations,
        maxsize_pv_locations,
        pv_to_location,
        1:length(s.electric_tariff.tou_demand_ratchet_time_steps),  # ratchets
        techs_by_exportbin,
        export_bins_by_tech,
        n_segs_by_tech,
        seg_min_size,
        seg_max_size,
        seg_yint,
        pbi_pwf, 
        pbi_max_benefit, 
        pbi_max_kw, 
        pbi_benefit_per_kwh,
        boiler_efficiency,
<<<<<<< HEAD
        tech_renewable_energy_pct, 
        tech_emissions_factors_CO2, 
        tech_emissions_factors_NOx, 
        tech_emissions_factors_SO2, 
        tech_emissions_factors_PM25
=======
        techs_operating_reserve_req_pct 
>>>>>>> 25f97fab
    )
end


"""
    function setup_tech_inputs(s::AbstractScenario)

Create data arrays associated with techs necessary to build the JuMP model.
"""
function setup_tech_inputs(s::AbstractScenario)
    #TODO: new boiler, steam turbine, ghp
    #TODO: create om_cost_per_kwh in here as well as om_cost_per_kw?

    techs = Techs(s)

    boiler_efficiency = Dict{String, Float64}()

    # REoptInputs indexed on techs:
    max_sizes = Dict(t => 0.0 for t in techs.all)
    min_sizes = Dict(t => 0.0 for t in techs.all)
    existing_sizes = Dict(t => 0.0 for t in techs.all)
    cap_cost_slope = Dict{String, Any}()
    om_cost_per_kw = Dict(t => 0.0 for t in techs.all)
    production_factor = DenseAxisArray{Float64}(undef, techs.all, 1:length(s.electric_load.loads_kw))
    tech_renewable_energy_pct = DenseAxisArray([1.0 for _ in 1:length(techs.all)], techs.all)#Dict(t => 1.0 for t in techs.all)
    # !!! note: tech_emissions_factors in lb / kWh (gets multiplied by kWh of fuel burned, not kWh electricity consumption, ergo the use of the HHV instead of fuel slope)
    tech_emissions_factors_CO2 = DenseAxisArray([0.0 for _ in 1:length(techs.all)], techs.all)#Dict(t => 0.0 for t in techs.all)
    tech_emissions_factors_NOx = DenseAxisArray([0.0 for _ in 1:length(techs.all)], techs.all)#Dict(t => 0.0 for t in techs.all)
    tech_emissions_factors_SO2 = DenseAxisArray([0.0 for _ in 1:length(techs.all)], techs.all)#Dict(t => 0.0 for t in techs.all)
    tech_emissions_factors_PM25 = DenseAxisArray([0.0 for _ in 1:length(techs.all)], techs.all)#Dict(t => 0.0 for t in techs.all)
    cop = Dict(t => 0.0 for t in techs.cooling)
    techs_operating_reserve_req_pct = Dict(t => 0.0 for t in techs.all)
    thermal_cop = Dict(t => 0.0 for t in techs.absorption_chiller)

    # export related inputs
    techs_by_exportbin = Dict{Symbol, AbstractArray}(k => [] for k in s.electric_tariff.export_bins)
    export_bins_by_tech = Dict{String, Array{Symbol, 1}}()

    # REoptInputs indexed on techs.segmented
    n_segs_by_tech = Dict{String, Int}()
    seg_min_size = Dict{String, Dict{Int, Real}}()
    seg_max_size = Dict{String, Dict{Int, Real}}()
    seg_yint = Dict{String, Dict{Int, Real}}()

    # PV specific arrays
    pvlocations = [:roof, :ground, :both]
    pv_to_location = Dict(t => Dict(loc => 0) for (t, loc) in zip(techs.pv, pvlocations))
    maxsize_pv_locations = DenseAxisArray([1.0e5, 1.0e5, 1.0e5], pvlocations)
    # default to large max size per location. Max size by roof, ground, both

    if !isempty(techs.pv)
        setup_pv_inputs(s, max_sizes, min_sizes, existing_sizes, cap_cost_slope, om_cost_per_kw, production_factor,
                        pvlocations, pv_to_location, maxsize_pv_locations, techs.segmented, n_segs_by_tech, 
                        seg_min_size, seg_max_size, seg_yint, techs_by_exportbin, techs.no_curtail)
    end

    if "Wind" in techs.all
        setup_wind_inputs(s, max_sizes, min_sizes, existing_sizes, cap_cost_slope, om_cost_per_kw, production_factor, 
            techs_by_exportbin, techs.segmented, n_segs_by_tech, seg_min_size, seg_max_size, seg_yint, techs.no_curtail)
    end

    if "Generator" in techs.all
        setup_gen_inputs(s, max_sizes, min_sizes, existing_sizes, cap_cost_slope, om_cost_per_kw, production_factor, 
            techs_by_exportbin, techs.segmented, n_segs_by_tech, seg_min_size, seg_max_size, 
            seg_yint, techs.no_curtail,
            tech_renewable_energy_pct, tech_emissions_factors_CO2, tech_emissions_factors_NOx, tech_emissions_factors_SO2, tech_emissions_factors_PM25)
    end

    if "ExistingBoiler" in techs.all
        setup_existing_boiler_inputs(s, max_sizes, min_sizes, existing_sizes, cap_cost_slope, boiler_efficiency,
        tech_renewable_energy_pct, tech_emissions_factors_CO2, tech_emissions_factors_NOx, tech_emissions_factors_SO2, tech_emissions_factors_PM25)
    end

    if "CHP" in techs.all
        setup_chp_inputs(s, max_sizes, min_sizes, cap_cost_slope, om_cost_per_kw, 
            production_factor, techs_by_exportbin, techs.segmented, n_segs_by_tech, seg_min_size, seg_max_size, 
            seg_yint, techs.no_curtail,
            tech_renewable_energy_pct, tech_emissions_factors_CO2, tech_emissions_factors_NOx, tech_emissions_factors_SO2, tech_emissions_factors_PM25)
    end

    if "ExistingChiller" in techs.all
        setup_existing_chiller_inputs(s, max_sizes, min_sizes, existing_sizes, cap_cost_slope, cop)
    else
        cop["ExistingChiller"] = 1.0
    end

    if "AbsorptionChiller" in techs.all
        setup_absorption_chiller_inputs(s, max_sizes, min_sizes, cap_cost_slope, cop, thermal_cop, om_cost_per_kw)
    else
        cop["AbsorptionChiller"] = 1.0
        thermal_cop["AbsorptionChiller"] = 1.0
    end

    # filling export_bins_by_tech MUST be done after techs_by_exportbin has been filled in
    for t in techs.elec
        export_bins_by_tech[t] = [bin for (bin, ts) in techs_by_exportbin if t in ts]
    end

    if s.settings.off_grid_flag
        setup_operating_reserve_pct(s, techs_operating_reserve_req_pct)
    end

    return techs, pv_to_location, maxsize_pv_locations, pvlocations, 
    production_factor, max_sizes, min_sizes, existing_sizes, cap_cost_slope, om_cost_per_kw, n_segs_by_tech, 
    seg_min_size, seg_max_size, seg_yint, techs_by_exportbin, export_bins_by_tech, boiler_efficiency,
<<<<<<< HEAD
    tech_renewable_energy_pct, tech_emissions_factors_CO2, tech_emissions_factors_NOx, tech_emissions_factors_SO2, 
    tech_emissions_factors_PM25, cop, thermal_cop
=======
    cop, techs_operating_reserve_req_pct, thermal_cop
>>>>>>> 25f97fab
end


"""
    setup_pbi_inputs(s::AbstractScenario, techs::Techs)

Create data arrays for production based incentives. 
All arrays can be empty if no techs have production_incentive_per_kwh > 0.
"""
function setup_pbi_inputs(s::AbstractScenario, techs::Techs)

    pbi_pwf = Dict{String, Any}()
    pbi_max_benefit = Dict{String, Any}()
    pbi_max_kw = Dict{String, Any}()
    pbi_benefit_per_kwh = Dict{String, Any}()

    for tech in techs.all
        if !(tech in techs.pv)
            T = typeof(eval(Meta.parse(tech)))
            if :production_incentive_per_kwh in fieldnames(T)
                if eval(Meta.parse("s.$(tech).production_incentive_per_kwh")) > 0
                    push!(techs.pbi, tech)
                    pbi_pwf[tech], pbi_max_benefit[tech], pbi_max_kw[tech], pbi_benefit_per_kwh[tech] = 
                        production_incentives(eval(Meta.parse("s.$(tech)")), s.financial)
                end
            end
        else
            pv = get_pv_by_name(tech, s.pvs)
            if pv.production_incentive_per_kwh > 0
                push!(techs.pbi, tech)
                pbi_pwf[tech], pbi_max_benefit[tech], pbi_max_kw[tech], pbi_benefit_per_kwh[tech] = 
                    production_incentives(pv, s.financial)
            end
        end
        
    end
    return pbi_pwf, pbi_max_benefit, pbi_max_kw, pbi_benefit_per_kwh
end


"""
    update_cost_curve!(tech::AbstractTech, tech_name::String, financial::Financial,
        cap_cost_slope, segmented_techs, n_segs_by_tech, seg_min_size, seg_max_size, seg_yint
    )

Modifies cap_cost_slope, segmented_techs, n_segs_by_tech, seg_min_size, seg_max_size, seg_yint based on tech attributes.
In the simplest case (zero incentives, no existing_kw) the cap_cost_slope is updated with:
```julia
    cap_cost_slope[tech_name] = tech.installed_cost_per_kw
```
However, if there are non-zero incentives or `existing_kw` then there will be more than one cost curve segment typically
and all of the other arguments will be updated as well.
"""
function update_cost_curve!(tech::AbstractTech, tech_name::String, financial::Financial,
    cap_cost_slope, segmented_techs, n_segs_by_tech, seg_min_size, seg_max_size, seg_yint
    )
    cost_slope, cost_curve_bp_x, cost_yint, n_segments = cost_curve(tech, financial)
    cap_cost_slope[tech_name] = cost_slope[1]
    min_allowable_kw = 0.0
    if isdefined(tech, :min_allowable_kw)
        min_allowable_kw = tech.min_allowable_kw
    end
    if n_segments > 1 || (typeof(tech)==CHP && min_allowable_kw > 0.0)
        cap_cost_slope[tech_name] = cost_slope
        push!(segmented_techs, tech_name)
        seg_max_size[tech_name] = Dict{Int,Float64}()
        seg_min_size[tech_name] = Dict{Int,Float64}()
        n_segs_by_tech[tech_name] = n_segments
        seg_yint[tech_name] = Dict{Int,Float64}()
        for s in 1:n_segments
            seg_min_size[tech_name][s] = max(cost_curve_bp_x[s], min_allowable_kw)
            seg_max_size[tech_name][s] = cost_curve_bp_x[s+1]
            seg_yint[tech_name][s] = cost_yint[s]
        end
    end
    nothing
end


function setup_pv_inputs(s::AbstractScenario, max_sizes, min_sizes,
    existing_sizes, cap_cost_slope, om_cost_per_kw, production_factor,
    pvlocations, pv_to_location, maxsize_pv_locations, 
    segmented_techs, n_segs_by_tech, seg_min_size, seg_max_size, seg_yint, 
    techs_by_exportbin, techs_no_curtail)

    pv_roof_limited, pv_ground_limited, pv_space_limited = false, false, false
    roof_existing_pv_kw, ground_existing_pv_kw, both_existing_pv_kw = 0.0, 0.0, 0.0
    roof_max_kw, land_max_kw = 1.0e5, 1.0e5

    for pv in s.pvs
        production_factor[pv.name, :] = prodfactor(pv, s.site.latitude, s.site.longitude; 
            time_steps_per_hour=s.settings.time_steps_per_hour)
        for location in pvlocations
            if pv.location == location
                pv_to_location[pv.name][location] = 1
            else
                pv_to_location[pv.name][location] = 0
            end
        end

        beyond_existing_kw = pv.max_kw
        if pv.location == "both"
            both_existing_pv_kw += pv.existing_kw
            if !(s.site.roof_squarefeet === nothing) && !(s.site.land_acres === nothing)
                # don"t restrict unless both land_area and roof_area specified,
                # otherwise one of them is "unlimited"
                roof_max_kw = s.site.roof_squarefeet * pv.kw_per_square_foot
                land_max_kw = s.site.land_acres / pv.acres_per_kw
                beyond_existing_kw = min(roof_max_kw + land_max_kw, beyond_existing_kw)
                pv_space_limited = true
            end
        elseif pv.location == "roof"
            roof_existing_pv_kw += pv.existing_kw
            if !(s.site.roof_squarefeet === nothing)
                roof_max_kw = s.site.roof_squarefeet * pv.kw_per_square_foot
                beyond_existing_kw = min(roof_max_kw, beyond_existing_kw)
                pv_roof_limited = true
            end

        elseif pv.location == "ground"
            ground_existing_pv_kw += pv.existing_kw
            if !(s.site.land_acres === nothing)
                land_max_kw = s.site.land_acres / pv.acres_per_kw
                beyond_existing_kw = min(land_max_kw, beyond_existing_kw)
                pv_ground_limited = true
            end
        end

        existing_sizes[pv.name] = pv.existing_kw
        min_sizes[pv.name] = pv.existing_kw + pv.min_kw
        max_sizes[pv.name] = pv.existing_kw + beyond_existing_kw

        update_cost_curve!(pv, pv.name, s.financial,
            cap_cost_slope, segmented_techs, n_segs_by_tech, seg_min_size, seg_max_size, seg_yint
        )

        om_cost_per_kw[pv.name] = pv.om_cost_per_kw
        fillin_techs_by_exportbin(techs_by_exportbin, pv, pv.name)

        if !pv.can_curtail
            push!(techs_no_curtail, pv.name)
        end
    end

    if pv_roof_limited
        maxsize_pv_locations[:roof] = float(roof_existing_pv_kw + roof_max_kw)
    end
    if pv_ground_limited
        maxsize_pv_locations[:ground] = float(ground_existing_pv_kw + land_max_kw)
    end
    if pv_space_limited
        maxsize_pv_locations[:both] = float(both_existing_pv_kw + roof_max_kw + land_max_kw)
    end

    return nothing
end


function setup_wind_inputs(s::AbstractScenario, max_sizes, min_sizes, existing_sizes,
    cap_cost_slope, om_cost_per_kw, production_factor, techs_by_exportbin,
    segmented_techs, n_segs_by_tech, seg_min_size, seg_max_size, seg_yint, techs_no_curtail
    )
    max_sizes["Wind"] = s.wind.max_kw
    min_sizes["Wind"] = s.wind.min_kw
    existing_sizes["Wind"] = 0.0
    update_cost_curve!(s.wind, "Wind", s.financial,
        cap_cost_slope, segmented_techs, n_segs_by_tech, seg_min_size, seg_max_size, seg_yint
    )
    om_cost_per_kw["Wind"] = s.wind.om_cost_per_kw
    production_factor["Wind", :] = prodfactor(s.wind, s.site.latitude, s.site.longitude, s.settings.time_steps_per_hour)
    fillin_techs_by_exportbin(techs_by_exportbin, s.wind, "Wind")
    if !s.wind.can_curtail
        push!(techs_no_curtail, "Wind")
    end
    return nothing
end


function setup_gen_inputs(s::AbstractScenario, max_sizes, min_sizes, existing_sizes,
    cap_cost_slope, om_cost_per_kw, production_factor, techs_by_exportbin,
    segmented_techs, n_segs_by_tech, seg_min_size, seg_max_size, seg_yint, techs_no_curtail,
    tech_renewable_energy_pct, tech_emissions_factors_CO2, tech_emissions_factors_NOx, tech_emissions_factors_SO2, tech_emissions_factors_PM25
    )
    max_sizes["Generator"] = s.generator.existing_kw + s.generator.max_kw
    min_sizes["Generator"] = s.generator.existing_kw + s.generator.min_kw
    existing_sizes["Generator"] = s.generator.existing_kw
    update_cost_curve!(s.generator, "Generator", s.financial,
        cap_cost_slope, segmented_techs, n_segs_by_tech, seg_min_size, seg_max_size, seg_yint
    )
    om_cost_per_kw["Generator"] = s.generator.om_cost_per_kw
    production_factor["Generator", :] = prodfactor(s.generator)
    fillin_techs_by_exportbin(techs_by_exportbin, s.generator, "Generator")
    if !s.generator.can_curtail
        push!(techs_no_curtail, "Generator")
    end
    tech_renewable_energy_pct["Generator"] = s.generator.fuel_renewable_energy_pct
    tech_emissions_factors_CO2["Generator"] = s.generator.emissions_factor_lb_CO2_per_gal / KWH_PER_GAL_DIESEL  # lb/gal * gal/kWh
    tech_emissions_factors_NOx["Generator"] = s.generator.emissions_factor_lb_NOx_per_gal / KWH_PER_GAL_DIESEL
    tech_emissions_factors_SO2["Generator"] = s.generator.emissions_factor_lb_SO2_per_gal / KWH_PER_GAL_DIESEL
    tech_emissions_factors_PM25["Generator"] = s.generator.emissions_factor_lb_PM25_per_gal / KWH_PER_GAL_DIESEL 
    return nothing
end

"""
    function setup_existing_boiler_inputs(s::AbstractScenario, max_sizes, min_sizes, existing_sizes, cap_cost_slope, boiler_efficiency)

Update tech-indexed data arrays necessary to build the JuMP model with the values for existing boiler.
This version of this function, used in BAUInputs(), doesn't update renewable energy and emissions arrays.
"""
function setup_existing_boiler_inputs(s::AbstractScenario, max_sizes, min_sizes, existing_sizes, cap_cost_slope, boiler_efficiency)
    max_sizes["ExistingBoiler"] = s.existing_boiler.max_kw
    min_sizes["ExistingBoiler"] = 0.0
    existing_sizes["ExistingBoiler"] = 0.0
    cap_cost_slope["ExistingBoiler"] = 0.0
    boiler_efficiency["ExistingBoiler"] = s.existing_boiler.efficiency
    # om_cost_per_kw["ExistingBoiler"] = 0.0
    return nothing
end

"""
    function setup_existing_boiler_inputs(s::AbstractScenario, max_sizes, min_sizes, existing_sizes, cap_cost_slope, boiler_efficiency,
        tech_renewable_energy_pct, tech_emissions_factors_CO2, tech_emissions_factors_NOx, tech_emissions_factors_SO2, tech_emissions_factors_PM25)

Update tech-indexed data arrays necessary to build the JuMP model with the values for existing boiler.
This version of this function, used in setup_tech_inputs(), does update renewable energy and emissions arrays.
"""
function setup_existing_boiler_inputs(s::AbstractScenario, max_sizes, min_sizes, existing_sizes, cap_cost_slope, boiler_efficiency,
    tech_renewable_energy_pct, tech_emissions_factors_CO2, tech_emissions_factors_NOx, tech_emissions_factors_SO2, tech_emissions_factors_PM25)
    setup_existing_boiler_inputs(s::AbstractScenario, max_sizes, min_sizes, existing_sizes, cap_cost_slope, boiler_efficiency)
    tech_renewable_energy_pct["ExistingBoiler"] = s.existing_boiler.fuel_renewable_energy_pct
    tech_emissions_factors_CO2["ExistingBoiler"] = s.existing_boiler.emissions_factor_lb_CO2_per_mmbtu / KWH_PER_MMBTU  # lb/mmtbu * mmtbu/kWh
    tech_emissions_factors_NOx["ExistingBoiler"] = s.existing_boiler.emissions_factor_lb_NOx_per_mmbtu / KWH_PER_MMBTU
    tech_emissions_factors_SO2["ExistingBoiler"] = s.existing_boiler.emissions_factor_lb_SO2_per_mmbtu / KWH_PER_MMBTU
    tech_emissions_factors_PM25["ExistingBoiler"] = s.existing_boiler.emissions_factor_lb_PM25_per_mmbtu / KWH_PER_MMBTU 
end


"""
    function setup_existing_chiller_inputs(s::AbstractScenario, max_sizes, min_sizes, existing_sizes, cap_cost_slope, cop)

Update tech-indexed data arrays necessary to build the JuMP model with the values for existing chiller.
"""
function setup_existing_chiller_inputs(s::AbstractScenario, max_sizes, min_sizes, existing_sizes, cap_cost_slope, cop)
    max_sizes["ExistingChiller"] = s.existing_chiller.max_kw
    min_sizes["ExistingChiller"] = 0.0
    existing_sizes["ExistingChiller"] = 0.0
    cap_cost_slope["ExistingChiller"] = 0.0
    cop["ExistingChiller"] = s.existing_chiller.cop
    # om_cost_per_kw["ExistingChiller"] = 0.0
    return nothing
end


function setup_absorption_chiller_inputs(s::AbstractScenario, max_sizes, min_sizes, cap_cost_slope, 
    cop, thermal_cop, om_cost_per_kw
    )
    max_sizes["AbsorptionChiller"] = s.absorption_chiller.max_kw
    min_sizes["AbsorptionChiller"] = s.absorption_chiller.min_kw
    
    # The AbsorptionChiller only has a MACRS benefit, no ITC etc.
    if s.absorption_chiller.macrs_option_years in [5, 7]

        cap_cost_slope["AbsorptionChiller"] = effective_cost(;
            itc_basis = s.absorption_chiller.installed_cost_per_kw,
            replacement_cost = 0.0,
            replacement_year = s.financial.analysis_years,
            discount_rate = s.financial.owner_discount_pct,
            tax_rate = s.financial.owner_tax_pct,
            itc = 0.0,
            macrs_schedule = s.absorption_chiller.macrs_option_years == 5 ? s.financial.macrs_five_year : s.financial.macrs_seven_year,
            macrs_bonus_pct = s.absorption_chiller.macrs_bonus_pct,
            macrs_itc_reduction = 0.0,
            rebate_per_kw = 0.0
        )

    else
        cap_cost_slope["AbsorptionChiller"] = s.absorption_chiller.installed_cost_per_kw
    end

    cop["AbsorptionChiller"] = s.absorption_chiller.chiller_elec_cop
    thermal_cop["AbsorptionChiller"] = s.absorption_chiller.chiller_cop
    om_cost_per_kw["AbsorptionChiller"] = s.absorption_chiller.om_cost_per_kw
    return nothing
end


function setup_chp_inputs(s::AbstractScenario, max_sizes, min_sizes, cap_cost_slope, om_cost_per_kw,  
    production_factor, techs_by_exportbin, segmented_techs, n_segs_by_tech, seg_min_size, seg_max_size, seg_yint, techs_no_curtail,
    tech_renewable_energy_pct, tech_emissions_factors_CO2, tech_emissions_factors_NOx, tech_emissions_factors_SO2, tech_emissions_factors_PM25
    )
    max_sizes["CHP"] = s.chp.max_kw
    min_sizes["CHP"] = s.chp.min_kw
    update_cost_curve!(s.chp, "CHP", s.financial,
        cap_cost_slope, segmented_techs, n_segs_by_tech, seg_min_size, seg_max_size, seg_yint
    )
    om_cost_per_kw["CHP"] = s.chp.om_cost_per_kw
    production_factor["CHP", :] = prodfactor(s.chp, s.electric_load.year, s.electric_utility.outage_start_time_step, 
        s.electric_utility.outage_end_time_step, s.settings.time_steps_per_hour)
    fillin_techs_by_exportbin(techs_by_exportbin, s.chp, "CHP")
    if !s.chp.can_curtail
        push!(techs_no_curtail, "CHP")
    end  
    tech_renewable_energy_pct["CHP"] = s.chp.fuel_renewable_energy_pct
    tech_emissions_factors_CO2["CHP"] = s.chp.emissions_factor_lb_CO2_per_mmbtu / KWH_PER_MMBTU  # lb/mmtbu * mmtbu/kWh
    tech_emissions_factors_NOx["CHP"] = s.chp.emissions_factor_lb_NOx_per_mmbtu / KWH_PER_MMBTU
    tech_emissions_factors_SO2["CHP"] = s.chp.emissions_factor_lb_SO2_per_mmbtu / KWH_PER_MMBTU
    tech_emissions_factors_PM25["CHP"] = s.chp.emissions_factor_lb_PM25_per_mmbtu / KWH_PER_MMBTU 
    return nothing
end

function setup_present_worth_factors(s::AbstractScenario, techs::Techs)

    lvl_factor = Dict(t => 1.0 for t in techs.all)  # default levelization_factor of 1.0
    for (i, tech) in enumerate(techs.pv)  # replace 1.0 with actual PV levelization_factor (only tech with degradation)
        lvl_factor[tech] = levelization_factor(
            s.financial.analysis_years,
            s.financial.elec_cost_escalation_pct,
            s.financial.offtaker_discount_pct,
            s.pvs[i].degradation_pct  # TODO generalize for any tech (not just pvs)
        )
    end

    pwf_e = annuity(
        s.financial.analysis_years,
        s.financial.elec_cost_escalation_pct,
        s.financial.offtaker_discount_pct
    )

    pwf_om = annuity(
        s.financial.analysis_years,
        s.financial.om_cost_escalation_pct,
        s.financial.owner_discount_pct
    )
    pwf_fuel = Dict{String, Float64}()
    for t in techs.fuel_burning
        if t == "ExistingBoiler"
            pwf_fuel["ExistingBoiler"] = annuity(
                s.financial.analysis_years,
                s.financial.boiler_fuel_cost_escalation_pct,
                s.financial.offtaker_discount_pct
            )
        end
        if t == "CHP"
            pwf_fuel["CHP"] = annuity(
                s.financial.analysis_years,
                s.financial.chp_fuel_cost_escalation_pct,
                s.financial.offtaker_discount_pct
            )
        end
        if t == "Generator" 
            pwf_fuel["Generator"] = annuity(
                s.financial.analysis_years,
                s.financial.generator_fuel_cost_escalation_pct,
                s.financial.offtaker_discount_pct
            )
        end     
    end

<<<<<<< HEAD
    # Emissions pwfs
    pwf_emissions_cost = Dict{String, Float64}()
    pwf_grid_emissions = Dict{String, Float64}() # used to calculate total grid CO2 lbs
    for emissions_type in ["CO2", "NOx", "SO2", "PM25"]
        merge!(pwf_emissions_cost, 
                Dict(emissions_type*"_grid"=>annuity_two_escalation_rates(
                            s.financial.analysis_years, 
                            getproperty(s.financial, Symbol("$(emissions_type)_cost_escalation_pct")),  
                            -1.0 * getproperty(s.electric_utility, Symbol("emissions_factor_$(emissions_type)_decrease_pct")),
                            s.financial.offtaker_discount_pct)
                )
        )
        merge!(pwf_emissions_cost, 
                Dict(emissions_type*"_onsite"=>annuity(
                            s.financial.analysis_years, 
                            getproperty(s.financial, Symbol("$(emissions_type)_cost_escalation_pct")), 
                            s.financial.offtaker_discount_pct)
                )
        )
        merge!(pwf_grid_emissions, 
                Dict(emissions_type=>annuity(
                            s.financial.analysis_years, 
                            -1.0 * getproperty(s.electric_utility, Symbol("emissions_factor_$(emissions_type)_decrease_pct")),
                            0.0)
                )
        )
    end

=======
    pwf_offtaker = annuity(s.financial.analysis_years, 0.0, s.financial.offtaker_discount_pct)
    pwf_owner = annuity(s.financial.analysis_years, 0.0, s.financial.owner_discount_pct)
>>>>>>> 25f97fab
    if s.financial.third_party_ownership
        third_party_factor = (pwf_offtaker * (1 - s.financial.offtaker_tax_pct)) /
                           (pwf_owner * (1 - s.financial.owner_tax_pct))
    else
        third_party_factor = 1.0
    end

<<<<<<< HEAD
    return lvl_factor, pwf_e, pwf_om, pwf_fuel, pwf_emissions_cost, pwf_grid_emissions, third_party_factor
=======
    return lvl_factor, pwf_e, pwf_om, pwf_fuel, third_party_factor, pwf_offtaker, pwf_owner
>>>>>>> 25f97fab
end


"""
    setup_electric_utility_inputs(s::AbstractScenario)

Define the `time_steps_with_grid` and `time_steps_without_grid` (detministic outage).

NOTE: v1 of the API spliced the critical_loads_kw into the loads_kw during outages but this splicing is no longer needed
now that the constraints are properly applied over `time_steps_with_grid` and `time_steps_without_grid` using loads_kw
and critical_loads_kw respectively.
"""
function setup_electric_utility_inputs(s::AbstractScenario)
    if s.electric_utility.outage_end_time_step > 0 &&
            s.electric_utility.outage_end_time_step >= s.electric_utility.outage_start_time_step
        time_steps_without_grid = Int[i for i in range(s.electric_utility.outage_start_time_step,
                                                    stop=s.electric_utility.outage_end_time_step)]
        if s.electric_utility.outage_start_time_step > 1
            time_steps_with_grid = append!(
                Int[i for i in range(1, stop=s.electric_utility.outage_start_time_step - 1)],
                Int[i for i in range(s.electric_utility.outage_end_time_step + 1,
                                     stop=length(s.electric_load.loads_kw))]
            )
        else
            time_steps_with_grid = Int[i for i in range(s.electric_utility.outage_end_time_step + 1,
                                       stop=length(s.electric_load.loads_kw))]
        end
    else
        time_steps_without_grid = Int[]
        time_steps_with_grid = Int[i for i in range(1, stop=length(s.electric_load.loads_kw))]
    end
    return time_steps_with_grid, time_steps_without_grid
end


"""
    adjust_load_profile(s::AbstractScenario, production_factor::DenseAxisArray)

Adjust the (critical_)loads_kw based off of (critical_)loads_kw_is_net
"""
function adjust_load_profile(s::AbstractScenario, production_factor::DenseAxisArray)
    if s.electric_load.loads_kw_is_net
        for pv in s.pvs if pv.existing_kw > 0
            s.electric_load.loads_kw .+= pv.existing_kw * production_factor[pv.name, :].data
        end end
    end
    
    if s.electric_load.critical_loads_kw_is_net
        for pv in s.pvs if pv.existing_kw > 0
            s.electric_load.critical_loads_kw .+= pv.existing_kw * production_factor[pv.name, :].data
        end end
    end
end


"""
    production_incentives(tech::AbstractTech, financial::Financial)

Intermediate function for building the PBI arrays in REoptInputs
"""
function production_incentives(tech::AbstractTech, financial::Financial)
    pwf_prod_incent = 0.0
    max_prod_incent = 0.0
    max_size_for_prod_incent = 0.0
    production_incentive_rate = 0.0
    T = typeof(tech)
    # TODO should Generator be excluded? (v1 has the PBI inputs for Generator)
    if !(nameof(T) in [:Generator, :Boiler, :Elecchl, :Absorpchl])
        if :degradation_pct in fieldnames(T)  # PV has degradation
            pwf_prod_incent = annuity_escalation(tech.production_incentive_years, -1*tech.degradation_pct,
                                                 financial.owner_discount_pct)
        else
            # prod incentives have zero escalation rate
            pwf_prod_incent = annuity(tech.production_incentive_years, 0, financial.owner_discount_pct)
        end
        max_prod_incent = tech.production_incentive_max_benefit
        max_size_for_prod_incent = tech.production_incentive_max_kw
        production_incentive_rate = tech.production_incentive_per_kwh
    end

    return pwf_prod_incent, max_prod_incent, max_size_for_prod_incent, production_incentive_rate
end


function fillin_techs_by_exportbin(techs_by_exportbin::Dict, tech::AbstractTech, tech_name::String)
    if tech.can_net_meter && :NEM in keys(techs_by_exportbin)
        push!(techs_by_exportbin[:NEM], tech_name)
        if tech.can_export_beyond_nem_limit && :EXC in keys(techs_by_exportbin)
            push!(techs_by_exportbin[:EXC], tech_name)
        end
    end
    
    if tech.can_wholesale && :WHL in keys(techs_by_exportbin)
        push!(techs_by_exportbin[:WHL], tech_name)
    end
    return nothing
end

function setup_operating_reserve_pct(s::AbstractScenario, techs_operating_reserve_req_pct)

    for pv in s.pvs # currently only PV requires operating reserves
        techs_operating_reserve_req_pct[pv.name] = pv.operating_reserve_required_pct
    end

    return nothing

end<|MERGE_RESOLUTION|>--- conflicted
+++ resolved
@@ -50,16 +50,12 @@
     value_of_lost_load_per_kwh::Array{R, 1} where R<:Real #default set to 1 US dollar per kwh
     pwf_e::Float64
     pwf_om::Float64
-<<<<<<< HEAD
     pwf_fuel::Dict{String, Float64}
     pwf_emissions_cost::Dict{String, Float64}
     pwf_grid_emissions::Dict{String, Float64}
-    third_party_factor::Float64
-=======
     pwf_offtaker::Float64 
     pwf_owner::Float64
     third_party_factor::Float64 # equals 1 if third_party_ownership is false
->>>>>>> 25f97fab
     pvlocations::Array{Symbol, 1}
     maxsize_pv_locations::DenseAxisArray{Float64, 1}  # indexed on pvlocations
     pv_to_location::Dict{String, Dict{Symbol, Int64}}  # (techs.pv, pvlocations)
@@ -75,15 +71,12 @@
     pbi_max_kw::Dict{String, Any}  # (pbi_techs)
     pbi_benefit_per_kwh::Dict{String, Any}  # (pbi_techs)
     boiler_efficiency::Dict{String, Float64}
-<<<<<<< HEAD
     tech_renewable_energy_pct::DenseAxisArray{Float64, 1} # (techs)
     tech_emissions_factors_CO2::DenseAxisArray{Float64, 1} # (techs)
     tech_emissions_factors_NOx::DenseAxisArray{Float64, 1} # (techs)
     tech_emissions_factors_SO2::DenseAxisArray{Float64, 1} # (techs)
     tech_emissions_factors_PM25::DenseAxisArray{Float64, 1} # (techs)
-=======
     techs_operating_reserve_req_pct::Dict{String, Float64} # (techs.all)
->>>>>>> 25f97fab
 end
 ```
 """
@@ -108,13 +101,10 @@
     pwf_e::Float64
     pwf_om::Float64
     pwf_fuel::Dict{String, Float64}
-<<<<<<< HEAD
     pwf_emissions_cost::Dict{String, Float64} # Cost of emissions present worth factors for grid and onsite fuelburn emissions [unitless]
     pwf_grid_emissions::Dict{String, Float64} # Emissions [lbs] present worth factors for grid emissions [unitless]
-=======
     pwf_offtaker::Float64 
     pwf_owner::Float64
->>>>>>> 25f97fab
     third_party_factor::Float64
     pvlocations::Array{Symbol, 1}
     maxsize_pv_locations::DenseAxisArray{Float64, 1}  # indexed on pvlocations
@@ -131,15 +121,12 @@
     pbi_max_kw::Dict{String, Any}  # (pbi_techs)
     pbi_benefit_per_kwh::Dict{String, Any}  # (pbi_techs)
     boiler_efficiency::Dict{String, Float64}
-<<<<<<< HEAD
     tech_renewable_energy_pct::DenseAxisArray{Float64, 1} # (techs)
     tech_emissions_factors_CO2::DenseAxisArray{Float64, 1} # (techs)
     tech_emissions_factors_NOx::DenseAxisArray{Float64, 1} # (techs)
     tech_emissions_factors_SO2::DenseAxisArray{Float64, 1} # (techs)
     tech_emissions_factors_PM25::DenseAxisArray{Float64, 1} # (techs)
-=======
     techs_operating_reserve_req_pct::Dict{String, Float64} # (techs.all)
->>>>>>> 25f97fab
 end
 
 
@@ -173,22 +160,14 @@
     techs, pv_to_location, maxsize_pv_locations, pvlocations, 
         production_factor, max_sizes, min_sizes, existing_sizes, cap_cost_slope, om_cost_per_kw, n_segs_by_tech, 
         seg_min_size, seg_max_size, seg_yint, techs_by_exportbin, export_bins_by_tech, boiler_efficiency,
-<<<<<<< HEAD
         tech_renewable_energy_pct, tech_emissions_factors_CO2, tech_emissions_factors_NOx, tech_emissions_factors_SO2, 
-        tech_emissions_factors_PM25, cop, thermal_cop = setup_tech_inputs(s)
-=======
-        cop, techs_operating_reserve_req_pct, thermal_cop = setup_tech_inputs(s)
->>>>>>> 25f97fab
+        tech_emissions_factors_PM25, cop, techs_operating_reserve_req_pct, thermal_cop = setup_tech_inputs(s)
 
     pbi_pwf, pbi_max_benefit, pbi_max_kw, pbi_benefit_per_kwh = setup_pbi_inputs(s, techs)
 
     months = 1:12
 
-<<<<<<< HEAD
-    levelization_factor, pwf_e, pwf_om, pwf_fuel, pwf_emissions_cost, pwf_grid_emissions, third_party_factor = setup_present_worth_factors(s, techs)
-=======
-    levelization_factor, pwf_e, pwf_om, pwf_fuel, third_party_factor, pwf_offtaker, pwf_owner = setup_present_worth_factors(s, techs)
->>>>>>> 25f97fab
+    levelization_factor, pwf_e, pwf_om, pwf_fuel, pwf_emissions_cost, pwf_grid_emissions, third_party_factor, pwf_offtaker, pwf_owner = setup_present_worth_factors(s, techs)
     # the following hardcoded values for levelization_factor matches the public REopt API value
     # and makes the test values match.
     # the REopt code herein uses the Desktop method for levelization_factor, which is more accurate
@@ -224,13 +203,10 @@
         pwf_e,
         pwf_om,
         pwf_fuel,
-<<<<<<< HEAD
         pwf_emissions_cost,
         pwf_grid_emissions,
-=======
         pwf_offtaker, 
         pwf_owner,
->>>>>>> 25f97fab
         third_party_factor,
         pvlocations,
         maxsize_pv_locations,
@@ -247,15 +223,12 @@
         pbi_max_kw, 
         pbi_benefit_per_kwh,
         boiler_efficiency,
-<<<<<<< HEAD
         tech_renewable_energy_pct, 
         tech_emissions_factors_CO2, 
         tech_emissions_factors_NOx, 
         tech_emissions_factors_SO2, 
-        tech_emissions_factors_PM25
-=======
+        tech_emissions_factors_PM25,
         techs_operating_reserve_req_pct 
->>>>>>> 25f97fab
     )
 end
 
@@ -361,12 +334,8 @@
     return techs, pv_to_location, maxsize_pv_locations, pvlocations, 
     production_factor, max_sizes, min_sizes, existing_sizes, cap_cost_slope, om_cost_per_kw, n_segs_by_tech, 
     seg_min_size, seg_max_size, seg_yint, techs_by_exportbin, export_bins_by_tech, boiler_efficiency,
-<<<<<<< HEAD
     tech_renewable_energy_pct, tech_emissions_factors_CO2, tech_emissions_factors_NOx, tech_emissions_factors_SO2, 
-    tech_emissions_factors_PM25, cop, thermal_cop
-=======
-    cop, techs_operating_reserve_req_pct, thermal_cop
->>>>>>> 25f97fab
+    tech_emissions_factors_PM25, cop, techs_operating_reserve_req_pct, thermal_cop
 end
 
 
@@ -725,7 +694,6 @@
         end     
     end
 
-<<<<<<< HEAD
     # Emissions pwfs
     pwf_emissions_cost = Dict{String, Float64}()
     pwf_grid_emissions = Dict{String, Float64}() # used to calculate total grid CO2 lbs
@@ -754,10 +722,8 @@
         )
     end
 
-=======
     pwf_offtaker = annuity(s.financial.analysis_years, 0.0, s.financial.offtaker_discount_pct)
     pwf_owner = annuity(s.financial.analysis_years, 0.0, s.financial.owner_discount_pct)
->>>>>>> 25f97fab
     if s.financial.third_party_ownership
         third_party_factor = (pwf_offtaker * (1 - s.financial.offtaker_tax_pct)) /
                            (pwf_owner * (1 - s.financial.owner_tax_pct))
@@ -765,11 +731,7 @@
         third_party_factor = 1.0
     end
 
-<<<<<<< HEAD
-    return lvl_factor, pwf_e, pwf_om, pwf_fuel, pwf_emissions_cost, pwf_grid_emissions, third_party_factor
-=======
-    return lvl_factor, pwf_e, pwf_om, pwf_fuel, third_party_factor, pwf_offtaker, pwf_owner
->>>>>>> 25f97fab
+    return lvl_factor, pwf_e, pwf_om, pwf_fuel, pwf_emissions_cost, pwf_grid_emissions, third_party_factor, pwf_offtaker, pwf_owner
 end
 
 
