# *********************************************************************************
# REopt, Copyright (c) 2019-2020, Alliance for Sustainable Energy, LLC.
# All rights reserved.
#
# Redistribution and use in source and binary forms, with or without modification,
# are permitted provided that the following conditions are met:
#
# Redistributions of source code must retain the above copyright notice, this list
# of conditions and the following disclaimer.
#
# Redistributions in binary form must reproduce the above copyright notice, this
# list of conditions and the following disclaimer in the documentation and/or other
# materials provided with the distribution.
#
# Neither the name of the copyright holder nor the names of its contributors may be
# used to endorse or promote products derived from this software without specific
# prior written permission.
#
# THIS SOFTWARE IS PROVIDED BY THE COPYRIGHT HOLDERS AND CONTRIBUTORS "AS IS" AND
# ANY EXPRESS OR IMPLIED WARRANTIES, INCLUDING, BUT NOT LIMITED TO, THE IMPLIED
# WARRANTIES OF MERCHANTABILITY AND FITNESS FOR A PARTICULAR PURPOSE ARE DISCLAIMED.
# IN NO EVENT SHALL THE COPYRIGHT HOLDER OR CONTRIBUTORS BE LIABLE FOR ANY DIRECT,
# INDIRECT, INCIDENTAL, SPECIAL, EXEMPLARY, OR CONSEQUENTIAL DAMAGES (INCLUDING,
# BUT NOT LIMITED TO, PROCUREMENT OF SUBSTITUTE GOODS OR SERVICES; LOSS OF USE,
# DATA, OR PROFITS; OR BUSINESS INTERRUPTION) HOWEVER CAUSED AND ON ANY THEORY OF
# LIABILITY, WHETHER IN CONTRACT, STRICT LIABILITY, OR TORT (INCLUDING NEGLIGENCE
# OR OTHERWISE) ARISING IN ANY WAY OUT OF THE USE OF THIS SOFTWARE, EVEN IF ADVISED
# OF THE POSSIBILITY OF SUCH DAMAGE.
# *********************************************************************************
"""
    MPCElectricLoad

    Base.@kwdef struct MPCElectricLoad
        loads_kw::Array{Real,1}
        critical_loads_kw::Union{Missing, Array{Real,1}} = missing
    end
"""
Base.@kwdef struct MPCElectricLoad
    loads_kw::Array{Real,1}
    critical_loads_kw::Union{Missing, Array{Real,1}} = missing
end


"""
    MPCFinancial

    Base.@kwdef struct MPCFinancial
        value_of_lost_load_per_kwh::Union{Array{R,1}, R} where R<:Real = 1.00
    end
"""
Base.@kwdef struct MPCFinancial
    value_of_lost_load_per_kwh::Union{Array{R,1}, R} where R<:Real = 1.00
end


"""
    MPCPV
```julia
Base.@kwdef struct MPCPV
    name::String="PV"
    size_kw::Real = 0
    prod_factor_series::Union{Missing, Array{Real,1}} = missing
end
```
"""
Base.@kwdef struct MPCPV
    name::String="PV"
    size_kw::Real = 0
    prod_factor_series::Union{Missing, Array{Real,1}} = missing
end


struct MPCElectricTariff
    energy_rates::AbstractVector{Float64}
    n_energy_tiers::Int

    monthly_demand_rates::AbstractVector{Float64}
    time_steps_monthly::Array{Array{Int64,1},1}  # length = 0 or 12
    monthly_previous_peak_demands::AbstractVector{Float64}
    n_monthly_demand_tiers::Int

    tou_demand_rates::AbstractVector{Float64}
    tou_demand_ratchet_timesteps::Array{Array{Int64,1},1}  # length = n_tou_demand_ratchets
    tou_previous_peak_demands::AbstractVector{Float64}
    n_tou_demand_tiers::Int

    fixed_monthly_charge::Float64
    annual_min_charge::Float64
    min_monthly_charge::Float64

    export_rates::DenseAxisArray{Array{Float64,1}}
    export_bins::Array{Symbol,1}

    # coincident_peak not used in MPC but must implement it for model building
    coincident_peak_load_active_timesteps::AbstractVector{AbstractVector{Int64}}
    coincident_peak_load_charge_per_kw::AbstractVector{Float64}
    coincpeak_periods::AbstractVector{Int64}
end


"""
    MPCElectricTariff(d::Dict)

function for parsing user inputs into 
```julia
    struct MPCElectricTariff
        monthly_previous_peak_demands::Array{Float64,1}
        energy_rates::Array{Float64,1} 

        monthly_demand_rates::Array{Float64,1}
        time_steps_monthly::Array{Array{Int64,1},1}  # length = 0 or 12

        tou_demand_rates::Array{Float64,1}
        tou_demand_ratchet_timesteps::Array{Array{Int64,1},1}  # length = n_tou_demand_ratchets
        tou_previous_peak_demands::Array{Float64,1}

        fixed_monthly_charge::Float64
        annual_min_charge::Float64
        min_monthly_charge::Float64

        export_rates::DenseAxisArray{Array{Float64,1}}
        export_bins::Array{Symbol,1}
    end
```

Keys for `d` include:

  - `energy_rates`

    - REQUIRED
    - must have length equal to `ElectricLoad.loads_kw`

  - `monthly_demand_rates`

    - default = [0]

  - `time_steps_monthly`

    - array of arrays for integer time steps that the `monthly_demand_rates` apply to
    - default = [collect(1:length(energy_rates))]

  - `monthly_previous_peak_demands`

    - default = [0]

  - `tou_demand_rates`

    - an array of time-of-use demand rates
    - must have length equal to `tou_demand_timesteps`
    - default = []

  - `tou_demand_timesteps`

    - an array of arrays for the integer time steps that apply to the `tou_demand_rates`
    - default = []

  - `tou_previous_peak_demands`

    - an array of the previous peak demands set in each time-of-use demand period
    - must have length equal to `tou_demand_timesteps`
    - default = []

  - `net_metering`

    - boolean, if `true` then customer DER export is compensated at the `energy_rates`

  - `export_rates`

    - can be a <:Real or Array{<:Real, 1}, or not provided
    - if provided, customer DER export is compensated at the `export_rates`

NOTE: if both `net_metering=true` and `export_rates` are provided then the model can choose from either option.
"""
function MPCElectricTariff(d::Dict)

    energy_rates = d["energy_rates"]

    monthly_demand_rates = get(d, "monthly_demand_rates", [0.0])
    time_steps_monthly = get(d, "time_steps_monthly", [collect(1:length(energy_rates))])
    monthly_previous_peak_demands = get(d, "monthly_previous_peak_demands", [0.0])

    tou_demand_rates = get(d, "tou_demand_rates", Float64[])
    tou_demand_timesteps = get(d, "tou_demand_timesteps", [])
    tou_previous_peak_demands = get(d, "tou_previous_peak_demands", Float64[])
    @assert length(tou_demand_rates) == length(tou_demand_timesteps) == length(tou_previous_peak_demands)

    # TODO can remove these inputs?
    fixed_monthly_charge = 0.0
    annual_min_charge = 0.0
    min_monthly_charge = 0.0

    # TODO handle tiered rates
    export_bins = [:NEM, :WHL]
    nem_rate = []
    NEM = get(d, "net_metering", false)
    if NEM
        nem_rate = [-0.999 * x for x in energy_rates]
    end
    # export_rates can be a <:Real or Array{<:Real, 1}, or not provided
    export_rates = get(d, "export_rates", nothing)
    if !isnothing(export_rates)
        export_rates = convert(Vector{Real}, export_rates)
    end
    whl_rate = create_export_rate(export_rates, length(energy_rates), 1)

    if !NEM & (sum(whl_rate) >= 0)
        export_rates = DenseAxisArray{Array{Float64,1}}(undef, [])
        export_bins = Symbol[]
    elseif !NEM
        export_bins = [:WHL]
        export_rates = DenseAxisArray([whl_rate], export_bins)
    elseif (sum(whl_rate) >= 0)
        export_bins = [:NEM]
        export_rates = DenseAxisArray([nem_rate], export_bins)
    else
        export_bins = [:NEM, :WHL]  # NOTE: not modeling EXC bin b/c MPC does not track annaul energy exported
        export_rates = DenseAxisArray([nem_rate, whl_rate], export_bins)
    end
    
    MPCElectricTariff(
        energy_rates,
        1,
        monthly_demand_rates,
        time_steps_monthly,
        monthly_previous_peak_demands,
        1,
        tou_demand_rates,
        tou_demand_timesteps,
        tou_previous_peak_demands,
        1,
        fixed_monthly_charge,
        annual_min_charge,
        min_monthly_charge,
        export_rates,
        export_bins,

        # empty values for coincident_peak
        [Int64[]],
        Float64[],
        Int64[],
    )
end


"""
    MPCElectricStorage

```julia
Base.@kwdef struct MPCElectricStorage < AbstractElectricStorage
    size_kw::Float64
    size_kwh::Float64
    charge_efficiency::Float64 =  0.96 * 0.975^2
    discharge_efficiency::Float64 =  0.96 * 0.975^2
    soc_min_pct::Float64 = 0.2
    soc_init_pct::Float64 = 0.5
    can_grid_charge::Bool = true
    grid_charge_efficiency::Float64 = 0.96 * 0.975^2
end
```
"""
Base.@kwdef struct MPCElectricStorage <: AbstractElectricStorage
    size_kw::Float64
    size_kwh::Float64
    charge_efficiency::Float64 = 0.96 * 0.975^2
    discharge_efficiency::Float64 = 0.96 * 0.975^2
    soc_min_pct::Float64 = 0.2
    soc_init_pct::Float64 = 0.5
    can_grid_charge::Bool = true
    grid_charge_efficiency::Float64 = 0.96 * 0.975^2
    max_kw::Float64 = size_kw
    max_kwh::Float64 = size_kwh
end


"""
    MPCGenerator

struct with inner constructor:
```julia
function MPCGenerator(;
    size_kw::Real,
    fuel_cost_per_gallon::Float64 = 3.0,
    fuel_slope_gal_per_kwh::Float64 = 0.076,
    fuel_intercept_gal_per_hr::Float64 = 0.0,
    fuel_avail_gal::Float64 = 660.0,
    min_turn_down_pct::Float64 = 0.0,  # TODO change this to non-zero value
    only_runs_during_grid_outage::Bool = true,
    sells_energy_back_to_grid::Bool = false,
    om_cost_per_kwh::Float64=0.0,
    )
```
"""
struct MPCGenerator <: AbstractGenerator
    size_kw
    max_kw
    fuel_cost_per_gallon
    fuel_slope_gal_per_kwh
    fuel_intercept_gal_per_hr
    fuel_avail_gal
    min_turn_down_pct
    only_runs_during_grid_outage
    sells_energy_back_to_grid
    om_cost_per_kwh

    function MPCGenerator(;
        size_kw::Real,
        fuel_cost_per_gallon::Float64 = 3.0,
        fuel_slope_gal_per_kwh::Float64 = 0.076,
        fuel_intercept_gal_per_hr::Float64 = 0.0,
        fuel_avail_gal::Float64 = 660.0,
        min_turn_down_pct::Float64 = 0.0,  # TODO change this to non-zero value
        only_runs_during_grid_outage::Bool = true,
        sells_energy_back_to_grid::Bool = false,
        om_cost_per_kwh::Float64=0.0,
        )

        max_kw = size_kw

        new(
            size_kw,
            max_kw,
            fuel_cost_per_gallon,
            fuel_slope_gal_per_kwh,
            fuel_intercept_gal_per_hr,
            fuel_avail_gal,
            min_turn_down_pct,
            only_runs_during_grid_outage,
            sells_energy_back_to_grid,
            om_cost_per_kwh,
        )
    end
end

<<<<<<< HEAD
"""
    MPCCoolingLoad

    Base.@kwdef struct MPCCoolingLoad
        loads_kw_thermal::Array{Real,1}
    end
"""
Base.@kwdef struct MPCCoolingLoad
    loads_kw_thermal::Array{Real,1}
    cop::Union{Real, Nothing}
=======

"""
    MPCLimits

struct for MPC specific input parameters:
- `grid_draw_limit_kw_by_time_step::Vector{<:Real}` limits for grid power consumption in each time step; length must be same as `length(loads_kw)`.
- `export_limit_kw_by_time_step::Vector{<:Real}` limits for grid power export in each time step; length must be same as `length(loads_kw)`.

!!! warn 
    `grid_draw_limit_kw_by_time_step` and `export_limit_kw_by_time_step` values can lead to 
    infeasible problems. For example, there is a constraint that the electric load must be met in 
    each time step and by limiting the amount of power from the grid the load balance constraint 
    could be infeasible.
"""
Base.@kwdef struct MPCLimits
    grid_draw_limit_kw_by_time_step::Vector{<:Real} = Real[]
    export_limit_kw_by_time_step::Vector{<:Real} =  Real[]
>>>>>>> 089ee8db
end<|MERGE_RESOLUTION|>--- conflicted
+++ resolved
@@ -331,7 +331,7 @@
     end
 end
 
-<<<<<<< HEAD
+
 """
     MPCCoolingLoad
 
@@ -342,7 +342,8 @@
 Base.@kwdef struct MPCCoolingLoad
     loads_kw_thermal::Array{Real,1}
     cop::Union{Real, Nothing}
-=======
+end
+
 
 """
     MPCLimits
@@ -360,5 +361,4 @@
 Base.@kwdef struct MPCLimits
     grid_draw_limit_kw_by_time_step::Vector{<:Real} = Real[]
     export_limit_kw_by_time_step::Vector{<:Real} =  Real[]
->>>>>>> 089ee8db
 end