--- conflicted
+++ resolved
@@ -61,10 +61,6 @@
 const MOI = MathOptInterface
 using Shapefile
 using ArchGDAL
-<<<<<<< HEAD
-using PolygonInbounds
-=======
->>>>>>> cda03ee1
 using Roots: fzero  # for IRR
 global hdl = nothing
 using HDF5, JLD
