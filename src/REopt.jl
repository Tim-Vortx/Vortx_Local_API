# *********************************************************************************
# REopt, Copyright (c) 2019-2020, Alliance for Sustainable Energy, LLC.
# All rights reserved.
#
# Redistribution and use in source and binary forms, with or without modification,
# are permitted provided that the following conditions are met:
#
# Redistributions of source code must retain the above copyright notice, this list
# of conditions and the following disclaimer.
#
# Redistributions in binary form must reproduce the above copyright notice, this
# list of conditions and the following disclaimer in the documentation and/or other
# materials provided with the distribution.
#
# Neither the name of the copyright holder nor the names of its contributors may be
# used to endorse or promote products derived from this software without specific
# prior written permission.
#
# THIS SOFTWARE IS PROVIDED BY THE COPYRIGHT HOLDERS AND CONTRIBUTORS "AS IS" AND
# ANY EXPRESS OR IMPLIED WARRANTIES, INCLUDING, BUT NOT LIMITED TO, THE IMPLIED
# WARRANTIES OF MERCHANTABILITY AND FITNESS FOR A PARTICULAR PURPOSE ARE DISCLAIMED.
# IN NO EVENT SHALL THE COPYRIGHT HOLDER OR CONTRIBUTORS BE LIABLE FOR ANY DIRECT,
# INDIRECT, INCIDENTAL, SPECIAL, EXEMPLARY, OR CONSEQUENTIAL DAMAGES (INCLUDING,
# BUT NOT LIMITED TO, PROCUREMENT OF SUBSTITUTE GOODS OR SERVICES; LOSS OF USE,
# DATA, OR PROFITS; OR BUSINESS INTERRUPTION) HOWEVER CAUSED AND ON ANY THEORY OF
# LIABILITY, WHETHER IN CONTRACT, STRICT LIABILITY, OR TORT (INCLUDING NEGLIGENCE
# OR OTHERWISE) ARISING IN ANY WAY OUT OF THE USE OF THIS SOFTWARE, EVEN IF ADVISED
# OF THE POSSIBILITY OF SUCH DAMAGE.
# *********************************************************************************
module REopt

export
    Scenario,
    BAUScenario,
    REoptInputs,
    run_reopt,
    build_reopt!,
    reopt_results,
    simulate_outages,
    add_variables!,
    add_objective!,
    LinDistFlow,
    MPCScenario,
    MPCInputs,
    run_mpc,
    build_mpc!, 
    backup_reliability,
    get_chp_defaults_prime_mover_size_class,
    get_steam_turbine_defaults_size_class,
<<<<<<< HEAD
    simulated_load
=======
    get_absorption_chiller_defaults
>>>>>>> c542b307

import HTTP
import JSON
using LinDistFlow  # required to export LinDistFlow
import LinDistFlow 
const LDF = LinDistFlow
using JuMP
using JuMP.Containers: DenseAxisArray
using Logging
using DelimitedFiles
using Dates
import MathOptInterface
import Dates: daysinmonth, Date, isleapyear
import DelimitedFiles: readdlm
const MOI = MathOptInterface
using ArchGDAL
using Statistics
using Roots: fzero  # for IRR
global hdl = nothing
using JLD
using Requires
using CoolProp

function __init__()
    @require GhpGhx="7ce85f02-24a8-4d69-a3f0-14b5daa7d30c" println("using GhpGhx module in REopt")
end

const EXISTING_BOILER_EFFICIENCY = 0.8
const GAL_PER_M3 = 264.172  # [gal/m^3]
const KWH_PER_GAL_DIESEL = 40.7  # [kWh/gal_diesel]
const KWH_PER_MMBTU = 293.07107  # [kWh/mmbtu]
const KWH_THERMAL_PER_TONHOUR = 3.51685
const TONNE_PER_LB = 1/2204.62  # [tonne/lb]
const FUEL_TYPES = ["natural_gas", "landfill_bio_gas", "propane", "diesel_oil"]
const BIG_NUMBER = 1.0e10  #used for max size.  TODO use this number elsewhere.
const PRIME_MOVERS = ["recip_engine", "micro_turbine", "combustion_turbine", "fuel_cell"]  #TODO replace `prime_movers` references in CHP code
const HOT_WATER_OR_STEAM = ["steam", "hot_water"]  #TODO replace references to this list in chp, boiler
const FUEL_DEFAULTS = Dict(
    "fuel_renewable_energy_fraction" => Dict(
        "natural_gas"=>0.0,
        "landfill_bio_gas"=>1.0,
        "propane"=>0.0,
        "diesel_oil"=>0.0
    ),
    "emissions_factor_lb_CO2_per_mmbtu" => Dict(
        "natural_gas"=>116.9,
        "landfill_bio_gas"=>114.8,
        "propane"=>138.6,
        "diesel_oil"=>163.1
    ),
    "emissions_factor_lb_NOx_per_mmbtu" => Dict(
        "natural_gas"=>0.09139,
        "landfill_bio_gas"=>0.14,
        "propane"=>0.15309,
        "diesel_oil"=>0.56
    ),
    "emissions_factor_lb_SO2_per_mmbtu" => Dict(
        "natural_gas"=>0.000578592,
        "landfill_bio_gas"=>0.045,
        "propane"=>0.0,
        "diesel_oil"=>0.28897737
    ),
    "emissions_factor_lb_PM25_per_mmbtu" => Dict(
        "natural_gas"=>0.007328833,
        "landfill_bio_gas"=>0.02484,
        "propane"=>0.009906836,
        "diesel_oil"=>0.0
    )
)

include("keys.jl")
include("core/types.jl")
include("core/utils.jl")

include("core/settings.jl")
include("core/site.jl")
include("core/financial.jl")
include("core/pv.jl")
include("core/wind.jl")
include("core/energy_storage/storage.jl")
include("core/energy_storage/electric_storage.jl")
include("core/energy_storage/thermal_storage.jl")
include("core/generator.jl")
include("core/doe_commercial_reference_building_loads.jl")
include("core/electric_load.jl")
include("core/existing_boiler.jl")
include("core/boiler.jl")
include("core/existing_chiller.jl")
include("core/flexible_hvac.jl")
include("core/heating_cooling_loads.jl")
include("core/absorption_chiller.jl")
include("core/electric_utility.jl")
include("core/production_factor.jl")
include("core/urdb.jl")
include("core/electric_tariff.jl")
include("core/chp.jl")
include("core/ghp.jl")
include("core/steam_turbine.jl")
include("core/scenario.jl")
include("core/bau_scenario.jl")
include("core/reopt_inputs.jl")
include("core/bau_inputs.jl")
include("core/cost_curve.jl")
include("core/simulated_load.jl")

include("constraints/outage_constraints.jl")
include("constraints/storage_constraints.jl")
include("constraints/flexible_hvac.jl")
include("constraints/load_balance.jl")
include("constraints/tech_constraints.jl")
include("constraints/electric_utility_constraints.jl")
include("constraints/generator_constraints.jl")
include("constraints/cost_curve_constraints.jl")
include("constraints/production_incentive_constraints.jl")
include("constraints/thermal_tech_constraints.jl")
include("constraints/chp_constraints.jl")
include("constraints/operating_reserve_constraints.jl")
include("constraints/battery_degradation.jl")
include("constraints/ghp_constraints.jl")
include("constraints/steam_turbine_constraints.jl")
include("constraints/renewable_energy_constraints.jl")
include("constraints/emissions_constraints.jl")

include("mpc/structs.jl")
include("mpc/scenario.jl")
include("mpc/inputs.jl")
include("mpc/constraints.jl")

include("core/techs.jl")
include("results/results.jl")
include("results/site.jl")
include("results/electric_tariff.jl")
include("results/electric_utility.jl")
include("results/proforma.jl")
include("results/financial.jl")
include("results/generator.jl")
include("results/pv.jl")
include("results/electric_storage.jl")
include("results/thermal_storage.jl")
include("results/outages.jl")
include("results/wind.jl")
include("results/electric_load.jl")
include("results/existing_boiler.jl")
include("results/boiler.jl")
include("results/existing_chiller.jl")
include("results/absorption_chiller.jl")
include("results/chp.jl")
include("results/flexible_hvac.jl")
include("results/ghp.jl")
include("results/steam_turbine.jl")
include("results/heating_cooling_load.jl")

include("core/reopt.jl")
include("core/reopt_multinode.jl")
include("outagesim/outage_simulator.jl")
include("outagesim/backup_reliability.jl")

include("lindistflow/extend.jl")

include("mpc/results.jl")
include("mpc/model.jl")

end<|MERGE_RESOLUTION|>--- conflicted
+++ resolved
@@ -47,11 +47,8 @@
     backup_reliability,
     get_chp_defaults_prime_mover_size_class,
     get_steam_turbine_defaults_size_class,
-<<<<<<< HEAD
-    simulated_load
-=======
+    simulated_load,
     get_absorption_chiller_defaults
->>>>>>> c542b307
 
 import HTTP
 import JSON
