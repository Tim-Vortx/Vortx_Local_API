--- conflicted
+++ resolved
@@ -180,13 +180,8 @@
                     # + sum(m[:dvDischargeFromStorage][b,ts] for b in p.HotTES)
                     # + sum(p.GHPHeatingThermalServed[g,ts] * m[:binGHP][g] for g in p.GHPOptions)
                     ==
-<<<<<<< HEAD
                     (p.s.dhw_load.loads_kw[ts] + p.s.space_heating_load.loads_kw[ts]) - dvSpaceHeatShiftkW[ts]
-                    # + sum(m[:dvProductionToWaste][t,ts] for t in p.CHPTechs) +
-=======
-                    (p.s.dhw_load.loads_kw[ts] + p.s.space_heating_load.loads_kw[ts])
                     + sum(m[Symbol("dvProductionToWaste"*_n)][t,ts] for t in p.techs.chp) #+
->>>>>>> 70b41c3b
                     # sum(m[:dvProductionToStorage][b,t,ts] for b in p.HotTES, t in p.techs.heating)  +
                     # sum(m[Symbol("dvThermalProduction"*_n)][t,ts] for t in p.AbsorptionChillers) / p.AbsorptionChillerCOP
             )
