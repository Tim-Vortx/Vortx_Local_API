# REopt®, Copyright (c) Alliance for Sustainable Energy, LLC. See also https://github.com/NREL/REopt.jl/blob/master/LICENSE.

function add_elec_load_balance_constraints(m, p; _n="") 

	##Constraint (8a): Electrical Load Balancing with Grid
    if isempty(p.s.electric_tariff.export_bins)
        conrefs = @constraint(m, [ts in p.time_steps_with_grid],
            sum(p.production_factor[t, ts] * p.levelization_factor[t] * m[Symbol("dvRatedProduction"*_n)][t,ts] for t in p.techs.elec)  
            + sum(m[Symbol("dvDischargeFromStorage"*_n)][b,ts] for b in p.s.storage.types.elec) 
            + sum(m[Symbol("dvGridPurchase"*_n)][ts, tier] for tier in 1:p.s.electric_tariff.n_energy_tiers)
            ==
            sum(sum(m[Symbol("dvProductionToStorage"*_n)][b, t, ts] for b in p.s.storage.types.elec) 
                + m[Symbol("dvCurtail"*_n)][t, ts] for t in p.techs.elec)
            + sum(m[Symbol("dvGridToStorage"*_n)][b, ts] for b in p.s.storage.types.elec)
            + sum(m[Symbol("dvCoolingProduction"*_n)][t, ts] / p.cop[t] for t in p.techs.cooling)
            + sum(m[Symbol("dvHeatingProduction"*_n)][t, q, ts] / p.heating_cop[t] for q in p.heating_loads, t in p.techs.electric_heater)
            + p.s.electric_load.loads_kw[ts]
            - p.s.cooling_load.loads_kw_thermal[ts] / p.cop["ExistingChiller"]
            + sum(p.ghp_electric_consumption_kw[g,ts] * m[Symbol("binGHP"*_n)][g] for g in p.ghp_options)
        )
    else
        conrefs = @constraint(m, [ts in p.time_steps_with_grid],
            sum(p.production_factor[t, ts] * p.levelization_factor[t] * m[Symbol("dvRatedProduction"*_n)][t,ts] for t in p.techs.elec)
            + sum(m[Symbol("dvDischargeFromStorage"*_n)][b,ts] for b in p.s.storage.types.elec )
            + sum(m[Symbol("dvGridPurchase"*_n)][ts, tier] for tier in 1:p.s.electric_tariff.n_energy_tiers)
            ==
            sum(sum(m[Symbol("dvProductionToStorage"*_n)][b, t, ts] for b in p.s.storage.types.elec) 
                + sum(m[Symbol("dvProductionToGrid"*_n)][t, u, ts] for u in p.export_bins_by_tech[t]) 
                + m[Symbol("dvCurtail"*_n)][t, ts] for t in p.techs.elec)
            + sum(m[Symbol("dvGridToStorage"*_n)][b, ts] for b in p.s.storage.types.elec)
            + sum(m[Symbol("dvCoolingProduction"*_n)][t, ts] / p.cop[t] for t in p.techs.cooling)
            + sum(m[Symbol("dvHeatingProduction"*_n)][t, q, ts] / p.heating_cop[t] for q in p.heating_loads, t in p.techs.electric_heater)
            + p.s.electric_load.loads_kw[ts]
            - p.s.cooling_load.loads_kw_thermal[ts] / p.cop["ExistingChiller"]
            + sum(p.ghp_electric_consumption_kw[g,ts] * m[Symbol("binGHP"*_n)][g] for g in p.ghp_options)
        )
    end

	for (i, cr) in enumerate(conrefs)
		JuMP.set_name(cr, "con_load_balance"*_n*string("_t", i))
	end
	
	##Constraint (8b): Electrical Load Balancing without Grid
	if !p.s.settings.off_grid_flag # load balancing constraint for grid-connected runs
        @constraint(m, [ts in p.time_steps_without_grid],
            sum(p.production_factor[t,ts] * p.levelization_factor[t] * m[Symbol("dvRatedProduction"*_n)][t,ts] for t in p.techs.elec)  
            + sum(m[Symbol("dvDischargeFromStorage"*_n)][b,ts] for b in p.s.storage.types.elec)
            ==
            sum(sum(m[Symbol("dvProductionToStorage"*_n)][b, t, ts] for b in p.s.storage.types.elec) 
                + m[Symbol("dvCurtail"*_n)][t, ts] for t in p.techs.elec)
            + p.s.electric_load.critical_loads_kw[ts]
        )
    else # load balancing constraint for off-grid runs 
        @constraint(m, [ts in p.time_steps_without_grid],
            sum(p.production_factor[t,ts] * p.levelization_factor[t] * m[Symbol("dvRatedProduction"*_n)][t,ts] for t in p.techs.elec)
            + sum(m[Symbol("dvDischargeFromStorage"*_n)][b,ts] for b in p.s.storage.types.elec)
            ==
            sum(sum(m[Symbol("dvProductionToStorage"*_n)][b, t, ts] for b in p.s.storage.types.elec)
                + m[Symbol("dvCurtail"*_n)][t, ts] for t in p.techs.elec)
            + p.s.electric_load.critical_loads_kw[ts] * m[Symbol("dvOffgridLoadServedFraction"*_n)][ts]
        )
        ##Constraint : For off-grid scenarios, annual load served must be >= minimum percent specified
        @constraint(m, 
            sum(m[Symbol("dvOffgridLoadServedFraction"*_n)][ts] * p.s.electric_load.critical_loads_kw[ts] for ts in p.time_steps_without_grid)
            >=
			sum(p.s.electric_load.critical_loads_kw) * p.s.electric_load.min_load_met_annual_fraction 
		)
    end

end


function add_production_constraints(m, p; _n="")
	# Constraint (4d): Electrical production sent to storage or export must be less than technology's rated production
    if isempty(p.s.electric_tariff.export_bins)
        @constraint(m, [t in p.techs.elec, ts in p.time_steps_with_grid],
            sum(m[Symbol("dvProductionToStorage"*_n)][b, t, ts] for b in p.s.storage.types.elec)  
            + m[Symbol("dvCurtail"*_n)][t, ts]
            <= 
            p.production_factor[t, ts] * p.levelization_factor[t] * m[Symbol("dvRatedProduction"*_n)][t, ts]
        )
    else
        @constraint(m, [t in p.techs.elec, ts in p.time_steps_with_grid],
            sum(m[Symbol("dvProductionToStorage"*_n)][b, t, ts] for b in p.s.storage.types.elec)  
            + m[Symbol("dvCurtail"*_n)][t, ts]
            + sum(m[Symbol("dvProductionToGrid"*_n)][t, u, ts] for u in p.export_bins_by_tech[t])
            <= 
            p.production_factor[t, ts] * p.levelization_factor[t] * m[Symbol("dvRatedProduction"*_n)][t, ts]
        )
    end

	# Constraint (4e): Electrical production sent to storage or curtailed must be less than technology's rated production - no grid
	@constraint(m, [t in p.techs.elec, ts in p.time_steps_without_grid],
        sum(m[Symbol("dvProductionToStorage"*_n)][b, t, ts] for b in p.s.storage.types.elec)
        + m[Symbol("dvCurtail"*_n)][t, ts]  
        <= 
        p.production_factor[t, ts] * p.levelization_factor[t] * m[Symbol("dvRatedProduction"*_n)][t, ts]
	)

end


function add_thermal_load_constraints(m, p; _n="")

    m[Symbol("binFlexHVAC"*_n)] = 0
    m[Symbol("dvTemperature"*_n)] = 0
    m[Symbol("dvComfortLimitViolationCost"*_n)] = 0

    if !isnothing(p.s.flexible_hvac)
        #= FlexibleHVAC does not require equality constraints for thermal loads. The thermal loads
        are instead a function of the energy required to keep the space temperature within the 
        comfort limits.
        =#
        add_flexible_hvac_constraints(m, p, _n=_n) 

	##Constraint (5b): Hot thermal loads
    else    
        if !isempty(p.techs.heating)
            
            if !isempty(p.techs.steam_turbine)
<<<<<<< HEAD
                @constraint(m, [q in p.heating_loads, ts in p.time_steps],
                    sum(m[Symbol("dvHeatingProduction"*_n)][t,q,ts] for t in union(p.techs.heating, p.techs.chp))
                    + sum(m[Symbol("dvHeatFromStorage"*_n)][b,q,ts] for b in p.s.storage.types.hot)
=======
                @constraint(m, [ts in p.time_steps_with_grid],
                    sum(m[Symbol("dvThermalProduction"*_n)][t,ts] for t in union(p.techs.heating, p.techs.chp))
                    + sum(m[Symbol("dvDischargeFromStorage"*_n)][b,ts] for b in p.s.storage.types.hot)
>>>>>>> 86100fcf
                    + sum(p.ghp_heating_thermal_load_served_kw[g,ts] * m[Symbol("binGHP"*_n)][g] for g in p.ghp_options)
                    ==
                    p.heating_loads_kw[q][ts]
                    + sum(m[Symbol("dvProductionToWaste"*_n)][t,q,ts] for t in p.techs.chp)
                    + sum(m[Symbol("dvHeatToStorage"*_n)][b,t,q,ts] for b in p.s.storage.types.hot, t in union(p.techs.heating, p.techs.chp))
                    + sum(m[Symbol("dvCoolingProduction"*_n)][t,ts] / p.thermal_cop[t] for t in p.techs.absorption_chiller)
                    - sum(p.space_heating_thermal_load_reduction_with_ghp_kw[g,ts] * m[Symbol("binGHP"*_n)][g] for g in p.ghp_options)
                    + sum(m[Symbol("dvThermalToSteamTurbine"*_n)][t,q,ts] for t in p.techs.can_supply_steam_turbine)
                )
            else
<<<<<<< HEAD
                @constraint(m, [q in p.heating_loads, ts in p.time_steps],
                    sum(m[Symbol("dvHeatingProduction"*_n)][t,q,ts] for t in union(p.techs.heating, p.techs.chp))
                    + sum(m[Symbol("dvHeatFromStorage"*_n)][b,q,ts] for b in p.s.storage.types.hot)
=======
                @constraint(m, [ts in p.time_steps_with_grid],
                    sum(m[Symbol("dvThermalProduction"*_n)][t,ts] for t in union(p.techs.heating, p.techs.chp))
                    + sum(m[Symbol("dvDischargeFromStorage"*_n)][b,ts] for b in p.s.storage.types.hot)
>>>>>>> 86100fcf
                    + sum(p.ghp_heating_thermal_load_served_kw[g,ts] * m[Symbol("binGHP"*_n)][g] for g in p.ghp_options)
                    ==
                    p.heating_loads_kw[q][ts]
                    + sum(m[Symbol("dvProductionToWaste"*_n)][t,q,ts] for t in p.techs.chp)
                    + sum(m[Symbol("dvHeatToStorage"*_n)][b,t,q,ts] for b in p.s.storage.types.hot, t in union(p.techs.heating, p.techs.chp))
                    + sum(m[Symbol("dvCoolingProduction"*_n)][t,ts] / p.thermal_cop[t] for t in p.techs.absorption_chiller)
                    - sum(p.space_heating_thermal_load_reduction_with_ghp_kw[g,ts] * m[Symbol("binGHP"*_n)][g] for g in p.ghp_options)
                )
            end

        end

        if !isempty(p.techs.cooling)
            
            ##Constraint (5a): Cold thermal loads
            @constraint(m, [ts in p.time_steps_with_grid],
                sum(m[Symbol("dvCoolingProduction"*_n)][t,ts] for t in p.techs.cooling)
                + sum(m[Symbol("dvDischargeFromStorage"*_n)][b,ts] for b in p.s.storage.types.cold)
                + sum(p.ghp_cooling_thermal_load_served_kw[g,ts] * m[Symbol("binGHP"*_n)][g] for g in p.ghp_options)
                ==
                p.s.cooling_load.loads_kw_thermal[ts]
                + sum(m[Symbol("dvProductionToStorage"*_n)][b,t,ts] for b in p.s.storage.types.cold, t in p.techs.cooling)
                - sum(p.cooling_thermal_load_reduction_with_ghp_kw[g,ts] * m[Symbol("binGHP"*_n)][g] for g in p.ghp_options)
            )
        end
    end
end<|MERGE_RESOLUTION|>--- conflicted
+++ resolved
@@ -118,15 +118,9 @@
         if !isempty(p.techs.heating)
             
             if !isempty(p.techs.steam_turbine)
-<<<<<<< HEAD
-                @constraint(m, [q in p.heating_loads, ts in p.time_steps],
+                @constraint(m, [q in p.heating_loads, ts in p.time_steps_with_grid],
                     sum(m[Symbol("dvHeatingProduction"*_n)][t,q,ts] for t in union(p.techs.heating, p.techs.chp))
                     + sum(m[Symbol("dvHeatFromStorage"*_n)][b,q,ts] for b in p.s.storage.types.hot)
-=======
-                @constraint(m, [ts in p.time_steps_with_grid],
-                    sum(m[Symbol("dvThermalProduction"*_n)][t,ts] for t in union(p.techs.heating, p.techs.chp))
-                    + sum(m[Symbol("dvDischargeFromStorage"*_n)][b,ts] for b in p.s.storage.types.hot)
->>>>>>> 86100fcf
                     + sum(p.ghp_heating_thermal_load_served_kw[g,ts] * m[Symbol("binGHP"*_n)][g] for g in p.ghp_options)
                     ==
                     p.heating_loads_kw[q][ts]
@@ -137,15 +131,9 @@
                     + sum(m[Symbol("dvThermalToSteamTurbine"*_n)][t,q,ts] for t in p.techs.can_supply_steam_turbine)
                 )
             else
-<<<<<<< HEAD
-                @constraint(m, [q in p.heating_loads, ts in p.time_steps],
+                @constraint(m, [q in p.heating_loads, ts in p.time_steps_with_grid],
                     sum(m[Symbol("dvHeatingProduction"*_n)][t,q,ts] for t in union(p.techs.heating, p.techs.chp))
                     + sum(m[Symbol("dvHeatFromStorage"*_n)][b,q,ts] for b in p.s.storage.types.hot)
-=======
-                @constraint(m, [ts in p.time_steps_with_grid],
-                    sum(m[Symbol("dvThermalProduction"*_n)][t,ts] for t in union(p.techs.heating, p.techs.chp))
-                    + sum(m[Symbol("dvDischargeFromStorage"*_n)][b,ts] for b in p.s.storage.types.hot)
->>>>>>> 86100fcf
                     + sum(p.ghp_heating_thermal_load_served_kw[g,ts] * m[Symbol("binGHP"*_n)][g] for g in p.ghp_options)
                     ==
                     p.heating_loads_kw[q][ts]
