# *********************************************************************************
# REopt, Copyright (c) 2019-2020, Alliance for Sustainable Energy, LLC.
# All rights reserved.
#
# Redistribution and use in source and binary forms, with or without modification,
# are permitted provided that the following conditions are met:
#
# Redistributions of source code must retain the above copyright notice, this list
# of conditions and the following disclaimer.
#
# Redistributions in binary form must reproduce the above copyright notice, this
# list of conditions and the following disclaimer in the documentation and/or other
# materials provided with the distribution.
#
# Neither the name of the copyright holder nor the names of its contributors may be
# used to endorse or promote products derived from this software without specific
# prior written permission.
#
# THIS SOFTWARE IS PROVIDED BY THE COPYRIGHT HOLDERS AND CONTRIBUTORS "AS IS" AND
# ANY EXPRESS OR IMPLIED WARRANTIES, INCLUDING, BUT NOT LIMITED TO, THE IMPLIED
# WARRANTIES OF MERCHANTABILITY AND FITNESS FOR A PARTICULAR PURPOSE ARE DISCLAIMED.
# IN NO EVENT SHALL THE COPYRIGHT HOLDER OR CONTRIBUTORS BE LIABLE FOR ANY DIRECT,
# INDIRECT, INCIDENTAL, SPECIAL, EXEMPLARY, OR CONSEQUENTIAL DAMAGES (INCLUDING,
# BUT NOT LIMITED TO, PROCUREMENT OF SUBSTITUTE GOODS OR SERVICES; LOSS OF USE,
# DATA, OR PROFITS; OR BUSINESS INTERRUPTION) HOWEVER CAUSED AND ON ANY THEORY OF
# LIABILITY, WHETHER IN CONTRACT, STRICT LIABILITY, OR TORT (INCLUDING NEGLIGENCE
# OR OTHERWISE) ARISING IN ANY WAY OUT OF THE USE OF THIS SOFTWARE, EVEN IF ADVISED
# OF THE POSSIBILITY OF SUCH DAMAGE.
# *********************************************************************************
function add_storage_size_constraints(m, p, b; _n="")
    # TODO add formal types for storage (i.e. "b")
    # Constraint (4a): initial state of charge
	@constraint(m,
        m[Symbol("dvStoredEnergy"*_n)][b, 0] == p.storage.soc_init_pct[b] * m[Symbol("dvStorageEnergy"*_n)][b]
    )

	# Constraint (4b)-1: Lower bound on Storage Energy Capacity
	@constraint(m,
        m[Symbol("dvStorageEnergy"*_n)][b] >= p.storage.min_kwh[b]
    )

	# Constraint (4b)-2: Upper bound on Storage Energy Capacity
	@constraint(m,
        m[Symbol("dvStorageEnergy"*_n)][b] <= p.storage.max_kwh[b]
    )

	# Constraint (4c)-1: Lower bound on Storage Power Capacity
	@constraint(m,
        m[Symbol("dvStoragePower"*_n)][b] >= p.storage.min_kw[b]
    )

	# Constraint (4c)-2: Upper bound on Storage Power Capacity
	@constraint(m,
        m[Symbol("dvStoragePower"*_n)][b] <= p.storage.max_kw[b]
    )
end


function add_storage_dispatch_constraints(m, p, b; _n="")
				
	# Constraint (4g): state-of-charge for electrical storage - with grid
	@constraint(m, [ts in p.time_steps_with_grid],
        m[Symbol("dvStoredEnergy"*_n)][b, ts] == m[Symbol("dvStoredEnergy"*_n)][b, ts-1] + p.hours_per_timestep * (  
            sum(p.storage.charge_efficiency[b] * m[Symbol("dvProductionToStorage"*_n)][b, t, ts] for t in p.elec_techs) 
            + p.storage.grid_charge_efficiency * m[Symbol("dvGridToStorage"*_n)][b, ts] 
            - m[Symbol("dvDischargeFromStorage"*_n)][b,ts] / p.storage.discharge_efficiency[b]
        )
	)

	# Constraint (4h): state-of-charge for electrical storage - no grid
	@constraint(m, [ts in p.time_steps_without_grid],
        m[Symbol("dvStoredEnergy"*_n)][b, ts] == m[Symbol("dvStoredEnergy"*_n)][b, ts-1] + p.hours_per_timestep * (  
            sum(p.storage.charge_efficiency[b] * m[Symbol("dvProductionToStorage"*_n)][b,t,ts] for t in p.elec_techs) 
            - m[Symbol("dvDischargeFromStorage"*_n)][b, ts] / p.storage.discharge_efficiency[b]
        )
    )

	# Constraint (4j): Minimum state of charge
	@constraint(m, [ts in p.time_steps],
        m[Symbol("dvStoredEnergy"*_n)][b, ts] >= p.storage.soc_min_pct[b] * m[Symbol("dvStorageEnergy"*_n)][b]
    )

	# Constraint (4i)-1: Dispatch to electrical storage is no greater than power capacity
	@constraint(m, [ts in p.time_steps],
        m[Symbol("dvStoragePower"*_n)][b] >= 
            sum(m[Symbol("dvProductionToStorage"*_n)][b, t, ts] for t in p.elec_techs) + m[Symbol("dvGridToStorage"*_n)][b, ts]
    )
	
	#Constraint (4j): Dispatch from storage is no greater than power capacity
	@constraint(m, [ts in p.time_steps],
        m[Symbol("dvStoragePower"*_n)][b] >= m[Symbol("dvDischargeFromStorage"*_n)][b, ts]
    )
	
	#Constraint (4k)-alt: Dispatch to and from electrical storage is no greater than power capacity
	@constraint(m, [ts in p.time_steps_with_grid],
        m[Symbol("dvStoragePower"*_n)][b] >= m[Symbol("dvDischargeFromStorage"*_n)][b, ts] + 
            sum(m[Symbol("dvProductionToStorage"*_n)][b, t, ts] for t in p.elec_techs) + m[Symbol("dvGridToStorage"*_n)][b, ts]
    )

	#Constraint (4l)-alt: Dispatch from electrical storage is no greater than power capacity
	@constraint(m, [ts in p.time_steps_without_grid],
        m[Symbol("dvStoragePower"*_n)][b] >= m[Symbol("dvDischargeFromStorage"*_n)][b,ts] + 
            sum(m[Symbol("dvProductionToStorage"*_n)][b, t, ts] for t in p.elec_techs)
    )
					
	#Constraint (4n): State of charge upper bound is storage system size
	@constraint(m, [ts in p.time_steps],
        m[Symbol("dvStoredEnergy"*_n)][b,ts] <= m[Symbol("dvStorageEnergy"*_n)][b]
    )
    
    for b in setdiff(p.storage.types, p.storage.can_grid_charge)
        for ts in p.time_steps_with_grid
            fix(m[Symbol("dvGridToStorage"*_n)][b, ts], 0.0, force=true)
        end
	end
end


function add_storage_sum_constraints(m, p; _n="")

	##Constraint (8c): Grid-to-storage no greater than grid purchases 
	@constraint(m, [ts in p.time_steps_with_grid],
        m[Symbol("dvGridPurchase"*_n)][ts] >= sum(m[Symbol("dvGridToStorage"*_n)][b, ts] for b in p.storage.types)
    )
<<<<<<< HEAD
    
=======
>>>>>>> 76d882f2
end<|MERGE_RESOLUTION|>--- conflicted
+++ resolved
@@ -122,8 +122,4 @@
 	@constraint(m, [ts in p.time_steps_with_grid],
         m[Symbol("dvGridPurchase"*_n)][ts] >= sum(m[Symbol("dvGridToStorage"*_n)][b, ts] for b in p.storage.types)
     )
-<<<<<<< HEAD
-    
-=======
->>>>>>> 76d882f2
 end