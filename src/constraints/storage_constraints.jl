--- conflicted
+++ resolved
@@ -103,64 +103,6 @@
 
 function add_hot_thermal_storage_dispatch_constraints(m, p, b; _n="")
 
-<<<<<<< HEAD
-    # # Constraint (4f)-1: (Hot) Thermal production sent to storage or grid must be less than technology's rated production
-	# # Constraint (4f)-1a: BoilerTechs
-	for t in p.techs.boiler
-		if !isempty(p.techs.steam_turbine) && (t in p.techs.can_supply_steam_turbine)
-            @constraint(m, [b in p.s.storage.types.hot, q in p.heating_loads, ts in p.time_steps],
-                    m[Symbol("dvHeatToStorage"*_n)][b,t,q,ts] + m[Symbol("dvThermalToSteamTurbine"*_n)][t,q,ts]  <=
-                    m[Symbol("dvHeatingProduction"*_n)][t,q,ts]
-                    )
-        else
-            @constraint(m, [b in p.s.storage.types.hot, q in p.heating_loads, ts in p.time_steps],
-                    m[Symbol("dvHeatToStorage"*_n)][b,t,q,ts]  <=
-                    m[Symbol("dvHeatingProduction"*_n)][t,q,ts]
-                    )
-        end
-    end
-    
-    # # Constraint (4f)-1b: Electric Heater
-    if !isempty(p.techs.electric_heater)
-        for t in p.techs.electric_heater
-            if !isempty(p.techs.steam_turbine) && (t in p.techs.can_supply_steam_turbine)
-                @constraint(m, [b in p.s.storage.types.hot, q in p.heating_loads, ts in p.time_steps],
-                        m[Symbol("dvHeatToStorage"*_n)][b,t,q,ts] + m[Symbol("dvThermalToSteamTurbine"*_n)][t,q,ts]  <=
-                        m[Symbol("dvHeatingProduction"*_n)][t,q,ts]
-                        )
-            else
-                @constraint(m, [b in p.s.storage.types.hot, q in p.heating_loads, ts in p.time_steps],
-                        m[Symbol("dvHeatToStorage"*_n)][b,t,q,ts]  <=
-                        m[Symbol("dvHeatingProduction"*_n)][t,q,ts]
-                        )
-            end
-        end
-    end
-
-    # Constraint (4f)-1d: SteamTurbineTechs
-	if !isempty(p.techs.steam_turbine)
-		@constraint(m, SteamTurbineTechProductionFlowCon[b in p.s.storage.types.hot, t in p.techs.steam_turbine, q in p.heating_loads, ts in p.time_steps],
-			m[Symbol("dvHeatToStorage"*_n)][b,t,q,ts] <=  m[Symbol("dvHeatingProduction"*_n)][t,q,ts]
-			)
-	end
-
-    # # Constraint (4g): CHP Thermal production sent to storage or grid must be less than technology's rated production
-	if !isempty(p.techs.chp)
-		if !isempty(p.techs.steam_turbine) && p.s.chp.can_supply_steam_turbine
-            @constraint(m, CHPTechProductionFlowCon[b in p.s.storage.types.hot, t in p.techs.chp, q in p.heating_loads, ts in p.time_steps],
-                    m[Symbol("dvHeatToStorage"*_n)][b,t,q,ts] + m[Symbol("dvProductionToWaste"*_n)][t,q,ts] + m[Symbol("dvThermalToSteamTurbine"*_n)][t,q,ts] <=
-                    m[Symbol("dvHeatingProduction"*_n)][t,q,ts]
-                    )
-        else
-            @constraint(m, CHPTechProductionFlowCon[b in p.s.storage.types.hot, t in p.techs.chp, q in p.heating_loads, ts in p.time_steps],
-                    m[Symbol("dvHeatToStorage"*_n)][b,t,q,ts] + m[Symbol("dvProductionToWaste"*_n)][t,q,ts]  <=
-                    m[Symbol("dvHeatingProduction"*_n)][t,q,ts]
-                    )
-        end
-	end
-
-=======
->>>>>>> 8ac9ea81
     # Constraint (4j)-1: Reconcile state-of-charge for (hot) thermal storage
 	@constraint(m, [b in p.s.storage.types.hot, ts in p.time_steps],
     m[Symbol("dvStoredEnergy"*_n)][b,ts] == m[Symbol("dvStoredEnergy"*_n)][b,ts-1] + (1/p.s.settings.time_steps_per_hour) * (
