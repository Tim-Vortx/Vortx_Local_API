--- conflicted
+++ resolved
@@ -46,17 +46,11 @@
     thermal_prod_slope = (thermal_prod_full_load - thermal_prod_half_load) / (1.0 - 0.5)  # [kWt/kWe]
     thermal_prod_intercept = thermal_prod_full_load - thermal_prod_slope * 1.0  # [kWt/kWe_rated
 
-<<<<<<< HEAD
-    # Conditionally add dvHeatingProductionYIntercept if coefficient p.s.chpThermalProdIntercept is greater than ~zero
-    if thermal_prod_intercept > 1.0E-7
-        dv = "dvHeatingProductionYIntercept"*_n
-        m[Symbol(dv)] = @variable(m, [p.techs.chp, p.time_steps], base_name=dv, lower_bound=0)
-=======
+
     # Conditionally add dvThermalProductionYIntercept if coefficient p.s.chpThermalProdIntercept is greater than ~zero
     if abs(thermal_prod_intercept) > 1.0E-7
         dv = "dvThermalProductionYIntercept"*_n
         m[Symbol(dv)] = @variable(m, [p.techs.chp, p.time_steps], base_name=dv)
->>>>>>> 86100fcf
 
         #Constraint (2a-1): Upper Bounds on Thermal Production Y-Intercept
         @constraint(m, CHPYInt2a1Con[t in p.techs.chp, ts in p.time_steps],
