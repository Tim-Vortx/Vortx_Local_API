# *********************************************************************************
# REopt, Copyright (c) 2019-2020, Alliance for Sustainable Energy, LLC.
# All rights reserved.
#
# Redistribution and use in source and binary forms, with or without modification,
# are permitted provided that the following conditions are met:
#
# Redistributions of source code must retain the above copyright notice, this list
# of conditions and the following disclaimer.
#
# Redistributions in binary form must reproduce the above copyright notice, this
# list of conditions and the following disclaimer in the documentation and/or other
# materials provided with the distribution.
#
# Neither the name of the copyright holder nor the names of its contributors may be
# used to endorse or promote products derived from this software without specific
# prior written permission.
#
# THIS SOFTWARE IS PROVIDED BY THE COPYRIGHT HOLDERS AND CONTRIBUTORS "AS IS" AND
# ANY EXPRESS OR IMPLIED WARRANTIES, INCLUDING, BUT NOT LIMITED TO, THE IMPLIED
# WARRANTIES OF MERCHANTABILITY AND FITNESS FOR A PARTICULAR PURPOSE ARE DISCLAIMED.
# IN NO EVENT SHALL THE COPYRIGHT HOLDER OR CONTRIBUTORS BE LIABLE FOR ANY DIRECT,
# INDIRECT, INCIDENTAL, SPECIAL, EXEMPLARY, OR CONSEQUENTIAL DAMAGES (INCLUDING,
# BUT NOT LIMITED TO, PROCUREMENT OF SUBSTITUTE GOODS OR SERVICES; LOSS OF USE,
# DATA, OR PROFITS; OR BUSINESS INTERRUPTION) HOWEVER CAUSED AND ON ANY THEORY OF
# LIABILITY, WHETHER IN CONTRACT, STRICT LIABILITY, OR TORT (INCLUDING NEGLIGENCE
# OR OTHERWISE) ARISING IN ANY WAY OUT OF THE USE OF THIS SOFTWARE, EVEN IF ADVISED
# OF THE POSSIBILITY OF SUCH DAMAGE.
# *********************************************************************************

function add_boiler_tech_constraints(m, p; _n="")
    
    m[:TotalBoilerFuelCosts] = @expression(m, sum(p.pwf_fuel[t] *
        sum(m[:dvFuelUsage][t, ts] * p.s.existing_boiler.fuel_cost_series[ts] for ts in p.time_steps)
        for t in p.techs.boiler)
    )

    # Constraint (1e): Total Fuel burn for Boiler
    @constraint(m, [t in p.techs.boiler, ts in p.time_steps],
        m[:dvFuelUsage][t,ts] == p.hours_per_timestep * (
            m[Symbol("dvThermalProduction"*_n)][t,ts] / p.boiler_efficiency[t]
        )  # TODO removed p.production_factor[t,ts] * b/c all 1's for boiler; do we need it?
    )

    # Constraint (4f)-1: (Hot) Thermal production sent to storage must be less than technology's rated production
    # if !isempty(p.steam_techs)
    #     @constraint(m, [b in p.s.storage.types.hot, t in p.techs.boiler, ts in p.time_steps],
    #         m[:dvProductionToStorage][b,t,ts] + m[:dvThermalToSteamTurbine][t,ts] <=
    #         p.production_factor[t,ts] * m[Symbol("dvThermalProduction"*_n)][t,ts]
    #     )
    # else
    #     @constraint(m, [b in p.s.storage.types.hot, t in p.techs.boiler, ts in p.time_steps],
    #         m[:dvProductionToStorage][b,t,ts] <= m[Symbol("dvThermalProduction"*_n)][t,ts]
    #     )
    # end

    # Constraint (7_heating_prod_size): Production limit based on size for boiler
    @constraint(m, [t in p.techs.boiler, ts in p.time_steps],
        m[Symbol("dvThermalProduction"*_n)][t,ts] <= m[Symbol("dvSize"*_n)][t]
    )
<<<<<<< HEAD

    m[:TotalBoilerPerUnitProdOMCosts] = 0.0
    if "Boiler" in p.techs.boiler  # ExistingBoiler does not have om_cost_per_kwh
        m[:TotalBoilerPerUnitProdOMCosts] = @expression(m, p.third_party_factor * p.pwf_om *
            sum(p.s.boiler.om_cost_per_kwh * p.hours_per_timestep *
            m[:dvRatedProduction]["Boiler", ts] for ts in p.time_steps)
        )
    end
=======
end

function add_cooling_tech_constraints(m, p; _n="")
    # Constraint (7_cooling_prod_size): Production limit based on size for boiler
    @constraint(m, [t in p.techs.cooling, ts in p.time_steps],
        m[Symbol("dvThermalProduction"*_n)][t,ts] <= m[Symbol("dvSize"*_n)][t]
    )
>>>>>>> 23e2bd8d
end<|MERGE_RESOLUTION|>--- conflicted
+++ resolved
@@ -58,7 +58,6 @@
     @constraint(m, [t in p.techs.boiler, ts in p.time_steps],
         m[Symbol("dvThermalProduction"*_n)][t,ts] <= m[Symbol("dvSize"*_n)][t]
     )
-<<<<<<< HEAD
 
     m[:TotalBoilerPerUnitProdOMCosts] = 0.0
     if "Boiler" in p.techs.boiler  # ExistingBoiler does not have om_cost_per_kwh
@@ -67,7 +66,6 @@
             m[:dvRatedProduction]["Boiler", ts] for ts in p.time_steps)
         )
     end
-=======
 end
 
 function add_cooling_tech_constraints(m, p; _n="")
@@ -75,5 +73,4 @@
     @constraint(m, [t in p.techs.cooling, ts in p.time_steps],
         m[Symbol("dvThermalProduction"*_n)][t,ts] <= m[Symbol("dvSize"*_n)][t]
     )
->>>>>>> 23e2bd8d
 end