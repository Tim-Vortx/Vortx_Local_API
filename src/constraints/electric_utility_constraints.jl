--- conflicted
+++ resolved
@@ -38,11 +38,7 @@
     ##Constraint (8f): Total sales to grid no greater than annual allocation - storage tiers
     @constraint(m,
         p.hours_per_timestep * ( 
-<<<<<<< HEAD
-          sum( m[Symbol("dvWHLexport"*_n)][t, ts] for t in p.techs, ts in p.time_steps_with_grid)
-=======
         sum( m[Symbol("dvWHLexport"*_n)][t, ts] for t in p.techs, ts in p.time_steps_with_grid)
->>>>>>> 76d882f2
         + sum( m[Symbol("dvNEMexport"*_n)][t, ts] for t in p.techs, ts in p.time_steps_with_grid)
         ) <= p.max_grid_export_kwh
     )
@@ -53,11 +49,7 @@
     @constraint(m,
         p.hours_per_timestep * 
         sum( m[Symbol("dvNEMexport"*_n)][t, ts] for t in p.techs, ts in p.time_steps)
-<<<<<<< HEAD
         <= p.hours_per_timestep * sum( m[Symbol("dvGridPurchase"*_n)][ts] for ts in p.time_steps)
-=======
-        ) <= p.hours_per_timestep * sum( m[Symbol("dvGridPurchase"*_n)][ts] for ts in p.time_steps)
->>>>>>> 76d882f2
     )
 end
 
