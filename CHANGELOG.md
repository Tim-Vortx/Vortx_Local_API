# Changelog
All notable changes to this project will be documented in this file.

The format is based on [Keep a Changelog](https://keepachangelog.com/en/1.0.0/),
and this project adheres to [Semantic Versioning](https://semver.org/spec/v2.0.0.html).

## Guidelines
- When working in feature branch, start a new double-hash header with the name of the branch and record changes under that
- When merging `develop` into a feature branch, keep the feature branch section and the "Develop" section separate to simplify merge conflicts
- When making a Pull Request into `develop`, merge the feature branch section into the "Develop" section (if it exists), else rename the feature branch header to "Develop"
- When making a Pull Request into `master` change "Develop" to the next version number

### Formatting
- Use **bold** markup for field and model names (i.e. **outage_start_time_step**)
- Use `code` markup for  REopt-specific file names, classes and endpoints (e.g. `src/REopt.jl`)
- Use _italic_ for code terms (i.e. _list_)
- Prepend change with tag(s) directing where it is in the repository:  
`src`,`constraints`,`*.jl`

Classify the change according to the following categories:
    
    ### Added
    ### Changed
    ### Fixed
    ### Deprecated
    ### Removed

<<<<<<< HEAD
## storage-cost-constraints-version2
### Added
- Add new **ElectricStorage** input fields **installed_cost_constant**, **replace_cost_constant** (both default to 0), and **cost_constant_replacement_year** (defaults to year 10).
- Added new binary variable **binIncludeStorageCostConstant** which is indexed on `p.s.storage.types.elec`
- Added `ElectricStorage.om_cost_fraction_of_installed_cost` input, default, and model expression as the main battery O&M
### Changed
- Updated default `ElectricStorage` cost values per ATB 2024
- Zeroed-out `ElectricStorage` replacement costs because they are now included in the default O&M as fraction of installed cost
=======
## fix-bau-capex
### Fixed
- Fixed bug by setting `min_initial_capital_costs_before_incentives` and `max_initial_capital_costs_before_incentives` to nothing for BAU Scenario
>>>>>>> b9661dc9

## test-runners
### Added
- Memory-clearing commands after each JuMP model instance in `runtests.jl` to avoid memory buildup which were slowing down Actions test job
- Added back `ubuntu` OS as an additional runner OS for the tests Action job, now that memory buildup is reduced (removed a year ago due to memory crashing the runner)

## hvac-costs
### Added
- Add `installed_cost...` for `ExistingBoiler` and `ExistingChiller` which is incurred in the BAU scenario, and may be avoided with other heating and cooling technologies in the Optimal scenario.

# non-hourly-fuel-cost
### Fixed
- Fixed handling of non-hourly (e.g. 15-min interval) fuel cost

## v0.52.0
### Added
- Add **Financial** inputs `min_initial_capital_costs_before_incentives` and `max_initial_capital_costs_before_incentives` which, when provided, provide upper and lower bounds on initial capital costs for all technologies.
- Add **SteamTurbine** inputs `production_incentive_per_kwh`, `production_incentive_max_benefit`, `production_incentive_years`, and `production_incentive_max_kw`
- Add **CHP** output `initial_capital_costs`
### Fixed
- Fix implementation of production-based incentives

## v0.51.1
### Added
- Added the following output fields: `year_one_fuel_cost_after_tax` for `ExistingBoiler`, `CHP`, `Generator`, and `Boiler`; `ElectricTariff`: `year_one_bill_after_tax` and `year_one_export_benefit_after_tax`, `Financial`: `capital_costs_after_non_discounted_incentives`, `year_one_total_operating_cost_savings_before_tax`, `year_one_total_operating_cost_savings_after_tax`, `year_one_total_operating_cost_before_tax`, `year_one_total_operating_cost_after_tax`, `year_one_fuel_cost_before_tax`, `year_one_fuel_cost_after_tax`, `year_one_chp_standby_cost_after_tax`, `year_one_chp_standby_cost_after_tax`, `GHP.avoided_capex_by_ghp_present_value`
- Add a warning so that when **SteamTurbine** is included, renewable energy fractions may not be accurate.
- Added new attribute **fuel_renewable_energy_fraction** to the technology **Boiler**.
### Changed
- Updated and fixed some `docs` pages: improved setup, using HiGHS solver, fixed docstrings 
- Changed the name of the following output fields: `Financial.capital_costs_after_incentives_without_macrs` to `Financial.capital_costs_after_non_discounted_incentives_without_macrs`
### Fixed
- Update the **REoptInputs** parameter **tech_renewable_energy_fraction** so that only electricity-producing and fuel-burning heating technologies are included (instead of all technologies).
- Included the following in the `Financial.lifecycle_capital_costs` and `Financial.initial_capital_costs`: `m[Symbol("OffgridOtherCapexAfterDepr"*_n)] - m[Symbol("AvoidedCapexByGHP"*_n)] - m[Symbol("ResidualGHXCapCost"*_n)] - m[Symbol("AvoidedCapexByASHP"*_n)]`

## v0.51.0
### Added 
- Add the following inputs to account for the clean or renewable energy fraction of grid-purchased electricity: 
  - **ElectricUtility** **cambium_cef_metric** to utilize clean energy data from NREL's Cambium database
  - **ElectricUtility** **renewable_energy_fraction_series** to supply a custom grid clean or renewable energy scalar or series
  - **Site** **include_grid_renewable_fraction_in_RE_constraints** - to allow user to choose whether to include grid RE in min max constraints
- Add the following outputs: 
  - **ElectricUtility** **annual_renewable_electricity_supplied_kwh**
  - **Site** **onsite_and_grid_renewable_electricity_fraction_of_elec_load**
  - **Site** **onsite_and_grid_renewable_energy_fraction_of_total_load**
  - **ElectricLoad** **annual_electric_load_with_thermal_conversions_kwh** which calculates end-use electrical load after including electric consumption by heaters and chillers
- Add input option **optimize_soc_init_fraction** (defaults to false) to **ElectricStorage**, which makes the optimization choose the inital SOC (equal to final SOC) instead of using soc_init_fraction. The initial SOC is also constrained to equal the final SOC, which eliminates the "free energy" issue. We currently do not fix SOC when soc_init_fraction is used because this has caused infeasibility.
### Changed
- Change name of the following inputs: 
  - **ElectricUtility** input **cambium_metric_col** changed to **cambium_co2_metric**
- Change name of the following outputs:
  - **ElectricUtility** **cambium_emissions_region** changed to **cambium_region**
  - **Site** **annual_renewable_electricity_kwh** changed to **annual_onsite_renewable_electricity_kwh**
  - **Site** **renewable_electricity_fraction** changed to **onsite_renewable_electricity_fraction_of_elec_load** 
  - **Site** **total_renewable_energy_fraction** changed to **onsite_renewable_energy_fraction_of_total_load**
- Change name of function (also available as endpoint through REopt API) from **cambium_emissions_profile** to **cambium_profile**
- Update AVERT emissions data to v4.3, which uses Regional Data Files for year 2023 for CONUS. For Alaska and Hawaii (regions AKGD, HIMS, HIOA), updated eGRID data to eGRID2022 datafile, adjusted to CO2e values. Emissions profiles are saved in `data/emissions/AVERT_Data`. 
- Update Cambium API call for CO2e emissions within CONUS to Cambium 2023 dataset. This includes updates to the default values and valid options for the following **ElectricUtility** inputs:  **cambium_scenario**, **cambium_location_type**, and **cambium_start_year**
- Update EMISSIONS_DECREASE_DEFAULTS from 0.02163 to 0.0459 based on Cambium 2023 data
- Update Julia version
### Fixed
- Make **ElectricTariff** **export_rate_beyond_net_metering_limit** and **wholesale_rate** with sub-hour time step work
- Update the expression `m[:AnnualEleckWh]` to include electrified thermal loads
- Update expressions `m[:AnnualREHeatkWh]` and `m[:AnnualHeatkWh]` so that only non-electrified thermal loads are included and storage losses are proportional to the contribution of fuel-burning technologies to charging storage

## v0.50.0
### Added
- New parameter `force_dispatch` in the **ASHPSpaceHeater** and **ASHPWaterHeater** technologies (default = `true`).  When kept at `true`, the ASHP's thermal output will be the minimum of the site load(s) served and the system size (adjusted for timestep-specific capacity factor) in each period. If set to `false`, ASHP will do economic dispatch considering COP and CF along with electricity prices.
### Fixed
- Align heating and cooling load profiles based on electric load year input, if using custom electric load profile with simulated (CRB or schedule-based flatloads) heating/cooling loads
- Handling of leap years for `ElectricLoad.loads_kw` inputs to align with URDB rate structures
### Changed
- Make `year` input required with any custom load profile input (e.g. `ElectricLoad.loads_kw`, `SpaceHeatingLoad.fuel_loads_mmbtu_per_hour`)
- Shift and adjust CRB load profiles (i.e. with `doe_reference_name` input) based on the `year` input


## v0.49.1
### Changed
- Swap an error for a warning with inconsistent load-year between electric and heating

## v0.49.0
### Added
- Ability to normalize and scale a custom load profile input to annual or monthly energy input values, for all load types
### Changed
- Internal refactoring of the three types of heating loads into a single `HeatingLoad` struct
- Moved the annual_[energy] data from the load src files into the /data/load_profiles folder
### Fixed
- Constrained export to grid in the NEM bin (`dvProductionToGrid"*_n)][t, :NEM, ts`) to be 0 when system is sized over NEM limit (i.e., when binNEM =0)

## v0.48.2
### Added
- Add new optional parameter **max_ton** to GHP module to allow user to size GHP smaller than peak load
- Battery residual value if choosing replacement strategy for degradation
- Add new **ElectricStorage** parameters **max_duration_hours** and **min_duration_hours** to bound the energy duration of battery storage
### Changed
- Revised the battery degradation model, refactoring some methods to increase model-building efficiency and reformulating indicator constraints as big-M constraints with smaller big-M's to reduce solve time.
- Edited several documentation entries and docstrings for clarity.
### Removed
- 80% scaling of battery maintenance costs when using augmentation strategy
### Fixed 
- Fixed conditions for which a warning is presented indicating that the wholesale benefit threshold is met. 
- When setting **thermal_production_series_mmbtu_per_hour** output in **ExistingBoiler**, sum over heating loads instead of time steps

## v0.48.1
### Changed
- Replace all `1/p.s.settings.time_steps_per_hour` with `p.hours_per_time_step` for simplicity/consistency
- Rename function `add_storage_sum_constraints` to `add_storage_sum_grid_constraints` for clarity
### Added
- Constraints to prevent simultaneous charge/discharge of storage
- Specify in docstrings that **PV** **max_kw** and **size_kw** are kW-DC
- Add the Logging package to `test/Project.toml` because it is used in `runtests.jl`
### Fixed
- Force **ElectricLoad** **critical_load_kw** to be _nothing_ when **off_grid_flag** is _true_ (**critical_load_fraction** was already being forced to 1, but the user was still able to get around this by providing **critical_load_kw**)
- Removed looping over storage name in functions `add_hot_thermal_storage_dispatch_constraints` and `add_cold_thermal_storage_dispatch_constraints` because this loop is already done when calling these functions and storage name is passed in as argument `b`
- Remove extraneous line of code in `results/wind.jl`
- Change type of **value_of_lost_load** in **FinancialInputs** struct to fix convert error when user provides an _Int_
- Change international location in "Solar Dataset" test set from Cameroon to Oulu because the locations in the NSRDB have been expanded significantly so there is now an NSRDB point at Cameroon
- Handle edge case where the values of **outage_start_time_steps** and **outage_durations** makes an outage extend beyond the end of the year. The outage will now wrap around to the beginning of the year.
- Enforce minimum allowable sizes for ASHP technologies by introducing improved big-M values for segmented size constraints.
- Removed default values from ASHP functions that calculate minimum allowable size and performance.

## v0.48.0
### Added
- Added new file `src/core/ASHP.jl` with new technology **ASHP**, which uses electricity as input and provides heating and/or cooling as output; load balancing and technology-specific constraints have been updated and added accordingly
- In `src/core/existing_chiller.jl`, Added new atttribute **retire_in_optimal** to the **ExistingChiller** struct
- Financial output **initial_capital_costs_after_incentives_without_macrs** which has "net year one" CapEx after incentives except for MACRS, which helps with users defining their own "simple payback period"

### Changed
- Improve the full test suite reporting with a verbose summary table, and update the structure to reflect long-term open-source solver usage.
- Removed MacOS from the runner list and just run with Windows OS, since MacOS commonly freezes and gets cancelled. We have not seen Windows OS pass while other OS's fail.
- Suppress JuMP warning messages from 15-minute and multiple PVs test scenarios to avoid flooding the test logs with those warnings.
- Updated/specified User-Agent header of "REopt.jl" for PVWatts and Wind Toolkit API requests; default before was "HTTP.jl"; this allows specific tracking of REopt.jl usage which call PVWatts and Wind Toolkit through api.data.gov.
- Improves DRY coding by replacing multiple instances of the same chunks of code for MACRS deprecation and CHP capital cost into functions that are now in financial.jl.
- Simplifies the CHP sizing test to avoid a ~30 minute solve time, by avoiding the fuel burn y-intercept binaries which come with differences between full-load and part-load efficiency.
- For third party analysis proforma.jl metrics, O&M cost for existing Generator is now kept with offtaker, not the owner/developer
### Fixed
- Proforma calcs including "simple" payback and IRR for thermal techs/scenarios.
  - The operating costs of fuel and O&M were missing for all thermal techs such as ExistingBoiler, CHP, and others; this adds those sections of code to properly calculate the operating costs.
- Added a test to validate the simple payback calculation with CHP (and ExistingBoiler) and checks the REopt result value against a spreadsheet proforma calculation (see Bill's spreadsheet).
- Added a couple of missing techs for the initial capital cost calculation in financial.jl.
- An issue with setup_boiler_inputs in reopt_inputs.jl.
- Fuel costs in proforma.jl were not consistent with the optimization costs, so that was corrected so that they are only added to the offtaker cashflows and not the owner/developer cashflows for third party.


## v0.47.2
### Fixed
- Increased the big-M bound on maximum net metering benefit to prevent artificially low export benefits.
- Fixed a bug in which tier limits did not load correctly when the number of tiers vary by period in the inputs.
- Set a limit for demand and energy tier maxes to avoid errors returned by HiGHS due to numerical limits.
- Index utility rate demand and energy tier limits on month and/or ratchet in addition to tier.  This allows for the inclusion of multi-tiered energy and demand rates in which the rates may vary by month or ratchet, whereas previously only the maximum tier limit was used.
### Added
- Added thermal efficiency as input to chp defaults function.

## v0.47.1
### Fixed
- Type issue with `CoolingLoad` monthly energy input
- `simulated_load()` response for `annual_mmbtu` for individual heating loads (fixed to fuel instead of thermal)

## v0.47.0
### Added
- Added inputs options and handling for ProcessHeatLoad for scaling annual or monthly fuel consumption values with reference hourly profiles, same as other loads
### Changed
- Updated `test/scenarios/thermal_load.json` to include **ProcessHeatLoad** in both hourly and monthly fuel load tests.
- Refactored test sets in `test/runtests.jl` to include **ProcessHeatLoad** and ensure it is treated similarly to **DomesticHotWaterLoad** and **SpaceHeatingLoad**.
- Modified **dvHeatingProduction** to account for **ProcessHeatLoad** with relevant addressable load fractions.
- Updated test values and expectations to include contributions from **ProcessHeatLoad**.
- Updated `src/core/doe_commercial_reference_building_loads.jl` to include **ProcessHeatLoad** for built-in load handling.
- Refactored various functions to ensure **ProcessHeatLoad** is processed correctly in line with other heating loads.
- When the URDB response `energyratestructure` has a "unit" value that is not "kWh", throw an error instead of averaging rates in each energy tier.
- Refactored heating flow constraints to be in ./src/constraints/thermal_tech_constraints.jl instead of its previous separate locations in the storage and turbine constraints.
- Changed default Financial **owner_tax_rate_fraction** and **offtaker_tax_rate_fraction** from 0.257 to 0.26 to align with API and user manual defaults. 
### Fixed
- Updated the PV result **lifecycle_om_cost_after_tax** to account for the third-party factor for third-party ownership analyses.
- Convert `max_electric_load_kw` to _Float64_ before passing to function `get_chp_defaults_prime_mover_size_class`
- Fixed a bug in which excess heat from one heating technology resulted in waste heat from another technology.
- Modified thermal waste heat constraints for heating technologies to avoid errors in waste heat results tracking.

## v0.46.1
### Changed
- Updated the GHP testset .json `./test/scenarios/ghp_inputs.json` to include a nominal HotThermalStorage and ColdThermalStorage system.
### Fixed
- Fixed a bug in which the model fails to build when both GHP and either Hot or Cold Thermal Storage are present.

## v.0.46.0
### Added 
- In `src/core/absorption_chiller.jl` struct, added field **heating_load_input** to the AbsorptionChiller struct
- Added new variables **dvHeatToStorage** and **dvHeatFromStorage** which are indexed on `p.heating_loads` and added reconciliation constraints so that **dvProductionToStorage** and **dvDischargeFromStorage** maintain their relationship to state of charge for Hot thermal energy storage.
- In `src/constraints/thermal_tech_constraints.jl`, added function **no_existing_boiler_production** which prevents ExistingBoiler from producing heat in optimized (non-BAU) scenarios 
- for all heating techs and CHP, added fields **can_serve_space_heating**, **can_serve_dhw**, and **can_serve_process_heat** in core structs and added new results fields **thermal_to_dhw_load_series_mmbtu_per_hour**, **thermal_to_space_heating_load_series_mmbtu_per_hour**, and **thermal_to_process_heat_load_series_mmbtu_per_hour**
- In `src/core/techs.jl`, added new sets **ghp_techs**, **cooling_techs**, **techs_can_serve_space_heating**, **techs_can_serve_dhw**, and **techs_can_serve_process_heat**
- In `src/core/reopt_inputs.jl`, added new fields **heating_loads**, **heating_loads_kw**, **heating_loads_served_by_tes**, and **absorption_chillers_using_heating_load** to the REoptInputs and BAUInputs structs. in the math, new set `p.heating_loads` has index q (to represent "qualities" of heat).
- In `src/core/heating_cooling_loads.jl`, added new struct **ProcessHeatLoad**
- In `src/core/scenario.jl`, added new field **process_heat_load**
- In `src/mpc/inputs.jl`, added new field **heating_loads**
- In `src/core/existing_boiler.jl`, added field **retire_in_optimal** to the ExistingBoiler struct
- Info to user including name of PV and/or temperature datasource used and distance from site location to datasource location
- Warning to user if data is not from NSRDB or if data is more than 200 miles away
- In `results/heating_cooling_load.jl`, added new fields **process_heat_thermal_load_series_mmbtu_per_hour**, **process_heat_boiler_fuel_load_series_mmbtu_per_hour**, **annual_calculated_process_heat_thermal_load_mmbtu**, and **annual_calculated_process_heat_boiler_fuel_load_mmbtu** to HeatingLoad results, with sum heating loads now including process heat 
### Changed
- Change the way we determine which dataset to utilize in the PVWatts API call. Previously, we utilized defined lat-long bounds to determine if "nsrdb" or "intl" data should be used in PVWatts call. Now, we call the Solar Dataset Query API (v2) (https://developer.nrel.gov/docs/solar/data-query/v2/) to determine the dataset to use, and include "tmy3" as an option, as this is currently the best-available data for many locations in Alaska. 
- Refactored **dvThermalProduction** to be separated in **dvCoolingProduction** and **dvHeatingProduction** with **dvHeatingProduction** now indexed on `p.heating_loads`
- Refactored heating load balance constraints so that a separate flow balance is reconciled for each heating load in `p.heating_loads`
- Renamed **dvThermalProductionYIntercept** to **dvHeatingProductionYIntercept**
- Divided **ThermalStorage** into **HotThermalStorage** and **ColdThermalStorage** as the former now has attributes related to the compatible heat loads as input or output.
- Changed technologies included **dvProductionToWaste** to all heating techs.  NOTE: this variable is forced to zero to allow steam turbine tests to pass, but I believe that waste heat should be allowed for the turbine.  A TODO is in place to review this commit (a406cc5df6e4a27b56c92815c35d04815904e495).
- Changed test values and tolerances for CHP Sizing test.
- Updated test sets "Emissions and Renewable Energy Percent" and "Minimize Unserved Load" to decrease computing time.
- Test for tiered TOU demand rates in `test/runtests.jl`
- Updated `pop_year` and `income_year` used in call to EASIUR data (`get_EASIUR2005`) each to 2024, from 2020. 
- Updated usd conversion used for EASIUR health cost calcs from USD_2010_to_2020 = 1.246 to USD_2010_to_2024 = 1.432
### Fixed  
- Added a constraint in `src/constraints/steam_turbine_constraints.jl` that allows for heat loads to reconcile when thermal storage is paired with a SteamTurbine. 
- Fixed a bug in which net-metering system size limits could be exceeded while still obtaining the net-metering benefit due to a large "big-M".
- Fixed a reshape call in function `parse_urdb_tou_demand` that incorrectly assumed row major instead of column major ordering
- Fixed a loop range in function `parse_urdb_tou_demand` that incorrectly started at 0 instead of 1
- Added the missing tier index when accessing `p.s.electric_tariff.tou_demand_rates` in function `add_elec_utility_expressions`

## v0.45.0
### Fixed 
- Fixed bug in call to `GhpGhx.jl` when sizing hybrid GHP using the fractional sizing method
- Added `export_rate_beyond_net_metering_limit` to list of inputs to be converted to type Real, to avoid MethodError if type is vector of Any. 
- Fix blended CRB processing when one or more load types have zero annual energy
- When calculating CHP fuel intercept and slope, use 1 for the HHV because CHP fuel measured in units of kWh, instead of using non-existent **CHP.fuel_higher_heating_value_kwh_per_gal**
- Changed instances of indexing using i in 1:length() paradigm to use eachindex() or axes() instead because this is more robust
- In `src/core/urdb.jl`, ensure values from the "energyweekdayschedule" and "energyweekendschedule" arrays in the URDB response dictionary are converted to _Int_ before being used as indices
- Handle an array of length 1 for CHP.installed_cost_per_kw which fixes the API using this parameter
### Changed
- add **ElectricStorage** input option **soc_min_applies_during_outages** (which defaults to _false_) and only apply the minimum state of charge constraint in function `add_MG_storage_dispatch_constraints` if it is _true_
- Renamed function `generator_fuel_slope_and_intercept` to `fuel_slope_and_intercept` and generalize to not be specific to diesel measured in units of gal, then use for calculating non diesel fuel slope and intercept too

## v0.44.0
### Added 
- in `src/settings.jl`, added new const **INDICATOR_COMPATIBLE_SOLVERS**
- in `src/settings.jl`, added new member **solver_name** within the settings object.  This is currently not connected to the solver but does determine whether indicator constraints are modeled or if their big-M workarounds are used.
- added replacements for indicator constraints with the exception of battery degradation, which is implemented in a separate model, and FlexibleHVAC.  TODO's have been added for these remaining cases.
### Fixed
- Fixed previously broken tests using HiGHS in `test/runtests.jl` due to solver incompatibility.

## v0.43.0
### Fixed
- `simple_payback_years` calculation when there is export credit
- Issue with `SteamTurbine` heuristic size and default calculation when `size_class` was input
- BAU emissions calculation with heating load which was using thermal instead of fuel

## v0.42.0
### Changed
- In `core/pv.jl` a change was made to make sure we are using the same assumptions as PVWatts guidelines, the default `tilt` angle for a fixed array should be 20 degrees, irrespective of it being a rooftop `(1)` or ground-mounted (open-rack)`(2)` system. By default the `tilt` will be set to 20 degrees for ground-mount and rooftop, and 0 degrees for axis-tracking (`array_type = (3) or (4)`)
> "The PVWatts® default value for the tilt angle depends on the array type: For a fixed array, the default value is 20 degrees, and for one-axis tracking the default value is zero. A common rule of thumb for fixed arrays is to set the tilt angle to the latitude of the system's location to maximize the system's total electrical output over the year. Use a lower tilt angle favor peak production in the summer months when the sun is high in the sky, or a higher tilt angle to increase output during winter months. Higher tilt angles tend to cost more for racking and mounting hardware, and may increase the risk of wind damage to the array."

## v0.41.0
### Changed
- Changed default source for CO2 grid emissions values to NREL's Cambium 2022 Database (by default: CO2e, long-run marginal emissions rates levelized (averaged) over the analysis period, assuming start year 2024). Added new emissions inputs and call to Cambium API in `src/core/electric_utility.jl`. Included option for user to use AVERT data for CO2 using **co2_from_avert** boolean. 
- Updated `electric_utility` **emissions_region** to **avert_emissions_region** and **distance_to_emissions_region_meters** to **distance_to_avert_emissions_region_meters** in `src/electric_utility.jl` and `results/electric_utility.jl`. 
- Updated default **emissions_factor_XXX_decrease_fraction** (where XXX is CO2, NOx, SO2, and PM2.5) from 0.01174 to 0.02163 based on Cambium 2022 Mid-Case scenario, LRMER CO2e (Combustion+Precombustion) 2024-2049 projected values. CO2 projected decrease defaults to 0 if Cambium data are used for CO2 (Cambium API call will levelize values).  
- Updated AVERT emissions data to v4.1, which uses Regional Data Files (RDFs) for year 2022. Data is saved in `data/emissions/AVERT_Data`. For Alaska and Hawaii (regions AKGD, HIMS, HIOA), updated eGRID data to eGRID2021 datafile and adjusted CO2 values to CO2e values to align with default used for Cambium data. 
- Updated default fuel emissions factors from CO2 to CO2-equivalent (CO2e) values. In `src/core/generator.jl`, updated **emissions_factor_lb_CO2_per_gal** from 22.51 to 22.58. In `src/REopt.jl` updated **emissions_factor_lb_CO2_per_mmbtu** => Dict(
        "natural_gas"=>116.9 to 117.03,
        "landfill_bio_gas"=>114,8 to 115.38,
        "propane"=>138.6 to 139.16,
        "diesel_oil"=>163.1 to 163.61
    )
- Changed calculation of all `annual` emissions results (e.g. **Site.annual_emissions_tonnes_CO2**) to simple annual averages (lifecycle emissions divided by analysis_years). This is because the default climate emissions from Cambium are already levelized over the analysis horizon and therefore "year_one" emissions cannot be easily obtained. 
- Changed name of exported function **emissions_profiles** to **avert_emissions_profiles**
### Added
- In `src/REopt.jl` and `src/electric_utility.jl`, added **cambium_emissions_profile** as an export for use via the REopt_API. 
- In `src/REopt.jl`, added new const **EMISSIONS_DECREASE_DEFAULTS**
- In `src/results/electric_utility.jl` **cambium_emissions_region**
- In `test/runtests.jl` and `test/test_with_xpress.jl`, added testset **Cambium Emissions**
### Fixed 
- Adjust grid emissions profiles for day of week alignment with load_year.
- In `test_with_xpress.jl`, updated "Emissions and Renewable Energy Percent" expected values to account for load year adjustment. 
- In `src/core/electric_utility.jl`, error when user-provided emissions series does not match timestep per hour, as is done in other cases of incorrect user-provided data.
- Avoid adjusting rates twice when time_steps_per_hour > 1 

## v0.40.0
### Changed
- Changed **macrs_bonus_fraction** to from 0.80 to 0.60 (60%) for CHP, ElectricStorage, ColdThermalStorage, HotThermalStorage GHP, PV, Wind
### Fixed
- In `reopt.jl`, group objective function incentives (into **ObjectivePenalties**) and avoid directly modifying m[:Costs]. Previously, some of these were incorrectly included in the reported **Financial.lcc**. 

## v0.39.1
### Changed
- Changed testing suite from using Xpress to using HiGHS, an open-source solver.  This has led to a reduction in the number of tests due to incompatibility with indicator constraints.
### Fixed
- Fixed issue with running Wind on Windows: add execute permission for ssc.dll

## v0.39.0
### Added
- Added new technology `ElectricHeater` which uses electricity as input and provides heating as output; load balancing constraints have been updated accordingly

## v0.38.2
### Added 
- Added the following BAU outputs:  lifecycle_chp_standby_cost_after_tax, lifecycle_elecbill_after_tax, lifecycle_production_incentive_after_tax, lifecycle_outage_cost, lifecycle_MG_upgrade_and_fuel_cost
### Fixed
- Don't allow **Site** **min_resil_time_steps** input to be greater than the maximum value element in **ElectricUtility** **outage_durations**

## v0.38.1
### Fixed
- Fix CHP standby charge modeling - bad reference to pwf_e
- Avoid breaking backward compatibility with type declaration of (global) const urdb_api_key

## v0.38.0
### Changed
- Require NREL Developer API Key set as ENV["NREL_DEVELOPER_API_KEY"] = 'your API key' for PVWatts and Wind Toolkit

## v0.37.5
### Fixed
- Fixed AVERT emissions profiles for NOx. Were previously the same as the SO2 profiles. AVERT emissions profiles are currently generated from AVERT v3.2 https://www.epa.gov/avert/download-avert. See REopt User Manual for more information.
- Fix setting of equal demand tiers in `scrub_urdb_demand_tiers`, now renamed `scrub_urdb_tiers`. 
- When calling REopt.jl from a python environment using PyJulia and PyCall, some urdb_response fields get converted from a list-of-lists to a matrix type, when REopt.jl expects an array type. This fix adds checks on the type for two urdb_response fields and converts them to an array if needed.
- Update the outages dispatch results to align with CHP availability during outages

## v0.37.4
### Fixed
- Include `year` in creation of electric-only CHP for unavailability profile

## v0.37.3
### Changed
- Ignore `CHP` unavailability during stochastic, multiple outages; this is consistent with deterministic single outage

## v0.37.2
### Changed
- Do not enforce `CHP.min_turn_down_fraction` for outages

## v0.37.1
### Fixed
- CHP-only for multiple/stochastic outages
- Allow negative fuel_burn and thermal_prod intercepts for CPH
- Correct after_tax CHP results

## v0.37.0
### Added
- Added Bool attribute `is_electric_only` to CHP; if true, default installed and O&M costs are reduced by 25% and, for the reciprocating engine and combustion turbine prime movers, the federal ITC fraction is reduced to zero.
- Las Vegas CRB data was missing from ElectricLoad, but the climate_cities.shp file does not distinguish between Las Angeles and Las Vegas
### Changed
- Update `CHP.size_class` after heuristic size is determined based on size_class=0 guess (not input)
### Fixed
- Use the user-input `ExistingBoiler.efficiency` value for converting fuel input to thermal to preserve annual fuel energy input
- Fix heating loads monthly_mmbtu and addressable_load_fraction handling (type issues mostly)
- Bug fix for user-supplied 8760 WHL rates with tiered energy rate

## v0.36.0
### Changed
- Changed default values by prime mover for CHP technologies in `data/chp/chp_defaults.json`.  See user manual for details by prime mover and size class.
- Updated the package dependencies to be compatible with recent changes to HiGHS (for testing) and MathOptInterface
### Fixed
- The present worth factor for fuel (pwf_fuel) was not properly multiplying for lifecycle fuel costs

## v0.35.1
### Fixed
- Add GHP to proforma metrics for when GHP is evaluated (should have been there)
### Added
- Add different BAU outputs for heating and cooling systems

## v0.35.0
### Changed
- ANNUAL UPDATE TO DEFAULT VALUES. Changes outlined below with (old value) --> (new value). See user manual for references. 
  - Owner Discount rate, nominal (%): : **Financial** **owner_discount_rate_fraction** 0.0564	--> 0.0638
  - Offtaker Discount rate, nominal (%): **Financial**  **offtaker_discount_rate_fraction** 0.0564 --> 0.0638
  - Electricity cost escalation rate, nominal (%): **Financial** **elec_cost_escalation_rate_fraction** 0.019	--> 0.017
  - Existing boiler fuel cost escalation rate, nominal (%): **Financial**  **existing_boiler_fuel_cost_escalation_rate_fraction**	0.034	--> 0.015
  - Boiler fuel cost escalation rate, nominal (%): **Financial** **boiler_fuel_cost_escalation_rate_fraction**	0.034	--> 0.015
  - CHP fuel cost escalation rate, nominal (%): **Financial**  **chp_fuel_cost_escalation_rate_fraction**	0.034	--> 0.015
  - Generator fuel cost escalation rate, nominal (%): **Financial**  **generator_fuel_cost_escalation_rate_fraction**	0.027	--> 0.012
  - Array tilt – Ground mount, Fixed: **PV** **tilt** latitude	--> 20
  - O&M cost ($/kW/year): **PV** **om_cost_per_kw**	17	--> 18
  - System capital cost ($/kW): **PV** **installed_cost_per_kw**	1592	--> 1790
  - Energy capacity cost ($/kWh): **ElectricStorage** **installed_cost_per_kwh**	388	--> 455
  - Power capacity cost ($/kW): **ElectricStorage**	**installed_cost_per_kw**	775	--> 910
  - Energy capacity replacement cost ($/kWh): **ElectricStorage** **replace_cost_per_kwh**	220	--> 318
  - Power capacity replacement cost ($/kW): **ElectricStorage**	**replace_cost_per_kw**	440	--> 715
  - Fuel burn rate by generator capacity (gal/kWh): **Generator** **fuel_slope_gal_per_kwh**	0.076	--> removed and replaced with full and half-load efficiencies
  - Electric efficiency at 100% load (% HHV-basis): **Generator** **electric_efficiency_full_load**	N/A - new input	--> 0.322
  - Electric efficiency at 50% load (% HHV-basis): **Generator** **electric_efficiency_half_load**	N/A - new input	--> 0.322
  - Generator fuel higher heating value (HHV): **Generator** **fuel_higher_heating_value_kwh_per_gal**	N/A - new input	--> 40.7
  - System capital cost ($/kW): **Generator**  **installed_cost_per_kw** 500	--> $650 if the generator only runs during outages; $800 if it is allowed to run parallel with the grid; $880 for off-grid
  - Fixed O&M ($/kW/yr): **Generator** **om_cost_per_kw** Grid connected: 10 Off-grid: 20 --> Grid connected: 20 Off-grid: 10
  - System capital cost ($/kW) by Class: **Wind** **size_class_to_installed_cost**	residential - 5675 commercial - 4300 medium - 2766 large - 2239 --> residential - 6339 commercial - 4760 medium - 3137 large - 2386
  - O&M cost ($/kW/year): **Wind** **om_cost_per_kw** 35 --> 36
 
## v0.34.0
### Added
- Ability to run hybrid GHX sizing using **GhpGhx.jl** (automatic and fractional sizing)
- Added financial inputs for **GHP** and updated objective and results to reflect these changes
- Added central plant **GHP**
### Fixed
- Fix output of `get_tier_with_lowest_energy_rate(u::URDBrate)` to return an index and not cartesian coordinates for multi-tier energy rates.
- Updated **GHP** cost curve calculations so incentives apply to all GHP components
### Changed
- If a `REoptInputs` object solves with termination status infeasible, altert user and return a dictionary insteadof JuMP model

## v0.33.0
### Added
- Functionality to evaluate scenarios with Wind can in the ERP (`backup_reliability`)
- Dispatch data for outages: Wind, ElectricStorage SOC, and critical load
### Fixed
- Fix `backup_reliability_reopt_inputs(d, p, r)` so doesn't ignore `CHP` from REopt scenario
- In `backup_reliability_reopt_inputs(d, p, r)`, get `Generator` and `CHP` fuel related values from REopt results _Dict_ d and `REoptInputs` _struct_ p, unless the user overrides the REopt results by providing **generator_size_kw**
- Remove use of non-existent **tech_upgraded** `Outages` outputs, using **tech_microgrid_size_kw** instead
- Added missing **electric_storage_microgrid_upgraded** to `Outages` results
- Fix bug causing _InexactError_ in `num_battery_bins_default`
- Update docstrings in `backup_reliability.jl`
- Avoid supply > critical load during outages by changing load balance to ==
### Changed
- Updated REopt license
- Changed `backup_reliability` results key from **fuel_outage_survival_final_time_step** to **fuel_survival_final_time_step** for consistency with other keys

## v0.32.7
### Fixed
- Bugs in EASIUR health cost calcs
- Type handling for CoolingLoad monthly_tonhour input

## v0.32.6
### Changed
- Required **fuel_cost_per_mmbtu** for modeling **Boiler** tech, otherwise throw a handled error.
### Fixed
- Additional **SteamTurbine** defaults processing updates and bug fixes

## v0.32.5
### Changed
- Updated `get_existing_chiller_cop` function to accept scalar values instead of vectors to allow for faster API transactions.
- Refactored `backup_reliability.jl` to enable easier development: added conversion of all scalar generator inputs to vectors in `dictkeys_to_symbols` and reduced each functions with two versions (one with scalar and one with vector generator arguments) to a single version
- Simplify generator sizing logic in function `backup_reliability_reopt_inputs` (if user sets `generator_size_kw` or `num_generators`to 0, don't override based on REopt solution) and add a validation error
### Fixed
- Steamturbine defaults processing
- simulated_load monthly values processing
- Fixed incorrect name when accessing result field `Outages` **generator_microgrid_size_kw** in `outag_simulator.jl`

## v0.32.4
### Changed
- Consolidated PVWatts API calls to 1 call (previously 3 separate calls existed). API call occurs in `src/core/utils.jl/call_pvwatts_api()`. This function is called for PV in `src/core/production_factor.jl/get_production_factor(PV)` and for GHP in `src/core/scenario.jl`. If GHP and PV are evaluated together, the GHP PVWatts call for ambient temperature is also used to assign the pv.production_factor_series in Scenario.jl so that the PVWatts API does not get called again downstream in `get_production_factor(PV)`.  
- In `src/core/utils.jl/call_pvwatts_api()`, updated NSRDB bounds used in PVWatts query (now includes southern New Zealand)
- Updated PV Watts version from v6 to v8. PVWatts V8 updates the weather data to 2020 TMY data from the NREL NSRDB for locations covered by the database. (The NSRDB weather data used in PVWatts V6 is from around 2015.) See other differences at https://developer.nrel.gov/docs/solar/pvwatts/.
- Made PV struct mutable: This allows for assigning pv.production_factor_series when calling PVWatts for GHP, to avoid a extra PVWatts calls later.
- Changed unit test expected values due to update to PVWatts v8, which slightly changed expected PV production factors.
- Changed **fuel_avail_gal** default to 1e9 for on-grid scenarios (same as off-grid)
### Fixed
- Issue with using a leap year with a URDB rate - the URDB rate was creating energy_rate of length 8784 instead of intended 8760
- Don't double add adjustments to urdb rates with non-standard units
- Corrected `Generator` **installed_cost_per_kw** from 500 to 650 if **only_runs_during_grid_outage** is _true_ or 800 if _false_
- Corrected `SteamTurbine` defaults population from `get_steam_turbine_defaults_size_class()`

## v0.32.3
### Fixed
- Calculate **num_battery_bins** default in `backup_reliability.jl` based on battery duration to prevent significant discretization error (and add test)
- Account for battery (dis)charge efficiency after capping power in/out in `battery_bin_shift()`
- Remove _try_ _catch_ in `backup_reliability(d::Dict, p::REoptInputs, r::Dict)` so can see where error was thrown

## v0.32.2
### Fixed
- Fixed bug in multiple PVs pv_to_location dictionary creation. 
- Fixed bug in reporting of grid purchase results when multiple energy tiers are present.
- Fixed bug in TOU demand charge calculation when multiple demand tiers are present.

## v0.32.1
### Fixed
- In `backup_reliability.jl`:
    - Check if generator input is a Vector instead of has length greater than 1
    - Correct calculation of battery SOC adjustment in `fuel_use()` function
    - Correct outage time step survival condition in `fuel_use()` function
- Add test to ensure `backup_reliability()` gives the same results for equivalent scenarios (1. battery only and 2. battery plus generator with no fuel) and that the survival probability decreases monotonically with outage duration
- Add test to ensure `backup_reliability()` gives the same results as `simulate_outages()` when operational availability inputs are 1, probability of failure to run is 0, and mean time to failure is a very large number.

## v0.32.0
### Fixed
- Fixed calculation of `wind_kw_ac_hourly` in `outagesim/outage_simulator.jl`
- Add  a test of multiple outages that includes wind
- Add a timeout to PVWatts API call so that if it does not connect within 10 seconds, it will retry. It seems to always work on the first retry.

## v0.31.0
### Added
- Created and exported easiur_data function (returns health emissions costs and escalations) for the API to be able to call for it's easiur_costs endpoint
- Added docstrings for easiur_data and emissions_profiles

## v0.30.0
### Added
- `Generator` input **fuel_higher_heating_value_kwh_per_gal**, which defaults to the constant KWH_PER_GAL_DIESEL
### Changed
- Added more description to **production_factor_series inputs**
### Fixed
- Fixed spelling of degradation_fraction
- use push! instead of append() for array in core/cost_curve.jl
- Fixed calculation of batt_roundtrip_efficiency in outage_simulator.jl

## v0.29.0
### Added
- Add `CHP` `FuelUsed` and `FuelCost` modeling/tracking for stochastic/multi-outages
- Add `CHP` outputs for stochastic/multi-outages
### Changed
- Made outages output names not dynamic to allow integration into API
- Add missing units to outages results field names: **unserved_load_series_kw**, **unserved_load_per_outage_kwh**, **generator_fuel_used_per_outage_gal**
- Default `Financial` field **microgrid_upgrade_cost_fraction** to 0
- Add conditional logic to make `CHP.min_allowable_kw` 25% of `max_kw` if there is a conflicting relationship 
- Iterate on calculating `CHP` heuristic size based on average heating load which is also used to set `max_kw` if not given: once `size_class` is determined, recalculate using the efficiency numbers for that `size_class`.
### Fixed
- Fix non-handling of cost-curve/segmented techs in stochastic outages
- Fix issues with `simulated_load.jl` monthly heating energy input to return the heating load profile

## v0.28.1
### Added
- `emissions_profiles` function, exported for external use as an endpoint in REopt_API for the webtool/UI

## v0.28.0
### Changed 
- Changed Financial **breakeven_cost_of_emissions_reduction_per_tonnes_CO2** to **breakeven_cost_of_emissions_reduction_per_tonne_CO2**
- Changed `CHP.size_class` to start at 0 instead of 1, consistent with the API, and 0 represents the average of all `size_class`s
- Change `CHP.max_kw` to be based on either the heuristic sizing from average heating load (if heating) or peak electric load (if no heating, aka Prime Generator in the UI)
  - The "big_number" for `max_kw` was causing the model to take forever to solve and some erroneous behavior; this is also consistent with the API to limit max_kw to a reasonable number
### Added 
- Added previously missing Financial BAU outputs: **lifecycle_om_costs_before_tax**, **lifecycle_om_costs_after_tax**, **year_one_om_costs_before_tax**
### Fixed
- Fixed if statement to determing ElectricLoad "year" from && to ||, so that defaults to 2017 if any CRB input is used
    
## v0.27.0
### Added
- Energy Resilience Performance tool: capability to model limited reliability of backup generators and RE, and calculate survival probability metrics during power outages for a DER scenario
- Exported `backup_reliability` function to run the reliability based calculations
### Changed
- Changed `Generator` inputs **fuel_slope_gal_per_kwh** and **fuel_intercept_gal_per_hr** to **electric_efficiency_full_load** and **electric_efficiency_half_load** to represent the same fuel burn curve in a different way consistent with `CHP`

## v0.26.0
### Added 
- Added `has_stacktrace` boolean which is returned with error messages and indicates if error is of type which contains stacktrace
- Constraint on wind sizing based on Site.land_acres
- New Wind input **acres_per_kw**, defaults to 0.03
- Descriptions/help text for many inputs and outputs
- Add and modify the `GHP` results to align with the existing/expected results from the v2 REopt_API
- Add `CSV` and `DataFrames` packages to REopt.jl dependencies 
### Changed
- Update REopt.jl environment to Julia v1.8
- Changed default **year** in ElectricLoad to be 2017 if using a CRB model and 2022 otherwise. 
- Removed default year in URDBrate() functions, since year is always supplied to this function.
- In `scenario.jl`, `change heating_thermal_load_reduction_with_ghp_kw` to `space_heating_thermal_load_reduction_with_ghp_kw` to be more explicit
- Round Hot and Cold TES size result to 0 digits
- Use CoolProp to get water properties for Hot and Cold TES based on average of temperature inputs
### Fixed
- `Wind` evaluations with BAU - was temporarily broken because of an unconverted **year_one** -> **annual** expected name
- Fixed calculation of **year_one_coincident_peak_cost_before_tax** in `ElectricTariff` results to correctly calculate before-tax value. Previously, the after-tax value was being calculated for this field instead.
- Fixed `outage_simulator` to work with sub-hourly outage simulation scenarios
- Fixed a bug which threw an error when providing time-series thermal load inputs in a scenario inputs .json.
- Fixed calculation of ["Financial"]["lifecycle_om_costs_before_tax_bau"] (was previously showing after tax result)
- Added **bau_annual_emissions_tonnes_SO2** to the bau_outputs dict in results.jl and removed duplicate **bau_annual_emissions_tonnes_NOx** result
### Removed
- Removed duplicate **thermal_production_hot_water_or_steam** field from the absorption chiller defaults response dictionary. 

## v0.25.0
### Added
- multi-node MPC modeling capability
- more MPC outputs (e.g. Costs, ElectricStorage.to_load_series_kw)
- throw error if outage_durations and outage_probabilities not the same length
- throw error if length of outage_probabilities is >= 1 and sum of outage_probabilities is not equal to 1
- small incentive to minimize unserved load in each outage, not just the max over outage start times (makes expected outage results more realist and fixes same inputs giving different results)
- add `Outages` output **generator_fuel_used_per_outage** which is the sum over backup generators
### Changed
- remove _series from non-timeseries outage output names
- make the use of _ in multiple outages output names consistent
- updates multiple outage test values that changed due to fixing timestep bug
- Updated the following default values:
   - PV, Wind, Storage, CHP, GHP, Hot Water Storage, Cold Water Storage, Electric Storage: **federal_itc_fraction(PV,Wind, CHP,GHP)** and **total_itc_fraction(Hot Water Storage, Cold Water Storage, Electric Storage)** to 0.3 (30%)
   - PV, Wind, Storage, CHP, GHP, Hot Water Storage, Cold Water Storage, Electric Storage: **macrs_bonus_fraction** to 0.8 (80%)
   - Hot Water Storage and Cold Water Storage: **macrs_itc_reduction** to 0.5 (50%)
   - Hot Water Storage and Cold Water Storage: **macrs_option_years** to 7 years
### Fixed
- PV results for all multi-node scenarios
- MPC objective definition w/o ElectricStorage
- fixed mulitple outages timestep off-by-one bug
### Removed 
- Wind ITC no longer determined based on size class. Removed all size class dependencies from wind.jl

## v0.24.0
### Changed
- Major name change overall for outputs/results. Changed energy-related outputs with "year_one" in name to "annual" to reflect that they are actually average annual output values. Changed any "average_annual" naming to "annual" to simplify. Changed `to_tes` and `to_battery` outputs to `to_storage` for consistency
### Added 
- Added **thermal_production_series_mmbtu_per_hour** to CHP results. 
### Removed 
- Removed `Wind` and `Generator` outputs **year_one_energy_produced_kwh** since these techs do not include degradation

## v0.23.0
### Added
- Add **REoptLogger** type of global logger with a standard out to the console and to a dictionary
    - Instantiate `logREopt` as the global logger in `__init()__` function call as a global variable
    - Handle Warn or Error logs to save them along with information on where they occurred
    - Try-catch `core/reopt.jl -> run_reopt()` functions. Process any errors when catching the error.
    - Add Warnings and Errors from `logREopt` to results dictionary. If error is unhandled in REopt, include a stacktrace
    - Add a `status` of `error` to results for consistency
    - Ensure all error text is returned as strings for proper handling in the API
- Add `handle_errors(e::E, stacktrace::V) where {E <: Exception, V <: Vector}` and `handle_errors()` to `core/reopt.jl` to include info, warn and errors from REopt input data processing, optimization, and results processing in the returned dictionary.
- Tests for user-inputs of `ElectricTariff` `demand_lookback_months` and `demand_lookback_range` 
### Changed
- `core/reopt.jl` added try-catch statements to call `handle_errors()` when there is a REopt error (handled or unhandled) and return it to the requestor/user.
### Fixed
- URDB lookback was not incorporated based on the descriptions of how the 3 lookback variables should be entered in the code. Modified `parse_urdb_lookback_charges` function to correct.
- TOU demand for 15-min load was only looking at the first 8760 timesteps.
- Tiered energy rates jsons generated by the webtool errored and could not run.
- Aligned lookback parameter names from URDB with API

## v0.22.0
### Added
- Simulated load function which mimicks the REopt_API /simulated_load endpoint for getting commercial reference building load data from annual or monthly energy data, or blended/hybrid buildings
- `AbsorptionChiller` default values for costs and thermal coefficient of performance (which depend on maximum cooling load and heat transfer medium)
### Changed
- Pruned the unnecessary chp_defaults data that were either zeros or not dependent on `prime_mover` or `size_class`, and reorganized the CHP struct.

## v0.21.0
### Changed
For `CHP` and `SteamTurbine`, the `prime_mover` and/or `size_class` is chosen (if not input) based on the average heating load and the type of heating load (hot water or steam).
 - This logic replicates the current REopt webtool behavior which was implemented based on CHP industry experts, effectively syncing the webtool and the REopt.jl/API behavior.
 - This makes `prime_mover` **NOT** a required input and avoids a lot of other required inputs if `prime_mover` is not input.
 - The two functions made for `CHP` and `SteamTurbine` are exported in `REopt.jl` so they can be exposed in the API for communication with the webtool (or other API users).
### Removed 
`ExistingBoiler.production_type_by_chp_prime_mover` because that is no longer consistent with the logic added above.
 - The logic from 1. is such that `ExistingBoiler.production_type` determines the `CHP.prime_mover` if not specified, not the other way around.
 - If `ExistingBoiler.production_type` is not input, `hot_water` is used as the default.

## v0.20.1
### Added
- `CoolingLoad` time series and annual summary data to results
- `HeatingLoad` time series and annual summary data to results

## v0.20.0
### Added
- `Boiler` tech from the REopt_API (known as NewBoiler in API)
- `SteamTurbine` tech from the REopt_API
### Changed
- Made some modifications to thermal tech results to be consistent with naming conventions of REopt.jl
### Fixed
- Bug for scalar `ElectricTariff.wholesale_rate`
- Bug in which CHP could not charge Hot TES

## v0.19.0
### Changed
The following name changes were made: 
- Change "pct" to "rate_fraction" for "discount", "escalation", names containing "tax_pct" (financial terms)
- Change "pct" to "fraction" for all other variable names (e.g., "min_soc", "min_turndown_")
- Change `prod_factor_series` to `production_factor_series` and rename some internal methods and variables to match
- Change four (4) CHP input field names to spell out `electric` (from `elec`) and `efficiency` (from `effic`) for electric and thermal efficiencies
### Added
- Add schedule-based `FlatLoad`s which take the annual or monthly energy input and create a load profile based on the specified type of schedule. The load is "flat" (the same) for all hours within the chosen schedule.
- Add `addressable_load_fraction` inputs for `SpaceHeatingLoad` and `DomesticHotWaterLoad` which effectively ignores a portion of the entered loads. These inputs can be scalars (applied to all time steps of the year), monthly (applied to the timesteps of each month), or of length 8760 * `time_steps_per_hour`.
- Add a validation error for cooling in the case that the cooling electric load is greater than the total electric load.
  
## v0.18.1
### Removed
- **include_climate_in_objective**, **pwf_emissions_cost_CO2_grid**, and **pwf_emissions_cost_CO2_onsite** unnecessarily included in Site results

## v0.18.0
### Added
- Add geothermal heat pump (`GHP`), also known as ground-source heat pump (GSHP), to the REopt model for serving heating and cooling loads (typically the benefits include electrifying the heating load and improving the efficiency of cooling).
    - The unregistered `GhpGhx` package (https://github.com/NREL/GhpGhx.jl) is a "conditional" dependency of REopt by using the Requires.jl package, and this package sizes the ground heat exchanger (GHE) and gets the hourly electric consumption of the `GHP` for the specified heating and cooling loads that it serves.
    - The `GhpGhx` module calls for sizing the GHE can only be done if you first "add https://github.com/NREL/GhpGhx.jl" to the environment and then load the package by "using GhpGhx" before running REopt with `GHP`.
    - The `GHP` size and dispatch of the different `GHP` options is pre-determined by the `GhpGhx` package, so the REopt model just chooses one or none of the `GHP` options with a binary decision variable.
### Changed
- Change default value for `wind.jl` **operating_reserve_required_pct** from 0.1 to 0.5 (only applicable when **off_grid_flag**=_True_.)
- allow user to specify emissions_region in ElectricUtility, which is used instead of lat/long to look up AVERT data if emissions factors aren't provided by the user
- Updated results keys in `results/absorption_chiller.jl`
### Fixed
- Add **wholesale_rate** and **emissions_factor_series_lb_\<pollutant\>_per_kwh** inputs to the list of inputs that `dictkeys_tosymbols()` tries to convert to type _Array{Real}_. Due to serialization, when list inputs come from the API, they are of type _Array{Any}_ so must be converted to match type required by the constructors they are passed to.
- Fixed bug in calcuation of power delivered to cold thermal storage by the electric chiller in `results/existing_chiller.jl`.

## v0.17.0
### Added
- Emissions
    - add emissions factors for CO2, NOx, SO2, and PM25 to inputs of all fuel burning technologies
    - add emissions factor series for CO2, NOx, SO2, and PM25 to `ElectricUtility` inputs and use [AVERT v3.2](https://www.epa.gov/avert/download-avert) (2021 data) if not provided
    - add `include_climate_in_objective` and `include_health_in_objective` to `Settings` inputs
    - constrain CO2 emissions based on `CO2_emissions_reduction_min_pct`, `CO2_emissions_reduction_max_pct`, and `include_exported_elec_emissions_in_total` added to `Site` inputs
    - add emissions costs to `Financial` inputs and use EASIUR data for NOx, SO2, and PM25 if not provided
    - report emissions and their cost in `Site` (on-site and total) and `ElectricUtility` (grid) results
    - calculate `breakeven_cost_of_emissions_reduction_per_tonnes_CO2` for `Financial` results
- Renewable energy percentage
    - calculate renewable energy percentage (electric only and total) and add to `Site` results
    - add `renewable_electricity_min_pct`, `renewable_electricity_max_pct`, and `include_exported_renewable_electricity_in_total` to `Site` inputs
    - add `fuel_renewable_energy_pct` input for all fuel burning technologies
    - constrain renewable electricity percentage based on user inputs
- Add "Emissions and Renewable Energy Percent" testset
### Changed
- Allow Wind tech to be included when `off_grid_flag` is true
- Add `operating_reserve_required_pct` to Wind struct and incorporate wind into operating reserve constraints
- Add hot, cold TES results for MPC model
- Update documentation and add `docs/devdeploy.jl` to locally host the REopt.jl documentation 
- Make `ExistingBoiler` `fuel_cost_per_mmbtu` a required input
- In `production_factor.jl`, include lat-long coordinates if-statement to determine whether the "nsrdb" dataset should be used in call to PVWatts. Accounts for recent updates to NSRDB data used by PVWatts (v6). If outside of NSRDB range, use "intl" (international) dataset.
- Don't trigger GitHub 'Run test' workflow on a push that only changes README.md and/or CHANGELOG.md
- Avoid triggering duplicate GitHub workflows. When pushing to a branch that's in a PR, only trigger tests on the push not on the PR sync also.
### Fixed
- Bug fix to constrain dvCurtail in `time_steps_without_grid`
- Bug fix to report accurate wind ["year_one_to_load_series_kw"] in results/wind.jl (was previously not accounting for curtailed wind)

## v0.16.2
### Changed
- Update PV defaults to tilt=10 for rooftop, tilt = abs(lat) for ground mount, azimuth = 180 for northern lats, azimuth = 0 for southern lats.
### Fixed
- bug fix for Generator inputs to allow for time_steps_per_hour > 1
- change various `Float64` types to `Real` to allow integers too

## v0.16.1
### Fixed
- bug fix for outage simulator when `microgrid_only=true`

## v0.16.0
### Added
Allows users to model "off-grid" systems as a year-long outage: 
- add flag to "turn on" off-grid modeling `Settings.off_grid_flag` 
- when `off_grid_flag` is "true", adjust default values in core/ `electric_storage`, `electric_load`, `financial`, `generator`, `pv` 
- add operating reserve requirement inputs, outputs, and constraints based on load and PV generation 
- add minimum load met percent input and constraint
- add generator replacement year and cost (for off-grid and on-grid) 
- add off-grid additional annual costs (tax deductible) and upfront capital costs (depreciable via straight line depreciation)
### Changed
Name changes: 
- consistently append `_before_tax` and `_after_tax` to results names 
- change all instances of `timestep` to `time_step` and `timesteps` to `time_steps`
Other changes:
- report previously missing lcc breakdown components, all reported in `results/financial.jl`  
- change variable types from Float to Real to allow users to enter Ints (where applicable)
- `year_one_coincident_peak_cost_after_tax` is now correctly multiplied by `(1 - p.s.financial.offtaker_tax_pct)`

## v0.15.2
### Fixed
- bug fix for 15 & 30 minute electric, heating, and cooling loads
- bug fix for URDB fixed charges
- bug fix for default `Wind` `installed_cost_per_kw` and `federal_itc_pct`

## v0.15.1
### Added
- add `AbsorptionChiller` technology
- add `ElectricStorage.minimum_avg_soc_fraction` input and constraint

## v0.15.0
### Fixed
- bug fix in outage_simulator
### Changed
- allow Real Generator inputs (not just Float64)
- add "_series" to "Outages" outputs that are arrays [breaking]

## v0.14.0
### Changed
- update default values from v2 of API [breaking]
### Added
- add ElectricStorage degradation accounting and maintenance strategies
- finish cooling loads

## v0.13.0
### Added
- add FlexibleHVAC model (still testing)
- start thermal energy storage modeling
- add `ExistingBoiler` and `ExistingChiller`
- add `MPCLimits` inputs:
    - `grid_draw_limit_kw_by_time_step`
    - `export_limit_kw_by_time_step`
### Changed
- refactor `Storage` as `ElectricStorage`
### Fixed
- fix bugs for time_steps_per_hour != 1


## v0.12.4
### Removed
- rm "Lite" from docs
### Changed
- prioritize `urdb_response` over `urdb_label` in `ElectricTariff`

## v0.12.3
### Added
- add utils for PVwatts: `get_ambient_temperature` and `get_pvwatts_prodfactor`

## v0.12.2
### Added
- add CHP technology, including supplementary firing
- add URDB "sell" value from `energyratestructure` to wholesale rate
- update docs
### Changed
- allow annual or monthly energy rate w/o demand rate
- allow integer latitude/longitude

## v0.12.1
### Added
- add ExistingBoiler and CRB heating loads

## v0.12.0
### Changed
- change all output keys starting with "total_" or "net_" to "lifecycle_" (except "net_present_cost")
- update pv results for single PV in an array
### Fixed
- bug fix in urdb.jl when rate_name not found

## v0.11.0
### Added
- add ElectricLoad.blended_doe_reference_names & blended_doe_reference_percents
- add ElectricLoad.monthly_totals_kwh builtin profile scaling
- add ElectricTariff inputs: `add_monthly_rates_to_urdb_rate`, `tou_energy_rates_per_kwh`, 
    `add_tou_energy_rates_to_urdb_rate`, `coincident_peak_load_charge_per_kw`, `coincident_peak_load_active_time_steps`
### Fixed
- handle multiple PV outputs

## v0.10.0
### Added
- add modeling capability for tiered rates (energy, TOU demand, and monthly demand charges)
    - all of these tiered rates require binaries, which are conditionally added to the model
- add modeling capability for lookback demand charges
- add more outputs from the API (eg. `initial_capital_costs`)
- add option to run Business As Usual scenario in parallel with optimal scenario (default is `true`)
- add incentives (and cost curves) to `Wind` and `Generator`
### Changed
- removed "_us_dollars" from all names and generally aligned names with API
- renamed `outage_start(end)_time_step` to `outage_start(end)_time_step`
### Fixed
- fixed bug in URDB fixed charges

## v0.9.0
### Changed
- `ElectricTariff.NEM` boolean is now determined by `ElectricUtility.net_metering_limit_kw` (true if limit > 0)
### Added
- add `ElectricUtility` inputs for `net_metering_limit_kw` and `interconnection_limit_kw`
- add binary choice for net metering vs. wholesale export
- add `ElectricTariff.export_rate_beyond_net_metering_limit` input (scalar or vector allowed)
- add `can_net_meter`, `can_wholesale`, `can_export_beyond_nem_limit` tech inputs (`PV`, `Wind`, `Generator`)

## v0.8.0
### Added
- add `Wind` module, relying on System Advisor Model Wind module for production factors and Wind Toolkit for resource data
- new `ElectricTariff` input options:
    - `urdb_utility_name` and `urdb_rate_name`
    - `blended_annual_energy_rate` and `blended_annual_demand_rate`
- add two capabilities that require binary variables:
    - tax, production, and capacity incentives for PV (compatible with any energy generation technology)
    - technology cost curve modeling capability
    - both of these capabilities are only used for the technologies that require them (based on input values), unlike the API which always models these capabilities (and therefore always includes the binary variables).
- Three new tests: Wind, Blended Tariff and Complex Incentives (which aligns with API results)
### Changed
- `cost_per_kw[h]` input fields are now `installed_cost_per_kw[h]` to distinguish it from other costs like `om_cost_per_kw[h]`
- Financial input field refactored: `two_party_ownership` -> `third_party_ownership`
- `total_itc_pct` -> `federal_itc_pct` on technology inputs

## v0.7.3
### Fixed
- outage results processing would fail sometimes when an integer variable was not exact (e.g. 1.000000001)
- fixed `simulate_outages` for revised results formats (key names changed to align with the REopt API)

## v0.7.2
### Added
- add PV.production_factor_series input (can skip PVWatts call)
- add `run_mpc` capability, which dispatches DER for minimum energy cost over an arbitrary time horizon

## v0.7.1
### Fixed
- ElectricLoad.city default is empty string, must be filled in before annual_kwh look up

## v0.7.0
### Removed
- removed Storage.can_grid_export
### Added
- add optional integer constraint to prevent simultaneous export and import of power
- add warnings when adding integer variables
- add ability to add LinDistFlow constraints to multinode models
### Changed
- no longer require `ElectricLoad.city` input (look up ASHRAE climate zone from lat/lon)
- compatible with Julia 1.6

## v0.6.0
### Added
- add multi-node (site) capability for PV and Storage
- started documentation process using Github Pages and Documenter.jl
### Changed
- restructured outputs to align with the input structure, for example top-level keys added for `ElectricTariff` and `PV` in the outputs

## v0.5.3
### Changed
- compatible with Julia 1.5

## v0.5.2
### Fixed
- outage_simulator.jl had bug with summing over empty `Any[]`
### Added
- add optional `microgrid_only` arg to simulate_outages

## v0.5.1
### Added
- added outage dispatch outputs and speed up their derivation
### Removed
- removed redundant generator minimum turn down constraint

## v0.5.0
### Fixed
- handle missing input key for `year_one_soc_series_pct` in `outage_simulator` 
- remove erroneous `total_unserved_load = 0` output
- `dvUnservedLoad` definition was allowing microgrid production to storage and curtailment to be double counted towards meeting critical load
### Added
- add `unserved_load_per_outage` output

## v0.4.1
### Fixed
- removed `total_unserved_load` output because it can take hours to generate and can error out when outage indices are not consecutive
### Added
- add @info for time spent processing results

## v0.4.0
### Added
- add `simulate_outages` function (similar to REopt API outage simulator)
- removed MutableArithmetics package from Project.toml (since JuMP now has method for `value(::MutableArithmetics.Zero)`)
- add outage related outputs:
    - Generator_mg_kw
    - mg_Generator_upgrade_cost
    - mg_Generator_fuel_used
    - mg_PV_upgrade_cost
    - mg_storage_upgrade_cost
    - dvUnservedLoad array
    - max_outage_cost_per_outage_duration
### Changed
- allow value_of_lost_load_per_kwh values to be subtype of Real (rather than only Real)
- add `run_reopt` method for scenario Dict

## v0.3.0
### Added
- add separate decision variables and constraints for microgrid tech capacities
    - new Site input `mg_tech_sizes_equal_grid_sizes` (boolean), when _false_ the microgrid tech capacities are constrained to be <= the grid connected tech capacities
### Fixed
- allow non-integer `outage_probabilities`
- correct `total_unserved_load` output
- don't `add_min_hours_crit_ld_met_constraint` unless `min_resil_time_steps <= length(elecutil.outage_time_steps)`

## v0.2.0
### Added
- add support for custom ElectricLoad `loads_kw` input
- include existing capacity in microgrid upgrade cost
    - previously only had to pay to upgrade new capacity
- implement ElectricLoad `loads_kw_is_net` and `critical_loads_kw_is_net`
    - add existing PV production to raw load profile if `true`
- add `min_resil_time_steps` input and optional constraint for minimum time_steps that critical load must be met in every outage
### Fixed
- enforce storage cannot grid charge

## v0.1.1 Fix build.jl
deps/build.jl had a relative path dependency, fixed with an absolute path.

## v0.1.0 Initial release
This package is currently under development and only has a subset of capabilities of the REopt model used in the REopt API. For example, the Wind model, tiered electric utility tariffs, and piecewise linear cost curves are not yet modeled in this code. However this code is easier to use than the API (only dependencies are Julia and a solver) and has a novel model for uncertain outages.<|MERGE_RESOLUTION|>--- conflicted
+++ resolved
@@ -25,7 +25,6 @@
     ### Deprecated
     ### Removed
 
-<<<<<<< HEAD
 ## storage-cost-constraints-version2
 ### Added
 - Add new **ElectricStorage** input fields **installed_cost_constant**, **replace_cost_constant** (both default to 0), and **cost_constant_replacement_year** (defaults to year 10).
@@ -34,11 +33,12 @@
 ### Changed
 - Updated default `ElectricStorage` cost values per ATB 2024
 - Zeroed-out `ElectricStorage` replacement costs because they are now included in the default O&M as fraction of installed cost
-=======
+### Fixed
+- Correctly apply zero/no MACRS for `ElectricStorage`, `HotThermalStorage`, and `ColdThermalStorage` which were always using 5 years MACRS schedules if not the default 7
+
 ## fix-bau-capex
 ### Fixed
 - Fixed bug by setting `min_initial_capital_costs_before_incentives` and `max_initial_capital_costs_before_incentives` to nothing for BAU Scenario
->>>>>>> b9661dc9
 
 ## test-runners
 ### Added
