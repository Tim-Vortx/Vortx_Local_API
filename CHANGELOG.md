--- conflicted
+++ resolved
@@ -23,16 +23,13 @@
     ### Deprecated
     ### Removed
 
-<<<<<<< HEAD
-## Develop 2023-11-29
+## Develop 2023-12-04
 ### Added
 - Added new technology `ElectricHeater` which uses electricity as input and provides heating as output; load balancing constraints have been updated accordingly
 
-=======
 ## v0.38.2
 ### Added 
 - Added the following BAU outputs:  lifecycle_chp_standby_cost_after_tax, lifecycle_elecbill_after_tax, lifecycle_production_incentive_after_tax, lifecycle_outage_cost, lifecycle_MG_upgrade_and_fuel_cost
->>>>>>> e1c37e26
 ### Fixed
 - Don't allow **Site** **min_resil_time_steps** input to be greater than the maximum value element in **ElectricUtility** **outage_durations**
 
