--- conflicted
+++ resolved
@@ -25,14 +25,11 @@
     ### Deprecated
     ### Removed
 
-<<<<<<< HEAD
 ## Develop - 2024-11-03
 ### Added
 - In `src/core/energy_storage/electric_storage.jl` struct, added fields **installed_cost_constant**, **replace_cost_constant**, and **cost_constant_replacement_year**. All three of the added fields default to zero.
 - Added new binary variable **binIncludeStorageCostConstant** which is indexed on `p.s.storage.types.elec`
 
-## Develop - 2024-06-05
-=======
 
 ## Develop fix-warning-threshold-for-wholesale
 ### Fixed 
@@ -56,7 +53,6 @@
 - Constraints to prevent simultaneous charge/discharge of storage
 - Specify in docstrings that **PV** **max_kw** and **size_kw** are kW-DC
 - Add the Logging package to `test/Project.toml` because it is used in `runtests.jl`
->>>>>>> d68ffe9c
 ### Fixed
 - Force **ElectricLoad** **critical_load_kw** to be _nothing_ when **off_grid_flag** is _true_ (**critical_load_fraction** was already being forced to 1, but the user was still able to get around this by providing **critical_load_kw**)
 - Removed looping over storage name in functions `add_hot_thermal_storage_dispatch_constraints` and `add_cold_thermal_storage_dispatch_constraints` because this loop is already done when calling these functions and storage name is passed in as argument `b`
