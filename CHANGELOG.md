--- conflicted
+++ resolved
@@ -25,7 +25,6 @@
     ### Deprecated
     ### Removed
 
-<<<<<<< HEAD
 ## Develop degradation-cleanup
 ### Added
 - Battery residual value if choosing replacement strategy for degradation
@@ -35,10 +34,7 @@
 ### Removed
 - 80% scaling of battery maintenance costs when using augmentation strategy
 
-## Develop
-=======
 ## v0.48.1
->>>>>>> cdd713de
 ### Changed
 - Replace all `1/p.s.settings.time_steps_per_hour` with `p.hours_per_time_step` for simplicity/consistency
 - Rename function `add_storage_sum_constraints` to `add_storage_sum_grid_constraints` for clarity
