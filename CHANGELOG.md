# Changelog
All notable changes to this project will be documented in this file.

The format is based on [Keep a Changelog](https://keepachangelog.com/en/1.0.0/),
and this project adheres to [Semantic Versioning](https://semver.org/spec/v2.0.0.html).

## Guidelines
- When making a Pull Request into `develop` start a new double-hash header for "Develop - YYYY-MM-DD"
- When making a Pull Request into `master` change "Develop" to the next version number

### Formatting
- Use **bold** markup for field and model names (i.e. **outage_start_time_step**)
- Use `code` markup for  REopt-specific file names, classes and endpoints (e.g. `src/REopt.jl`)
- Use _italic_ for code terms (i.e. _list_)
- Prepend change with tag(s) directing where it is in the repository:  
`src`,`constraints`,`*.jl`

Classify the change according to the following categories:
    
    ### Added
    ### Changed
    ### Fixed
    ### Deprecated
    ### Removed

## v0.38.1
### Fixed
- Fix CHP standby charge modeling - bad reference to pwf_e
- Avoid breaking backward compatibility with type declaration of (global) const urdb_api_key

## v0.38.0
### Changed
- Require NREL Developer API Key set as ENV["NREL_DEVELOPER_API_KEY"] = 'your API key' for PVWatts and Wind Toolkit

## v0.37.5
### Fixed
- Fixed AVERT emissions profiles for NOx. Were previously the same as the SO2 profiles. AVERT emissions profiles are currently generated from AVERT v3.2 https://www.epa.gov/avert/download-avert. See REopt User Manual for more information.
<<<<<<< HEAD
- Don't allow **Site** **min_resil_time_steps** input to be greater than the maximum value element in **ElectricUtility** **outage_durations**
=======
- Fix setting of equal demand tiers in scrub_urdb_demand_tiers!, which was previously causing an error. 
- When calling REopt.jl from a python environment using PyJulia and PyCall, some urdb_response fields get converted from a list-of-lists to a matrix type, when REopt.jl expects an array type. This fix adds checks on the type for two urdb_response fields and converts them to an array if needed.
- Update the outages dispatch results to align with CHP availability during outages
>>>>>>> ac311a08

## v0.37.4
### Fixed
- Include `year` in creation of electric-only CHP for unavailability profile

## v0.37.3
### Changed
- Ignore `CHP` unavailability during stochastic, multiple outages; this is consistent with deterministic single outage

## v0.37.2
### Changed
- Do not enforce `CHP.min_turn_down_fraction` for outages

## v0.37.1
### Fixed
- CHP-only for multiple/stochastic outages
- Allow negative fuel_burn and thermal_prod intercepts for CPH
- Correct after_tax CHP results

## v0.37.0
### Added
- Added Bool attribute `is_electric_only` to CHP; if true, default installed and O&M costs are reduced by 25% and, for the reciprocating engine and combustion turbine prime movers, the federal ITC fraction is reduced to zero.
- Las Vegas CRB data was missing from ElectricLoad, but the climate_cities.shp file does not distinguish between Las Angeles and Las Vegas
### Changed
- Update `CHP.size_class` after heuristic size is determined based on size_class=0 guess (not input)
### Fixed
- Use the user-input `ExistingBoiler.efficiency` value for converting fuel input to thermal to preserve annual fuel energy input
- Fix heating loads monthly_mmbtu and addressable_load_fraction handling (type issues mostly)
- Bug fix for user-supplied 8760 WHL rates with tiered energy rate

## v0.36.0
### Changed
- Changed default values by prime mover for CHP technologies in `data/chp/chp_defaults.json`.  See user manual for details by prime mover and size class.
- Updated the package dependencies to be compatible with recent changes to HiGHS (for testing) and MathOptInterface
### Fixed
- The present worth factor for fuel (pwf_fuel) was not properly multiplying for lifecycle fuel costs

## v0.35.1
### Fixed
- Add GHP to proforma metrics for when GHP is evaluated (should have been there)
### Added
- Add different BAU outputs for heating and cooling systems

## v0.35.0
### Changed
- ANNUAL UPDATE TO DEFAULT VALUES. Changes outlined below with (old value) --> (new value). See user manual for references. 
  - Owner Discount rate, nominal (%): : **Financial** **owner_discount_rate_fraction** 0.0564	--> 0.0638
  - Offtaker Discount rate, nominal (%): **Financial**  **offtaker_discount_rate_fraction** 0.0564 --> 0.0638
  - Electricity cost escalation rate, nominal (%): **Financial** **elec_cost_escalation_rate_fraction** 0.019	--> 0.017
  - Existing boiler fuel cost escalation rate, nominal (%): **Financial**  **existing_boiler_fuel_cost_escalation_rate_fraction**	0.034	--> 0.015
  - Boiler fuel cost escalation rate, nominal (%): **Financial** **boiler_fuel_cost_escalation_rate_fraction**	0.034	--> 0.015
  - CHP fuel cost escalation rate, nominal (%): **Financial**  **chp_fuel_cost_escalation_rate_fraction**	0.034	--> 0.015
  - Generator fuel cost escalation rate, nominal (%): **Financial**  **generator_fuel_cost_escalation_rate_fraction**	0.027	--> 0.012
  - Array tilt – Ground mount, Fixed: **PV** **tilt** latitude	--> 20
  - O&M cost ($/kW/year): **PV** **om_cost_per_kw**	17	--> 18
  - System capital cost ($/kW): **PV** **installed_cost_per_kw**	1592	--> 1790
  - Energy capacity cost ($/kWh): **ElectricStorage** **installed_cost_per_kwh**	388	--> 455
  - Power capacity cost ($/kW): **ElectricStorage**	**installed_cost_per_kw**	775	--> 910
  - Energy capacity replacement cost ($/kWh): **ElectricStorage** **replace_cost_per_kwh**	220	--> 318
  - Power capacity replacement cost ($/kW): **ElectricStorage**	**replace_cost_per_kw**	440	--> 715
  - Fuel burn rate by generator capacity (gal/kWh): **Generator** **fuel_slope_gal_per_kwh**	0.076	--> removed and replaced with full and half-load efficiencies
  - Electric efficiency at 100% load (% HHV-basis): **Generator** **electric_efficiency_full_load**	N/A - new input	--> 0.322
  - Electric efficiency at 50% load (% HHV-basis): **Generator** **electric_efficiency_half_load**	N/A - new input	--> 0.322
  - Generator fuel higher heating value (HHV): **Generator** **fuel_higher_heating_value_kwh_per_gal**	N/A - new input	--> 40.7
  - System capital cost ($/kW): **Generator**  **installed_cost_per_kw** 500	--> $650 if the generator only runs during outages; $800 if it is allowed to run parallel with the grid; $880 for off-grid
  - Fixed O&M ($/kW/yr): **Generator** **om_cost_per_kw** Grid connected: 10 Off-grid: 20 --> Grid connected: 20 Off-grid: 10
  - System capital cost ($/kW) by Class: **Wind** **size_class_to_installed_cost**	residential - 5675 commercial - 4300 medium - 2766 large - 2239 --> residential - 6339 commercial - 4760 medium - 3137 large - 2386
  - O&M cost ($/kW/year): **Wind** **om_cost_per_kw** 35 --> 36
 
## v0.34.0
### Added
- Ability to run hybrid GHX sizing using **GhpGhx.jl** (automatic and fractional sizing)
- Added financial inputs for **GHP** and updated objective and results to reflect these changes
- Added central plant **GHP**
### Fixed
- Fix output of `get_tier_with_lowest_energy_rate(u::URDBrate)` to return an index and not cartesian coordinates for multi-tier energy rates.
- Updated **GHP** cost curve calculations so incentives apply to all GHP components
### Changed
- If a `REoptInputs` object solves with termination status infeasible, altert user and return a dictionary insteadof JuMP model

## v0.33.0
### Added
- Functionality to evaluate scenarios with Wind can in the ERP (`backup_reliability`)
- Dispatch data for outages: Wind, ElectricStorage SOC, and critical load
### Fixed
- Fix `backup_reliability_reopt_inputs(d, p, r)` so doesn't ignore `CHP` from REopt scenario
- In `backup_reliability_reopt_inputs(d, p, r)`, get `Generator` and `CHP` fuel related values from REopt results _Dict_ d and `REoptInputs` _struct_ p, unless the user overrides the REopt results by providing **generator_size_kw**
- Remove use of non-existent **tech_upgraded** `Outages` outputs, using **tech_microgrid_size_kw** instead
- Added missing **electric_storage_microgrid_upgraded** to `Outages` results
- Fix bug causing _InexactError_ in `num_battery_bins_default`
- Update docstrings in `backup_reliability.jl`
- Avoid supply > critical load during outages by changing load balance to ==
### Changed
- Updated REopt license
- Changed `backup_reliability` results key from **fuel_outage_survival_final_time_step** to **fuel_survival_final_time_step** for consistency with other keys

## v0.32.7
### Fixed
- Bugs in EASIUR health cost calcs
- Type handling for CoolingLoad monthly_tonhour input

## v0.32.6
### Changed
- Required **fuel_cost_per_mmbtu** for modeling **Boiler** tech, otherwise throw a handled error.
### Fixed
- Additional **SteamTurbine** defaults processing updates and bug fixes

## v0.32.5
### Changed
- Updated `get_existing_chiller_cop` function to accept scalar values instead of vectors to allow for faster API transactions.
- Refactored `backup_reliability.jl` to enable easier development: added conversion of all scalar generator inputs to vectors in `dictkeys_to_symbols` and reduced each functions with two versions (one with scalar and one with vector generator arguments) to a single version
- Simplify generator sizing logic in function `backup_reliability_reopt_inputs` (if user sets `generator_size_kw` or `num_generators`to 0, don't override based on REopt solution) and add a validation error
### Fixed
- Steamturbine defaults processing
- simulated_load monthly values processing
- Fixed incorrect name when accessing result field `Outages` **generator_microgrid_size_kw** in `outag_simulator.jl`

## v0.32.4
### Changed
- Consolidated PVWatts API calls to 1 call (previously 3 separate calls existed). API call occurs in `src/core/utils.jl/call_pvwatts_api()`. This function is called for PV in `src/core/production_factor.jl/get_production_factor(PV)` and for GHP in `src/core/scenario.jl`. If GHP and PV are evaluated together, the GHP PVWatts call for ambient temperature is also used to assign the pv.production_factor_series in Scenario.jl so that the PVWatts API does not get called again downstream in `get_production_factor(PV)`.  
- In `src/core/utils.jl/call_pvwatts_api()`, updated NSRDB bounds used in PVWatts query (now includes southern New Zealand)
- Updated PV Watts version from v6 to v8. PVWatts V8 updates the weather data to 2020 TMY data from the NREL NSRDB for locations covered by the database. (The NSRDB weather data used in PVWatts V6 is from around 2015.) See other differences at https://developer.nrel.gov/docs/solar/pvwatts/.
- Made PV struct mutable: This allows for assigning pv.production_factor_series when calling PVWatts for GHP, to avoid a extra PVWatts calls later.
- Changed unit test expected values due to update to PVWatts v8, which slightly changed expected PV production factors.
- Changed **fuel_avail_gal** default to 1e9 for on-grid scenarios (same as off-grid)
### Fixed
- Issue with using a leap year with a URDB rate - the URDB rate was creating energy_rate of length 8784 instead of intended 8760
- Don't double add adjustments to urdb rates with non-standard units
- Corrected `Generator` **installed_cost_per_kw** from 500 to 650 if **only_runs_during_grid_outage** is _true_ or 800 if _false_
- Corrected `SteamTurbine` defaults population from `get_steam_turbine_defaults_size_class()`

## v0.32.3
### Fixed
- Calculate **num_battery_bins** default in `backup_reliability.jl` based on battery duration to prevent significant discretization error (and add test)
- Account for battery (dis)charge efficiency after capping power in/out in `battery_bin_shift()`
- Remove _try_ _catch_ in `backup_reliability(d::Dict, p::REoptInputs, r::Dict)` so can see where error was thrown

## v0.32.2
### Fixed
- Fixed bug in multiple PVs pv_to_location dictionary creation. 
- Fixed bug in reporting of grid purchase results when multiple energy tiers are present.
- Fixed bug in TOU demand charge calculation when multiple demand tiers are present.

## v0.32.1
### Fixed
- In `backup_reliability.jl`:
    - Check if generator input is a Vector instead of has length greater than 1
    - Correct calculation of battery SOC adjustment in `fuel_use()` function
    - Correct outage time step survival condition in `fuel_use()` function
- Add test to ensure `backup_reliability()` gives the same results for equivalent scenarios (1. battery only and 2. battery plus generator with no fuel) and that the survival probability decreases monotonically with outage duration
- Add test to ensure `backup_reliability()` gives the same results as `simulate_outages()` when operational availability inputs are 1, probability of failure to run is 0, and mean time to failure is a very large number.

## v0.32.0
### Fixed
- Fixed calculation of `wind_kw_ac_hourly` in `outagesim/outage_simulator.jl`
- Add  a test of multiple outages that includes wind
- Add a timeout to PVWatts API call so that if it does not connect within 10 seconds, it will retry. It seems to always work on the first retry.

## v0.31.0
### Added
- Created and exported easiur_data function (returns health emissions costs and escalations) for the API to be able to call for it's easiur_costs endpoint
- Added docstrings for easiur_data and emissions_profiles

## v0.30.0
### Added
- `Generator` input **fuel_higher_heating_value_kwh_per_gal**, which defaults to the constant KWH_PER_GAL_DIESEL
### Changed
- Added more description to **production_factor_series inputs**
### Fixed
- Fixed spelling of degradation_fraction
- use push! instead of append() for array in core/cost_curve.jl
- Fixed calculation of batt_roundtrip_efficiency in outage_simulator.jl

## v0.29.0
### Added
- Add `CHP` `FuelUsed` and `FuelCost` modeling/tracking for stochastic/multi-outages
- Add `CHP` outputs for stochastic/multi-outages
### Changed
- Made outages output names not dynamic to allow integration into API
- Add missing units to outages results field names: **unserved_load_series_kw**, **unserved_load_per_outage_kwh**, **generator_fuel_used_per_outage_gal**
- Default `Financial` field **microgrid_upgrade_cost_fraction** to 0
- Add conditional logic to make `CHP.min_allowable_kw` 25% of `max_kw` if there is a conflicting relationship 
- Iterate on calculating `CHP` heuristic size based on average heating load which is also used to set `max_kw` if not given: once `size_class` is determined, recalculate using the efficiency numbers for that `size_class`.
### Fixed
- Fix non-handling of cost-curve/segmented techs in stochastic outages
- Fix issues with `simulated_load.jl` monthly heating energy input to return the heating load profile

## v0.28.1
### Added
- `emissions_profiles` function, exported for external use as an endpoint in REopt_API for the webtool/UI

## v0.28.0
### Changed 
- Changed Financial **breakeven_cost_of_emissions_reduction_per_tonnes_CO2** to **breakeven_cost_of_emissions_reduction_per_tonne_CO2**
- Changed `CHP.size_class` to start at 0 instead of 1, consistent with the API, and 0 represents the average of all `size_class`s
- Change `CHP.max_kw` to be based on either the heuristic sizing from average heating load (if heating) or peak electric load (if no heating, aka Prime Generator in the UI)
  - The "big_number" for `max_kw` was causing the model to take forever to solve and some erroneous behavior; this is also consistent with the API to limit max_kw to a reasonable number
### Added 
- Added previously missing Financial BAU outputs: **lifecycle_om_costs_before_tax**, **lifecycle_om_costs_after_tax**, **year_one_om_costs_before_tax**
### Fixed
- Fixed if statement to determing ElectricLoad "year" from && to ||, so that defaults to 2017 if any CRB input is used
    
## v0.27.0
### Added
- Energy Resilience Performance tool: capability to model limited reliability of backup generators and RE, and calculate survival probability metrics during power outages for a DER scenario
- Exported `backup_reliability` function to run the reliability based calculations
### Changed
- Changed `Generator` inputs **fuel_slope_gal_per_kwh** and **fuel_intercept_gal_per_hr** to **electric_efficiency_full_load** and **electric_efficiency_half_load** to represent the same fuel burn curve in a different way consistent with `CHP`

## v0.26.0
### Added 
- Added `has_stacktrace` boolean which is returned with error messages and indicates if error is of type which contains stacktrace
- Constraint on wind sizing based on Site.land_acres
- New Wind input **acres_per_kw**, defaults to 0.03
- Descriptions/help text for many inputs and outputs
- Add and modify the `GHP` results to align with the existing/expected results from the v2 REopt_API
- Add `CSV` and `DataFrames` packages to REopt.jl dependencies 
### Changed
- Update REopt.jl environment to Julia v1.8
- Changed default **year** in ElectricLoad to be 2017 if using a CRB model and 2022 otherwise. 
- Removed default year in URDBrate() functions, since year is always supplied to this function.
- In `scenario.jl`, `change heating_thermal_load_reduction_with_ghp_kw` to `space_heating_thermal_load_reduction_with_ghp_kw` to be more explicit
- Round Hot and Cold TES size result to 0 digits
- Use CoolProp to get water properties for Hot and Cold TES based on average of temperature inputs
### Fixed
- `Wind` evaluations with BAU - was temporarily broken because of an unconverted **year_one** -> **annual** expected name
- Fixed calculation of **year_one_coincident_peak_cost_before_tax** in `ElectricTariff` results to correctly calculate before-tax value. Previously, the after-tax value was being calculated for this field instead.
- Fixed `outage_simulator` to work with sub-hourly outage simulation scenarios
- Fixed a bug which threw an error when providing time-series thermal load inputs in a scenario inputs .json.
- Fixed calculation of ["Financial"]["lifecycle_om_costs_before_tax_bau"] (was previously showing after tax result)
- Added **bau_annual_emissions_tonnes_SO2** to the bau_outputs dict in results.jl and removed duplicate **bau_annual_emissions_tonnes_NOx** result
### Removed
- Removed duplicate **thermal_production_hot_water_or_steam** field from the absorption chiller defaults response dictionary. 

## v0.25.0
### Added
- multi-node MPC modeling capability
- more MPC outputs (e.g. Costs, ElectricStorage.to_load_series_kw)
- throw error if outage_durations and outage_probabilities not the same length
- throw error if length of outage_probabilities is >= 1 and sum of outage_probabilities is not equal to 1
- small incentive to minimize unserved load in each outage, not just the max over outage start times (makes expected outage results more realist and fixes same inputs giving different results)
- add `Outages` output **generator_fuel_used_per_outage** which is the sum over backup generators
### Changed
- remove _series from non-timeseries outage output names
- make the use of _ in multiple outages output names consistent
- updates multiple outage test values that changed due to fixing timestep bug
- Updated the following default values:
   - PV, Wind, Storage, CHP, GHP, Hot Water Storage, Cold Water Storage, Electric Storage: **federal_itc_fraction(PV,Wind, CHP,GHP)** and **total_itc_fraction(Hot Water Storage, Cold Water Storage, Electric Storage)** to 0.3 (30%)
   - PV, Wind, Storage, CHP, GHP, Hot Water Storage, Cold Water Storage, Electric Storage: **macrs_bonus_fraction** to 0.8 (80%)
   - Hot Water Storage and Cold Water Storage: **macrs_itc_reduction** to 0.5 (50%)
   - Hot Water Storage and Cold Water Storage: **macrs_option_years** to 7 years
### Fixed
- PV results for all multi-node scenarios
- MPC objective definition w/o ElectricStorage
- fixed mulitple outages timestep off-by-one bug
### Removed 
- Wind ITC no longer determined based on size class. Removed all size class dependencies from wind.jl

## v0.24.0
### Changed
- Major name change overall for outputs/results. Changed energy-related outputs with "year_one" in name to "annual" to reflect that they are actually average annual output values. Changed any "average_annual" naming to "annual" to simplify. Changed `to_tes` and `to_battery` outputs to `to_storage` for consistency
### Added 
- Added **thermal_production_series_mmbtu_per_hour** to CHP results. 
### Removed 
- Removed `Wind` and `Generator` outputs **year_one_energy_produced_kwh** since these techs do not include degradation

## v0.23.0
### Added
- Add **REoptLogger** type of global logger with a standard out to the console and to a dictionary
    - Instantiate `logREopt` as the global logger in `__init()__` function call as a global variable
    - Handle Warn or Error logs to save them along with information on where they occurred
    - Try-catch `core/reopt.jl -> run_reopt()` functions. Process any errors when catching the error.
    - Add Warnings and Errors from `logREopt` to results dictionary. If error is unhandled in REopt, include a stacktrace
    - Add a `status` of `error` to results for consistency
    - Ensure all error text is returned as strings for proper handling in the API
- Add `handle_errors(e::E, stacktrace::V) where {E <: Exception, V <: Vector}` and `handle_errors()` to `core/reopt.jl` to include info, warn and errors from REopt input data processing, optimization, and results processing in the returned dictionary.
- Tests for user-inputs of `ElectricTariff` `demand_lookback_months` and `demand_lookback_range` 
### Changed
- `core/reopt.jl` added try-catch statements to call `handle_errors()` when there is a REopt error (handled or unhandled) and return it to the requestor/user.
### Fixed
- URDB lookback was not incorporated based on the descriptions of how the 3 lookback variables should be entered in the code. Modified `parse_urdb_lookback_charges` function to correct.
- TOU demand for 15-min load was only looking at the first 8760 timesteps.
- Tiered energy rates jsons generated by the webtool errored and could not run.
- Aligned lookback parameter names from URDB with API

## v0.22.0
### Added
- Simulated load function which mimicks the REopt_API /simulated_load endpoint for getting commercial reference building load data from annual or monthly energy data, or blended/hybrid buildings
- `AbsorptionChiller` default values for costs and thermal coefficient of performance (which depend on maximum cooling load and heat transfer medium)
### Changed
- Pruned the unnecessary chp_defaults data that were either zeros or not dependent on `prime_mover` or `size_class`, and reorganized the CHP struct.

## v0.21.0
### Changed
For `CHP` and `SteamTurbine`, the `prime_mover` and/or `size_class` is chosen (if not input) based on the average heating load and the type of heating load (hot water or steam).
 - This logic replicates the current REopt webtool behavior which was implemented based on CHP industry experts, effectively syncing the webtool and the REopt.jl/API behavior.
 - This makes `prime_mover` **NOT** a required input and avoids a lot of other required inputs if `prime_mover` is not input.
 - The two functions made for `CHP` and `SteamTurbine` are exported in `REopt.jl` so they can be exposed in the API for communication with the webtool (or other API users).
### Removed 
`ExistingBoiler.production_type_by_chp_prime_mover` because that is no longer consistent with the logic added above.
 - The logic from 1. is such that `ExistingBoiler.production_type` determines the `CHP.prime_mover` if not specified, not the other way around.
 - If `ExistingBoiler.production_type` is not input, `hot_water` is used as the default.

## v0.20.1
### Added
- `CoolingLoad` time series and annual summary data to results
- `HeatingLoad` time series and annual summary data to results

## v0.20.0
### Added
- `Boiler` tech from the REopt_API (known as NewBoiler in API)
- `SteamTurbine` tech from the REopt_API
### Changed
- Made some modifications to thermal tech results to be consistent with naming conventions of REopt.jl
### Fixed
- Bug for scalar `ElectricTariff.wholesale_rate`
- Bug in which CHP could not charge Hot TES

## v0.19.0
### Changed
The following name changes were made: 
- Change "pct" to "rate_fraction" for "discount", "escalation", names containing "tax_pct" (financial terms)
- Change "pct" to "fraction" for all other variable names (e.g., "min_soc", "min_turndown_")
- Change `prod_factor_series` to `production_factor_series` and rename some internal methods and variables to match
- Change four (4) CHP input field names to spell out `electric` (from `elec`) and `efficiency` (from `effic`) for electric and thermal efficiencies
### Added
- Add schedule-based `FlatLoad`s which take the annual or monthly energy input and create a load profile based on the specified type of schedule. The load is "flat" (the same) for all hours within the chosen schedule.
- Add `addressable_load_fraction` inputs for `SpaceHeatingLoad` and `DomesticHotWaterLoad` which effectively ignores a portion of the entered loads. These inputs can be scalars (applied to all time steps of the year), monthly (applied to the timesteps of each month), or of length 8760 * `time_steps_per_hour`.
- Add a validation error for cooling in the case that the cooling electric load is greater than the total electric load.
  
## v0.18.1
### Removed
- **include_climate_in_objective**, **pwf_emissions_cost_CO2_grid**, and **pwf_emissions_cost_CO2_onsite** unnecessarily included in Site results

## v0.18.0
### Added
- Add geothermal heat pump (`GHP`), also known as ground-source heat pump (GSHP), to the REopt model for serving heating and cooling loads (typically the benefits include electrifying the heating load and improving the efficiency of cooling).
    - The unregistered `GhpGhx` package (https://github.com/NREL/GhpGhx.jl) is a "conditional" dependency of REopt by using the Requires.jl package, and this package sizes the ground heat exchanger (GHE) and gets the hourly electric consumption of the `GHP` for the specified heating and cooling loads that it serves.
    - The `GhpGhx` module calls for sizing the GHE can only be done if you first "add https://github.com/NREL/GhpGhx.jl" to the environment and then load the package by "using GhpGhx" before running REopt with `GHP`.
    - The `GHP` size and dispatch of the different `GHP` options is pre-determined by the `GhpGhx` package, so the REopt model just chooses one or none of the `GHP` options with a binary decision variable.
### Changed
- Change default value for `wind.jl` **operating_reserve_required_pct** from 0.1 to 0.5 (only applicable when **off_grid_flag**=_True_.)
- allow user to specify emissions_region in ElectricUtility, which is used instead of lat/long to look up AVERT data if emissions factors aren't provided by the user
- Updated results keys in `results/absorption_chiller.jl`
### Fixed
- Add **wholesale_rate** and **emissions_factor_series_lb_\<pollutant\>_per_kwh** inputs to the list of inputs that `dictkeys_tosymbols()` tries to convert to type _Array{Real}_. Due to serialization, when list inputs come from the API, they are of type _Array{Any}_ so must be converted to match type required by the constructors they are passed to.
- Fixed bug in calcuation of power delivered to cold thermal storage by the electric chiller in `results/existing_chiller.jl`.

## v0.17.0
### Added
- Emissions
    - add emissions factors for CO2, NOx, SO2, and PM25 to inputs of all fuel burning technologies
    - add emissions factor series for CO2, NOx, SO2, and PM25 to `ElectricUtility` inputs and use [AVERT v3.2](https://www.epa.gov/avert/download-avert) (2021 data) if not provided
    - add `include_climate_in_objective` and `include_health_in_objective` to `Settings` inputs
    - constrain CO2 emissions based on `CO2_emissions_reduction_min_pct`, `CO2_emissions_reduction_max_pct`, and `include_exported_elec_emissions_in_total` added to `Site` inputs
    - add emissions costs to `Financial` inputs and use EASIUR data for NOx, SO2, and PM25 if not provided
    - report emissions and their cost in `Site` (on-site and total) and `ElectricUtility` (grid) results
    - calculate `breakeven_cost_of_emissions_reduction_per_tonnes_CO2` for `Financial` results
- Renewable energy percentage
    - calculate renewable energy percentage (electric only and total) and add to `Site` results
    - add `renewable_electricity_min_pct`, `renewable_electricity_max_pct`, and `include_exported_renewable_electricity_in_total` to `Site` inputs
    - add `fuel_renewable_energy_pct` input for all fuel burning technologies
    - constrain renewable electricity percentage based on user inputs
- Add "Emissions and Renewable Energy Percent" testset
### Changed
- Allow Wind tech to be included when `off_grid_flag` is true
- Add `operating_reserve_required_pct` to Wind struct and incorporate wind into operating reserve constraints
- Add hot, cold TES results for MPC model
- Update documentation and add `docs/devdeploy.jl` to locally host the REopt.jl documentation 
- Make `ExistingBoiler` `fuel_cost_per_mmbtu` a required input
- In `production_factor.jl`, include lat-long coordinates if-statement to determine whether the "nsrdb" dataset should be used in call to PVWatts. Accounts for recent updates to NSRDB data used by PVWatts (v6). If outside of NSRDB range, use "intl" (international) dataset.
- Don't trigger GitHub 'Run test' workflow on a push that only changes README.md and/or CHANGELOG.md
- Avoid triggering duplicate GitHub workflows. When pushing to a branch that's in a PR, only trigger tests on the push not on the PR sync also.
### Fixed
- Bug fix to constrain dvCurtail in `time_steps_without_grid`
- Bug fix to report accurate wind ["year_one_to_load_series_kw"] in results/wind.jl (was previously not accounting for curtailed wind)

## v0.16.2
### Changed
- Update PV defaults to tilt=10 for rooftop, tilt = abs(lat) for ground mount, azimuth = 180 for northern lats, azimuth = 0 for southern lats.
### Fixed
- bug fix for Generator inputs to allow for time_steps_per_hour > 1
- change various `Float64` types to `Real` to allow integers too

## v0.16.1
### Fixed
- bug fix for outage simulator when `microgrid_only=true`

## v0.16.0
### Added
Allows users to model "off-grid" systems as a year-long outage: 
- add flag to "turn on" off-grid modeling `Settings.off_grid_flag` 
- when `off_grid_flag` is "true", adjust default values in core/ `electric_storage`, `electric_load`, `financial`, `generator`, `pv` 
- add operating reserve requirement inputs, outputs, and constraints based on load and PV generation 
- add minimum load met percent input and constraint
- add generator replacement year and cost (for off-grid and on-grid) 
- add off-grid additional annual costs (tax deductible) and upfront capital costs (depreciable via straight line depreciation)
### Changed
Name changes: 
- consistently append `_before_tax` and `_after_tax` to results names 
- change all instances of `timestep` to `time_step` and `timesteps` to `time_steps`
Other changes:
- report previously missing lcc breakdown components, all reported in `results/financial.jl`  
- change variable types from Float to Real to allow users to enter Ints (where applicable)
- `year_one_coincident_peak_cost_after_tax` is now correctly multiplied by `(1 - p.s.financial.offtaker_tax_pct)`

## v0.15.2
### Fixed
- bug fix for 15 & 30 minute electric, heating, and cooling loads
- bug fix for URDB fixed charges
- bug fix for default `Wind` `installed_cost_per_kw` and `federal_itc_pct`

## v0.15.1
### Added
- add `AbsorptionChiller` technology
- add `ElectricStorage.minimum_avg_soc_fraction` input and constraint

## v0.15.0
### Fixed
- bug fix in outage_simulator
### Changed
- allow Real Generator inputs (not just Float64)
- add "_series" to "Outages" outputs that are arrays [breaking]

## v0.14.0
### Changed
- update default values from v2 of API [breaking]
### Added
- add ElectricStorage degradation accounting and maintenance strategies
- finish cooling loads

## v0.13.0
### Added
- add FlexibleHVAC model (still testing)
- start thermal energy storage modeling
- add `ExistingBoiler` and `ExistingChiller`
- add `MPCLimits` inputs:
    - `grid_draw_limit_kw_by_time_step`
    - `export_limit_kw_by_time_step`
### Changed
- refactor `Storage` as `ElectricStorage`
### Fixed
- fix bugs for time_steps_per_hour != 1


## v0.12.4
### Removed
- rm "Lite" from docs
### Changed
- prioritize `urdb_response` over `urdb_label` in `ElectricTariff`

## v0.12.3
### Added
- add utils for PVwatts: `get_ambient_temperature` and `get_pvwatts_prodfactor`

## v0.12.2
### Added
- add CHP technology, including supplementary firing
- add URDB "sell" value from `energyratestructure` to wholesale rate
- update docs
### Changed
- allow annual or monthly energy rate w/o demand rate
- allow integer latitude/longitude

## v0.12.1
### Added
- add ExistingBoiler and CRB heating loads

## v0.12.0
### Changed
- change all output keys starting with "total_" or "net_" to "lifecycle_" (except "net_present_cost")
- update pv results for single PV in an array
### Fixed
- bug fix in urdb.jl when rate_name not found

## v0.11.0
### Added
- add ElectricLoad.blended_doe_reference_names & blended_doe_reference_percents
- add ElectricLoad.monthly_totals_kwh builtin profile scaling
- add ElectricTariff inputs: `add_monthly_rates_to_urdb_rate`, `tou_energy_rates_per_kwh`, 
    `add_tou_energy_rates_to_urdb_rate`, `coincident_peak_load_charge_per_kw`, `coincident_peak_load_active_time_steps`
### Fixed
- handle multiple PV outputs

## v0.10.0
### Added
- add modeling capability for tiered rates (energy, TOU demand, and monthly demand charges)
    - all of these tiered rates require binaries, which are conditionally added to the model
- add modeling capability for lookback demand charges
- add more outputs from the API (eg. `initial_capital_costs`)
- add option to run Business As Usual scenario in parallel with optimal scenario (default is `true`)
- add incentives (and cost curves) to `Wind` and `Generator`
### Changed
- removed "_us_dollars" from all names and generally aligned names with API
- renamed `outage_start(end)_time_step` to `outage_start(end)_time_step`
### Fixed
- fixed bug in URDB fixed charges

## v0.9.0
### Changed
- `ElectricTariff.NEM` boolean is now determined by `ElectricUtility.net_metering_limit_kw` (true if limit > 0)
### Added
- add `ElectricUtility` inputs for `net_metering_limit_kw` and `interconnection_limit_kw`
- add binary choice for net metering vs. wholesale export
- add `ElectricTariff.export_rate_beyond_net_metering_limit` input (scalar or vector allowed)
- add `can_net_meter`, `can_wholesale`, `can_export_beyond_nem_limit` tech inputs (`PV`, `Wind`, `Generator`)

## v0.8.0
### Added
- add `Wind` module, relying on System Advisor Model Wind module for production factors and Wind Toolkit for resource data
- new `ElectricTariff` input options:
    - `urdb_utility_name` and `urdb_rate_name`
    - `blended_annual_energy_rate` and `blended_annual_demand_rate`
- add two capabilities that require binary variables:
    - tax, production, and capacity incentives for PV (compatible with any energy generation technology)
    - technology cost curve modeling capability
    - both of these capabilities are only used for the technologies that require them (based on input values), unlike the API which always models these capabilities (and therefore always includes the binary variables).
- Three new tests: Wind, Blended Tariff and Complex Incentives (which aligns with API results)
### Changed
- `cost_per_kw[h]` input fields are now `installed_cost_per_kw[h]` to distinguish it from other costs like `om_cost_per_kw[h]`
- Financial input field refactored: `two_party_ownership` -> `third_party_ownership`
- `total_itc_pct` -> `federal_itc_pct` on technology inputs

## v0.7.3
### Fixed
- outage results processing would fail sometimes when an integer variable was not exact (e.g. 1.000000001)
- fixed `simulate_outages` for revised results formats (key names changed to align with the REopt API)

## v0.7.2
### Added
- add PV.production_factor_series input (can skip PVWatts call)
- add `run_mpc` capability, which dispatches DER for minimum energy cost over an arbitrary time horizon

## v0.7.1
### Fixed
- ElectricLoad.city default is empty string, must be filled in before annual_kwh look up

## v0.7.0
### Removed
- removed Storage.can_grid_export
### Added
- add optional integer constraint to prevent simultaneous export and import of power
- add warnings when adding integer variables
- add ability to add LinDistFlow constraints to multinode models
### Changed
- no longer require `ElectricLoad.city` input (look up ASHRAE climate zone from lat/lon)
- compatible with Julia 1.6

## v0.6.0
### Added
- add multi-node (site) capability for PV and Storage
- started documentation process using Github Pages and Documenter.jl
### Changed
- restructured outputs to align with the input structure, for example top-level keys added for `ElectricTariff` and `PV` in the outputs

## v0.5.3
### Changed
- compatible with Julia 1.5

## v0.5.2
### Fixed
- outage_simulator.jl had bug with summing over empty `Any[]`
### Added
- add optional `microgrid_only` arg to simulate_outages

## v0.5.1
### Added
- added outage dispatch outputs and speed up their derivation
### Removed
- removed redundant generator minimum turn down constraint

## v0.5.0
### Fixed
- handle missing input key for `year_one_soc_series_pct` in `outage_simulator` 
- remove erroneous `total_unserved_load = 0` output
- `dvUnservedLoad` definition was allowing microgrid production to storage and curtailment to be double counted towards meeting critical load
#### Added
- add `unserved_load_per_outage` output

## v0.4.1
### Fixed
- removed `total_unserved_load` output because it can take hours to generate and can error out when outage indices are not consecutive
### Added
- add @info for time spent processing results

## v0.4.0
### Added
- add `simulate_outages` function (similar to REopt API outage simulator)
- removed MutableArithmetics package from Project.toml (since JuMP now has method for `value(::MutableArithmetics.Zero)`)
- add outage related outputs:
    - Generator_mg_kw
    - mg_Generator_upgrade_cost
    - mg_Generator_fuel_used
    - mg_PV_upgrade_cost
    - mg_storage_upgrade_cost
    - dvUnservedLoad array
    - max_outage_cost_per_outage_duration
### Changed
- allow value_of_lost_load_per_kwh values to be subtype of Real (rather than only Real)
- add `run_reopt` method for scenario Dict

## v0.3.0
### Added
- add separate decision variables and constraints for microgrid tech capacities
    - new Site input `mg_tech_sizes_equal_grid_sizes` (boolean), when `false` the microgrid tech capacities are constrained to be <= the grid connected tech capacities
### Fixed
- allow non-integer `outage_probabilities`
- correct `total_unserved_load` output
- don't `add_min_hours_crit_ld_met_constraint` unless `min_resil_time_steps <= length(elecutil.outage_time_steps)`

## v0.2.0
### Added
- add support for custom ElectricLoad `loads_kw` input
- include existing capacity in microgrid upgrade cost
    - previously only had to pay to upgrade new capacity
- implement ElectricLoad `loads_kw_is_net` and `critical_loads_kw_is_net`
    - add existing PV production to raw load profile if `true`
- add `min_resil_time_steps` input and optional constraint for minimum time_steps that critical load must be met in every outage
### Fixed
- enforce storage cannot grid charge

## v0.1.1 Fix build.jl
deps/build.jl had a relative path dependency, fixed with an absolute path.

## v0.1.0 Initial release
This package is currently under development and only has a subset of capabilities of the REopt model used in the REopt API. For example, the Wind model, tiered electric utility tariffs, and piecewise linear cost curves are not yet modeled in this code. However this code is easier to use than the API (only dependencies are Julia and a solver) and has a novel model for uncertain outages.<|MERGE_RESOLUTION|>--- conflicted
+++ resolved
@@ -23,6 +23,10 @@
     ### Deprecated
     ### Removed
 
+## Develop
+### Fixed
+- Don't allow **Site** **min_resil_time_steps** input to be greater than the maximum value element in **ElectricUtility** **outage_durations**
+
 ## v0.38.1
 ### Fixed
 - Fix CHP standby charge modeling - bad reference to pwf_e
@@ -35,13 +39,9 @@
 ## v0.37.5
 ### Fixed
 - Fixed AVERT emissions profiles for NOx. Were previously the same as the SO2 profiles. AVERT emissions profiles are currently generated from AVERT v3.2 https://www.epa.gov/avert/download-avert. See REopt User Manual for more information.
-<<<<<<< HEAD
-- Don't allow **Site** **min_resil_time_steps** input to be greater than the maximum value element in **ElectricUtility** **outage_durations**
-=======
 - Fix setting of equal demand tiers in scrub_urdb_demand_tiers!, which was previously causing an error. 
 - When calling REopt.jl from a python environment using PyJulia and PyCall, some urdb_response fields get converted from a list-of-lists to a matrix type, when REopt.jl expects an array type. This fix adds checks on the type for two urdb_response fields and converts them to an array if needed.
 - Update the outages dispatch results to align with CHP availability during outages
->>>>>>> ac311a08
 
 ## v0.37.4
 ### Fixed
