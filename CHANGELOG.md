# Changelog
All notable changes to this project will be documented in this file.

The format is based on [Keep a Changelog](https://keepachangelog.com/en/1.0.0/),
and this project adheres to [Semantic Versioning](https://semver.org/spec/v2.0.0.html).

## Guidelines
- When working in feature branch, start a new double-hash header with the name of the branch and record changes under that
- When merging `develop` into a feature branch, keep the feature branch section and the "Develop" section separate to simplify merge conflicts
- When making a Pull Request into `develop`, merge the feature branch section into the "Develop" section (if it exists), else rename the feature branch header to "Develop"
- When making a Pull Request into `master` change "Develop" to the next version number

### Formatting
- Use **bold** markup for field and model names (i.e. **outage_start_time_step**)
- Use `code` markup for  REopt-specific file names, classes and endpoints (e.g. `src/REopt.jl`)
- Use _italic_ for code terms (i.e. _list_)
- Prepend change with tag(s) directing where it is in the repository:  
`src`,`constraints`,`*.jl`

Classify the change according to the following categories:
    
    ### Added
    ### Changed
    ### Fixed
    ### Deprecated
    ### Removed

<<<<<<< HEAD
## Develop fix-warning-threshold-for-wholesale
### Fixed
- Fixed an issue in which a warning on the wholesale benefit threshold being met is shown when no warning should be present. 
=======
## Develop
### Changed
- Replace all `1/p.s.settings.time_steps_per_hour` with `p.hours_per_time_step` for simplicity/consistency
- Rename function `add_storage_sum_constraints` to `add_storage_sum_grid_constraints` for clarity
### Added
- Constraints to prevent simultaneous charge/discharge of storage
- Specify in docstrings that **PV** **max_kw** and **size_kw** are kW-DC
- Add the Logging package to `test/Project.toml` because it is used in `runtests.jl`
### Fixed
- Force **ElectricLoad** **critical_load_kw** to be _nothing_ when **off_grid_flag** is _true_ (**critical_load_fraction** was already being forced to 1, but the user was still able to get around this by providing **critical_load_kw**)
- Removed looping over storage name in functions `add_hot_thermal_storage_dispatch_constraints` and `add_cold_thermal_storage_dispatch_constraints` because this loop is already done when calling these functions and storage name is passed in as argument `b`
- Remove extraneous line of code in `results/wind.jl`
- Change type of **value_of_lost_load** in **FinancialInputs** struct to fix convert error when user provides an _Int_
- Change international location in "Solar Dataset" test set from Cameroon to Oulu because the locations in the NSRDB have been expanded significantly so there is now an NSRDB point at Cameroon
- Handle edge case where the values of **outage_start_time_steps** and **outage_durations** makes an outage extend beyond the end of the year. The outage will now wrap around to the beginning of the year.
>>>>>>> 8999b3ca

## v0.48.0
### Added
- Added new file `src/core/ASHP.jl` with new technology **ASHP**, which uses electricity as input and provides heating and/or cooling as output; load balancing and technology-specific constraints have been updated and added accordingly
- In `src/core/existing_chiller.jl`, Added new atttribute **retire_in_optimal** to the **ExistingChiller** struct
- Financial output **initial_capital_costs_after_incentives_without_macrs** which has "net year one" CapEx after incentives except for MACRS, which helps with users defining their own "simple payback period"

### Changed
- Improve the full test suite reporting with a verbose summary table, and update the structure to reflect long-term open-source solver usage.
- Removed MacOS from the runner list and just run with Windows OS, since MacOS commonly freezes and gets cancelled. We have not seen Windows OS pass while other OS's fail.
- Suppress JuMP warning messages from 15-minute and multiple PVs test scenarios to avoid flooding the test logs with those warnings.
- Updated/specified User-Agent header of "REopt.jl" for PVWatts and Wind Toolkit API requests; default before was "HTTP.jl"; this allows specific tracking of REopt.jl usage which call PVWatts and Wind Toolkit through api.data.gov.
- Improves DRY coding by replacing multiple instances of the same chunks of code for MACRS deprecation and CHP capital cost into functions that are now in financial.jl.
- Simplifies the CHP sizing test to avoid a ~30 minute solve time, by avoiding the fuel burn y-intercept binaries which come with differences between full-load and part-load efficiency.
- For third party analysis proforma.jl metrics, O&M cost for existing Generator is now kept with offtaker, not the owner/developer
### Fixed
- Proforma calcs including "simple" payback and IRR for thermal techs/scenarios.
  - The operating costs of fuel and O&M were missing for all thermal techs such as ExistingBoiler, CHP, and others; this adds those sections of code to properly calculate the operating costs.
- Added a test to validate the simple payback calculation with CHP (and ExistingBoiler) and checks the REopt result value against a spreadsheet proforma calculation (see Bill's spreadsheet).
- Added a couple of missing techs for the initial capital cost calculation in financial.jl.
- An issue with setup_boiler_inputs in reopt_inputs.jl.
- Fuel costs in proforma.jl were not consistent with the optimization costs, so that was corrected so that they are only added to the offtaker cashflows and not the owner/developer cashflows for third party.


## v0.47.2
### Fixed
- Increased the big-M bound on maximum net metering benefit to prevent artificially low export benefits.
- Fixed a bug in which tier limits did not load correctly when the number of tiers vary by period in the inputs.
- Set a limit for demand and energy tier maxes to avoid errors returned by HiGHS due to numerical limits.
- Index utility rate demand and energy tier limits on month and/or ratchet in addition to tier.  This allows for the inclusion of multi-tiered energy and demand rates in which the rates may vary by month or ratchet, whereas previously only the maximum tier limit was used.
### Added
- Added thermal efficiency as input to chp defaults function.

## v0.47.1
### Fixed
- Type issue with `CoolingLoad` monthly energy input
- `simulated_load()` response for `annual_mmbtu` for individual heating loads (fixed to fuel instead of thermal)

## v0.47.0
### Added
- Added inputs options and handling for ProcessHeatLoad for scaling annual or monthly fuel consumption values with reference hourly profiles, same as other loads
### Changed
- Updated `test/scenarios/thermal_load.json` to include **ProcessHeatLoad** in both hourly and monthly fuel load tests.
- Refactored test sets in `test/runtests.jl` to include **ProcessHeatLoad** and ensure it is treated similarly to **DomesticHotWaterLoad** and **SpaceHeatingLoad**.
- Modified **dvHeatingProduction** to account for **ProcessHeatLoad** with relevant addressable load fractions.
- Updated test values and expectations to include contributions from **ProcessHeatLoad**.
- Updated `src/core/doe_commercial_reference_building_loads.jl` to include **ProcessHeatLoad** for built-in load handling.
- Refactored various functions to ensure **ProcessHeatLoad** is processed correctly in line with other heating loads.
- When the URDB response `energyratestructure` has a "unit" value that is not "kWh", throw an error instead of averaging rates in each energy tier.
- Refactored heating flow constraints to be in ./src/constraints/thermal_tech_constraints.jl instead of its previous separate locations in the storage and turbine constraints.
- Changed default Financial **owner_tax_rate_fraction** and **offtaker_tax_rate_fraction** from 0.257 to 0.26 to align with API and user manual defaults.
### Fixed
- Updated the PV result **lifecycle_om_cost_after_tax** to account for the third-party factor for third-party ownership analyses.
- Convert `max_electric_load_kw` to _Float64_ before passing to function `get_chp_defaults_prime_mover_size_class`
- Fixed a bug in which excess heat from one heating technology resulted in waste heat from another technology.
- Modified thermal waste heat constraints for heating technologies to avoid errors in waste heat results tracking.

## v0.46.1
### Changed
- Updated the GHP testset .json `./test/scenarios/ghp_inputs.json` to include a nominal HotThermalStorage and ColdThermalStorage system.
### Fixed
- Fixed a bug in which the model fails to build when both GHP and either Hot or Cold Thermal Storage are present.

## v.0.46.0
### Added 
- In `src/core/absorption_chiller.jl` struct, added field **heating_load_input** to the AbsorptionChiller struct
- Added new variables **dvHeatToStorage** and **dvHeatFromStorage** which are indexed on `p.heating_loads` and added reconciliation constraints so that **dvProductionToStorage** and **dvDischargeFromStorage** maintain their relationship to state of charge for Hot thermal energy storage.
- In `src/constraints/thermal_tech_constraints.jl`, added function **no_existing_boiler_production** which prevents ExistingBoiler from producing heat in optimized (non-BAU) scenarios 
- for all heating techs and CHP, added fields **can_serve_space_heating**, **can_serve_dhw**, and **can_serve_process_heat** in core structs and added new results fields **thermal_to_dhw_load_series_mmbtu_per_hour**, **thermal_to_space_heating_load_series_mmbtu_per_hour**, and **thermal_to_process_heat_load_series_mmbtu_per_hour**
- In `src/core/techs.jl`, added new sets **ghp_techs**, **cooling_techs**, **techs_can_serve_space_heating**, **techs_can_serve_dhw**, and **techs_can_serve_process_heat**
- In `src/core/reopt_inputs.jl`, added new fields **heating_loads**, **heating_loads_kw**, **heating_loads_served_by_tes**, and **absorption_chillers_using_heating_load** to the REoptInputs and BAUInputs structs. in the math, new set `p.heating_loads` has index q (to represent "qualities" of heat).
- In `src/core/heating_cooling_loads.jl`, added new struct **ProcessHeatLoad**
- In `src/core/scenario.jl`, added new field **process_heat_load**
- In `src/mpc/inputs.jl`, added new field **heating_loads**
- In `src/core/existing_boiler.jl`, added field **retire_in_optimal** to the ExistingBoiler struct
- Info to user including name of PV and/or temperature datasource used and distance from site location to datasource location
- Warning to user if data is not from NSRDB or if data is more than 200 miles away
- In `results/heating_cooling_load.jl`, added new fields **process_heat_thermal_load_series_mmbtu_per_hour**, **process_heat_boiler_fuel_load_series_mmbtu_per_hour**, **annual_calculated_process_heat_thermal_load_mmbtu**, and **annual_calculated_process_heat_boiler_fuel_load_mmbtu** to HeatingLoad results, with sum heating loads now including process heat 
### Changed
- Change the way we determine which dataset to utilize in the PVWatts API call. Previously, we utilized defined lat-long bounds to determine if "nsrdb" or "intl" data should be used in PVWatts call. Now, we call the Solar Dataset Query API (v2) (https://developer.nrel.gov/docs/solar/data-query/v2/) to determine the dataset to use, and include "tmy3" as an option, as this is currently the best-available data for many locations in Alaska. 
- Refactored **dvThermalProduction** to be separated in **dvCoolingProduction** and **dvHeatingProduction** with **dvHeatingProduction** now indexed on `p.heating_loads`
- Refactored heating load balance constraints so that a separate flow balance is reconciled for each heating load in `p.heating_loads`
- Renamed **dvThermalProductionYIntercept** to **dvHeatingProductionYIntercept**
- Divided **ThermalStorage** into **HotThermalStorage** and **ColdThermalStorage** as the former now has attributes related to the compatible heat loads as input or output.
- Changed technologies included **dvProductionToWaste** to all heating techs.  NOTE: this variable is forced to zero to allow steam turbine tests to pass, but I believe that waste heat should be allowed for the turbine.  A TODO is in place to review this commit (a406cc5df6e4a27b56c92815c35d04815904e495).
- Changed test values and tolerances for CHP Sizing test.
- Updated test sets "Emissions and Renewable Energy Percent" and "Minimize Unserved Load" to decrease computing time.
- Test for tiered TOU demand rates in `test/runtests.jl`
- Updated `pop_year` and `income_year` used in call to EASIUR data (`get_EASIUR2005`) each to 2024, from 2020. 
- Updated usd conversion used for EASIUR health cost calcs from USD_2010_to_2020 = 1.246 to USD_2010_to_2024 = 1.432
### Fixed  
- Added a constraint in `src/constraints/steam_turbine_constraints.jl` that allows for heat loads to reconcile when thermal storage is paired with a SteamTurbine. 
- Fixed a bug in which net-metering system size limits could be exceeded while still obtaining the net-metering benefit due to a large "big-M".
- Fixed a reshape call in function `parse_urdb_tou_demand` that incorrectly assumed row major instead of column major ordering
- Fixed a loop range in function `parse_urdb_tou_demand` that incorrectly started at 0 instead of 1
- Added the missing tier index when accessing `p.s.electric_tariff.tou_demand_rates` in function `add_elec_utility_expressions`

## v0.45.0
### Fixed 
- Fixed bug in call to `GhpGhx.jl` when sizing hybrid GHP using the fractional sizing method
- Added `export_rate_beyond_net_metering_limit` to list of inputs to be converted to type Real, to avoid MethodError if type is vector of Any. 
- Fix blended CRB processing when one or more load types have zero annual energy
- When calculating CHP fuel intercept and slope, use 1 for the HHV because CHP fuel measured in units of kWh, instead of using non-existent **CHP.fuel_higher_heating_value_kwh_per_gal**
- Changed instances of indexing using i in 1:length() paradigm to use eachindex() or axes() instead because this is more robust
- In `src/core/urdb.jl`, ensure values from the "energyweekdayschedule" and "energyweekendschedule" arrays in the URDB response dictionary are converted to _Int_ before being used as indices
- Handle an array of length 1 for CHP.installed_cost_per_kw which fixes the API using this parameter
### Changed
- add **ElectricStorage** input option **soc_min_applies_during_outages** (which defaults to _false_) and only apply the minimum state of charge constraint in function `add_MG_storage_dispatch_constraints` if it is _true_
- Renamed function `generator_fuel_slope_and_intercept` to `fuel_slope_and_intercept` and generalize to not be specific to diesel measured in units of gal, then use for calculating non diesel fuel slope and intercept too

## v0.44.0
### Added 
- in `src/settings.jl`, added new const **INDICATOR_COMPATIBLE_SOLVERS**
- in `src/settings.jl`, added new member **solver_name** within the settings object.  This is currently not connected to the solver but does determine whether indicator constraints are modeled or if their big-M workarounds are used.
- added replacements for indicator constraints with the exception of battery degradation, which is implemented in a separate model, and FlexibleHVAC.  TODO's have been added for these remaining cases.
### Fixed
- Fixed previously broken tests using HiGHS in `test/runtests.jl` due to solver incompatibility.

## v0.43.0
### Fixed
- `simple_payback_years` calculation when there is export credit
- Issue with `SteamTurbine` heuristic size and default calculation when `size_class` was input
- BAU emissions calculation with heating load which was using thermal instead of fuel

## v0.42.0
### Changed
- In `core/pv.jl` a change was made to make sure we are using the same assumptions as PVWatts guidelines, the default `tilt` angle for a fixed array should be 20 degrees, irrespective of it being a rooftop `(1)` or ground-mounted (open-rack)`(2)` system. By default the `tilt` will be set to 20 degrees for ground-mount and rooftop, and 0 degrees for axis-tracking (`array_type = (3) or (4)`)
> "The PVWatts® default value for the tilt angle depends on the array type: For a fixed array, the default value is 20 degrees, and for one-axis tracking the default value is zero. A common rule of thumb for fixed arrays is to set the tilt angle to the latitude of the system's location to maximize the system's total electrical output over the year. Use a lower tilt angle favor peak production in the summer months when the sun is high in the sky, or a higher tilt angle to increase output during winter months. Higher tilt angles tend to cost more for racking and mounting hardware, and may increase the risk of wind damage to the array."

## v0.41.0
### Changed
- Changed default source for CO2 grid emissions values to NREL's Cambium 2022 Database (by default: CO2e, long-run marginal emissions rates levelized (averaged) over the analysis period, assuming start year 2024). Added new emissions inputs and call to Cambium API in `src/core/electric_utility.jl`. Included option for user to use AVERT data for CO2 using **co2_from_avert** boolean. 
- Updated `electric_utility` **emissions_region** to **avert_emissions_region** and **distance_to_emissions_region_meters** to **distance_to_avert_emissions_region_meters** in `src/electric_utility.jl` and `results/electric_utility.jl`. 
- Updated default **emissions_factor_XXX_decrease_fraction** (where XXX is CO2, NOx, SO2, and PM2.5) from 0.01174 to 0.02163 based on Cambium 2022 Mid-Case scenario, LRMER CO2e (Combustion+Precombustion) 2024-2049 projected values. CO2 projected decrease defaults to 0 if Cambium data are used for CO2 (Cambium API call will levelize values).  
- Updated AVERT emissions data to v4.1, which uses Regional Data Files (RDFs) for year 2022. Data is saved in `data/emissions/AVERT_Data`. For Alaska and Hawaii (regions AKGD, HIMS, HIOA), updated eGRID data to eGRID2021 datafile and adjusted CO2 values to CO2e values to align with default used for Cambium data. 
- Updated default fuel emissions factors from CO2 to CO2-equivalent (CO2e) values. In `src/core/generator.jl`, updated **emissions_factor_lb_CO2_per_gal** from 22.51 to 22.58. In `src/REopt.jl` updated **emissions_factor_lb_CO2_per_mmbtu** => Dict(
        "natural_gas"=>116.9 to 117.03,
        "landfill_bio_gas"=>114,8 to 115.38,
        "propane"=>138.6 to 139.16,
        "diesel_oil"=>163.1 to 163.61
    )
- Changed calculation of all `annual` emissions results (e.g. **Site.annual_emissions_tonnes_CO2**) to simple annual averages (lifecycle emissions divided by analysis_years). This is because the default climate emissions from Cambium are already levelized over the analysis horizon and therefore "year_one" emissions cannot be easily obtained. 
- Changed name of exported function **emissions_profiles** to **avert_emissions_profiles**
### Added
- In `src/REopt.jl` and `src/electric_utility.jl`, added **cambium_emissions_profile** as an export for use via the REopt_API. 
- In `src/REopt.jl`, added new const **EMISSIONS_DECREASE_DEFAULTS**
- In `src/results/electric_utility.jl` **cambium_emissions_region**
- In `test/runtests.jl` and `test/test_with_xpress.jl`, added testset **Cambium Emissions**
### Fixed 
- Adjust grid emissions profiles for day of week alignment with load_year.
- In `test_with_xpress.jl`, updated "Emissions and Renewable Energy Percent" expected values to account for load year adjustment. 
- In `src/core/electric_utility.jl`, error when user-provided emissions series does not match timestep per hour, as is done in other cases of incorrect user-provided data.
- Avoid adjusting rates twice when time_steps_per_hour > 1 

## v0.40.0
### Changed
- Changed **macrs_bonus_fraction** to from 0.80 to 0.60 (60%) for CHP, ElectricStorage, ColdThermalStorage, HotThermalStorage GHP, PV, Wind
### Fixed
- In `reopt.jl`, group objective function incentives (into **ObjectivePenalties**) and avoid directly modifying m[:Costs]. Previously, some of these were incorrectly included in the reported **Financial.lcc**. 

## v0.39.1
### Changed
- Changed testing suite from using Xpress to using HiGHS, an open-source solver.  This has led to a reduction in the number of tests due to incompatibility with indicator constraints.
### Fixed
- Fixed issue with running Wind on Windows: add execute permission for ssc.dll

## v0.39.0
### Added
- Added new technology `ElectricHeater` which uses electricity as input and provides heating as output; load balancing constraints have been updated accordingly

## v0.38.2
### Added 
- Added the following BAU outputs:  lifecycle_chp_standby_cost_after_tax, lifecycle_elecbill_after_tax, lifecycle_production_incentive_after_tax, lifecycle_outage_cost, lifecycle_MG_upgrade_and_fuel_cost
### Fixed
- Don't allow **Site** **min_resil_time_steps** input to be greater than the maximum value element in **ElectricUtility** **outage_durations**

## v0.38.1
### Fixed
- Fix CHP standby charge modeling - bad reference to pwf_e
- Avoid breaking backward compatibility with type declaration of (global) const urdb_api_key

## v0.38.0
### Changed
- Require NREL Developer API Key set as ENV["NREL_DEVELOPER_API_KEY"] = 'your API key' for PVWatts and Wind Toolkit

## v0.37.5
### Fixed
- Fixed AVERT emissions profiles for NOx. Were previously the same as the SO2 profiles. AVERT emissions profiles are currently generated from AVERT v3.2 https://www.epa.gov/avert/download-avert. See REopt User Manual for more information.
- Fix setting of equal demand tiers in `scrub_urdb_demand_tiers`, now renamed `scrub_urdb_tiers`. 
- When calling REopt.jl from a python environment using PyJulia and PyCall, some urdb_response fields get converted from a list-of-lists to a matrix type, when REopt.jl expects an array type. This fix adds checks on the type for two urdb_response fields and converts them to an array if needed.
- Update the outages dispatch results to align with CHP availability during outages

## v0.37.4
### Fixed
- Include `year` in creation of electric-only CHP for unavailability profile

## v0.37.3
### Changed
- Ignore `CHP` unavailability during stochastic, multiple outages; this is consistent with deterministic single outage

## v0.37.2
### Changed
- Do not enforce `CHP.min_turn_down_fraction` for outages

## v0.37.1
### Fixed
- CHP-only for multiple/stochastic outages
- Allow negative fuel_burn and thermal_prod intercepts for CPH
- Correct after_tax CHP results

## v0.37.0
### Added
- Added Bool attribute `is_electric_only` to CHP; if true, default installed and O&M costs are reduced by 25% and, for the reciprocating engine and combustion turbine prime movers, the federal ITC fraction is reduced to zero.
- Las Vegas CRB data was missing from ElectricLoad, but the climate_cities.shp file does not distinguish between Las Angeles and Las Vegas
### Changed
- Update `CHP.size_class` after heuristic size is determined based on size_class=0 guess (not input)
### Fixed
- Use the user-input `ExistingBoiler.efficiency` value for converting fuel input to thermal to preserve annual fuel energy input
- Fix heating loads monthly_mmbtu and addressable_load_fraction handling (type issues mostly)
- Bug fix for user-supplied 8760 WHL rates with tiered energy rate

## v0.36.0
### Changed
- Changed default values by prime mover for CHP technologies in `data/chp/chp_defaults.json`.  See user manual for details by prime mover and size class.
- Updated the package dependencies to be compatible with recent changes to HiGHS (for testing) and MathOptInterface
### Fixed
- The present worth factor for fuel (pwf_fuel) was not properly multiplying for lifecycle fuel costs

## v0.35.1
### Fixed
- Add GHP to proforma metrics for when GHP is evaluated (should have been there)
### Added
- Add different BAU outputs for heating and cooling systems

## v0.35.0
### Changed
- ANNUAL UPDATE TO DEFAULT VALUES. Changes outlined below with (old value) --> (new value). See user manual for references. 
  - Owner Discount rate, nominal (%): : **Financial** **owner_discount_rate_fraction** 0.0564	--> 0.0638
  - Offtaker Discount rate, nominal (%): **Financial**  **offtaker_discount_rate_fraction** 0.0564 --> 0.0638
  - Electricity cost escalation rate, nominal (%): **Financial** **elec_cost_escalation_rate_fraction** 0.019	--> 0.017
  - Existing boiler fuel cost escalation rate, nominal (%): **Financial**  **existing_boiler_fuel_cost_escalation_rate_fraction**	0.034	--> 0.015
  - Boiler fuel cost escalation rate, nominal (%): **Financial** **boiler_fuel_cost_escalation_rate_fraction**	0.034	--> 0.015
  - CHP fuel cost escalation rate, nominal (%): **Financial**  **chp_fuel_cost_escalation_rate_fraction**	0.034	--> 0.015
  - Generator fuel cost escalation rate, nominal (%): **Financial**  **generator_fuel_cost_escalation_rate_fraction**	0.027	--> 0.012
  - Array tilt – Ground mount, Fixed: **PV** **tilt** latitude	--> 20
  - O&M cost ($/kW/year): **PV** **om_cost_per_kw**	17	--> 18
  - System capital cost ($/kW): **PV** **installed_cost_per_kw**	1592	--> 1790
  - Energy capacity cost ($/kWh): **ElectricStorage** **installed_cost_per_kwh**	388	--> 455
  - Power capacity cost ($/kW): **ElectricStorage**	**installed_cost_per_kw**	775	--> 910
  - Energy capacity replacement cost ($/kWh): **ElectricStorage** **replace_cost_per_kwh**	220	--> 318
  - Power capacity replacement cost ($/kW): **ElectricStorage**	**replace_cost_per_kw**	440	--> 715
  - Fuel burn rate by generator capacity (gal/kWh): **Generator** **fuel_slope_gal_per_kwh**	0.076	--> removed and replaced with full and half-load efficiencies
  - Electric efficiency at 100% load (% HHV-basis): **Generator** **electric_efficiency_full_load**	N/A - new input	--> 0.322
  - Electric efficiency at 50% load (% HHV-basis): **Generator** **electric_efficiency_half_load**	N/A - new input	--> 0.322
  - Generator fuel higher heating value (HHV): **Generator** **fuel_higher_heating_value_kwh_per_gal**	N/A - new input	--> 40.7
  - System capital cost ($/kW): **Generator**  **installed_cost_per_kw** 500	--> $650 if the generator only runs during outages; $800 if it is allowed to run parallel with the grid; $880 for off-grid
  - Fixed O&M ($/kW/yr): **Generator** **om_cost_per_kw** Grid connected: 10 Off-grid: 20 --> Grid connected: 20 Off-grid: 10
  - System capital cost ($/kW) by Class: **Wind** **size_class_to_installed_cost**	residential - 5675 commercial - 4300 medium - 2766 large - 2239 --> residential - 6339 commercial - 4760 medium - 3137 large - 2386
  - O&M cost ($/kW/year): **Wind** **om_cost_per_kw** 35 --> 36
 
## v0.34.0
### Added
- Ability to run hybrid GHX sizing using **GhpGhx.jl** (automatic and fractional sizing)
- Added financial inputs for **GHP** and updated objective and results to reflect these changes
- Added central plant **GHP**
### Fixed
- Fix output of `get_tier_with_lowest_energy_rate(u::URDBrate)` to return an index and not cartesian coordinates for multi-tier energy rates.
- Updated **GHP** cost curve calculations so incentives apply to all GHP components
### Changed
- If a `REoptInputs` object solves with termination status infeasible, altert user and return a dictionary insteadof JuMP model

## v0.33.0
### Added
- Functionality to evaluate scenarios with Wind can in the ERP (`backup_reliability`)
- Dispatch data for outages: Wind, ElectricStorage SOC, and critical load
### Fixed
- Fix `backup_reliability_reopt_inputs(d, p, r)` so doesn't ignore `CHP` from REopt scenario
- In `backup_reliability_reopt_inputs(d, p, r)`, get `Generator` and `CHP` fuel related values from REopt results _Dict_ d and `REoptInputs` _struct_ p, unless the user overrides the REopt results by providing **generator_size_kw**
- Remove use of non-existent **tech_upgraded** `Outages` outputs, using **tech_microgrid_size_kw** instead
- Added missing **electric_storage_microgrid_upgraded** to `Outages` results
- Fix bug causing _InexactError_ in `num_battery_bins_default`
- Update docstrings in `backup_reliability.jl`
- Avoid supply > critical load during outages by changing load balance to ==
### Changed
- Updated REopt license
- Changed `backup_reliability` results key from **fuel_outage_survival_final_time_step** to **fuel_survival_final_time_step** for consistency with other keys

## v0.32.7
### Fixed
- Bugs in EASIUR health cost calcs
- Type handling for CoolingLoad monthly_tonhour input

## v0.32.6
### Changed
- Required **fuel_cost_per_mmbtu** for modeling **Boiler** tech, otherwise throw a handled error.
### Fixed
- Additional **SteamTurbine** defaults processing updates and bug fixes

## v0.32.5
### Changed
- Updated `get_existing_chiller_cop` function to accept scalar values instead of vectors to allow for faster API transactions.
- Refactored `backup_reliability.jl` to enable easier development: added conversion of all scalar generator inputs to vectors in `dictkeys_to_symbols` and reduced each functions with two versions (one with scalar and one with vector generator arguments) to a single version
- Simplify generator sizing logic in function `backup_reliability_reopt_inputs` (if user sets `generator_size_kw` or `num_generators`to 0, don't override based on REopt solution) and add a validation error
### Fixed
- Steamturbine defaults processing
- simulated_load monthly values processing
- Fixed incorrect name when accessing result field `Outages` **generator_microgrid_size_kw** in `outag_simulator.jl`

## v0.32.4
### Changed
- Consolidated PVWatts API calls to 1 call (previously 3 separate calls existed). API call occurs in `src/core/utils.jl/call_pvwatts_api()`. This function is called for PV in `src/core/production_factor.jl/get_production_factor(PV)` and for GHP in `src/core/scenario.jl`. If GHP and PV are evaluated together, the GHP PVWatts call for ambient temperature is also used to assign the pv.production_factor_series in Scenario.jl so that the PVWatts API does not get called again downstream in `get_production_factor(PV)`.  
- In `src/core/utils.jl/call_pvwatts_api()`, updated NSRDB bounds used in PVWatts query (now includes southern New Zealand)
- Updated PV Watts version from v6 to v8. PVWatts V8 updates the weather data to 2020 TMY data from the NREL NSRDB for locations covered by the database. (The NSRDB weather data used in PVWatts V6 is from around 2015.) See other differences at https://developer.nrel.gov/docs/solar/pvwatts/.
- Made PV struct mutable: This allows for assigning pv.production_factor_series when calling PVWatts for GHP, to avoid a extra PVWatts calls later.
- Changed unit test expected values due to update to PVWatts v8, which slightly changed expected PV production factors.
- Changed **fuel_avail_gal** default to 1e9 for on-grid scenarios (same as off-grid)
### Fixed
- Issue with using a leap year with a URDB rate - the URDB rate was creating energy_rate of length 8784 instead of intended 8760
- Don't double add adjustments to urdb rates with non-standard units
- Corrected `Generator` **installed_cost_per_kw** from 500 to 650 if **only_runs_during_grid_outage** is _true_ or 800 if _false_
- Corrected `SteamTurbine` defaults population from `get_steam_turbine_defaults_size_class()`

## v0.32.3
### Fixed
- Calculate **num_battery_bins** default in `backup_reliability.jl` based on battery duration to prevent significant discretization error (and add test)
- Account for battery (dis)charge efficiency after capping power in/out in `battery_bin_shift()`
- Remove _try_ _catch_ in `backup_reliability(d::Dict, p::REoptInputs, r::Dict)` so can see where error was thrown

## v0.32.2
### Fixed
- Fixed bug in multiple PVs pv_to_location dictionary creation. 
- Fixed bug in reporting of grid purchase results when multiple energy tiers are present.
- Fixed bug in TOU demand charge calculation when multiple demand tiers are present.

## v0.32.1
### Fixed
- In `backup_reliability.jl`:
    - Check if generator input is a Vector instead of has length greater than 1
    - Correct calculation of battery SOC adjustment in `fuel_use()` function
    - Correct outage time step survival condition in `fuel_use()` function
- Add test to ensure `backup_reliability()` gives the same results for equivalent scenarios (1. battery only and 2. battery plus generator with no fuel) and that the survival probability decreases monotonically with outage duration
- Add test to ensure `backup_reliability()` gives the same results as `simulate_outages()` when operational availability inputs are 1, probability of failure to run is 0, and mean time to failure is a very large number.

## v0.32.0
### Fixed
- Fixed calculation of `wind_kw_ac_hourly` in `outagesim/outage_simulator.jl`
- Add  a test of multiple outages that includes wind
- Add a timeout to PVWatts API call so that if it does not connect within 10 seconds, it will retry. It seems to always work on the first retry.

## v0.31.0
### Added
- Created and exported easiur_data function (returns health emissions costs and escalations) for the API to be able to call for it's easiur_costs endpoint
- Added docstrings for easiur_data and emissions_profiles

## v0.30.0
### Added
- `Generator` input **fuel_higher_heating_value_kwh_per_gal**, which defaults to the constant KWH_PER_GAL_DIESEL
### Changed
- Added more description to **production_factor_series inputs**
### Fixed
- Fixed spelling of degradation_fraction
- use push! instead of append() for array in core/cost_curve.jl
- Fixed calculation of batt_roundtrip_efficiency in outage_simulator.jl

## v0.29.0
### Added
- Add `CHP` `FuelUsed` and `FuelCost` modeling/tracking for stochastic/multi-outages
- Add `CHP` outputs for stochastic/multi-outages
### Changed
- Made outages output names not dynamic to allow integration into API
- Add missing units to outages results field names: **unserved_load_series_kw**, **unserved_load_per_outage_kwh**, **generator_fuel_used_per_outage_gal**
- Default `Financial` field **microgrid_upgrade_cost_fraction** to 0
- Add conditional logic to make `CHP.min_allowable_kw` 25% of `max_kw` if there is a conflicting relationship 
- Iterate on calculating `CHP` heuristic size based on average heating load which is also used to set `max_kw` if not given: once `size_class` is determined, recalculate using the efficiency numbers for that `size_class`.
### Fixed
- Fix non-handling of cost-curve/segmented techs in stochastic outages
- Fix issues with `simulated_load.jl` monthly heating energy input to return the heating load profile

## v0.28.1
### Added
- `emissions_profiles` function, exported for external use as an endpoint in REopt_API for the webtool/UI

## v0.28.0
### Changed 
- Changed Financial **breakeven_cost_of_emissions_reduction_per_tonnes_CO2** to **breakeven_cost_of_emissions_reduction_per_tonne_CO2**
- Changed `CHP.size_class` to start at 0 instead of 1, consistent with the API, and 0 represents the average of all `size_class`s
- Change `CHP.max_kw` to be based on either the heuristic sizing from average heating load (if heating) or peak electric load (if no heating, aka Prime Generator in the UI)
  - The "big_number" for `max_kw` was causing the model to take forever to solve and some erroneous behavior; this is also consistent with the API to limit max_kw to a reasonable number
### Added 
- Added previously missing Financial BAU outputs: **lifecycle_om_costs_before_tax**, **lifecycle_om_costs_after_tax**, **year_one_om_costs_before_tax**
### Fixed
- Fixed if statement to determing ElectricLoad "year" from && to ||, so that defaults to 2017 if any CRB input is used
    
## v0.27.0
### Added
- Energy Resilience Performance tool: capability to model limited reliability of backup generators and RE, and calculate survival probability metrics during power outages for a DER scenario
- Exported `backup_reliability` function to run the reliability based calculations
### Changed
- Changed `Generator` inputs **fuel_slope_gal_per_kwh** and **fuel_intercept_gal_per_hr** to **electric_efficiency_full_load** and **electric_efficiency_half_load** to represent the same fuel burn curve in a different way consistent with `CHP`

## v0.26.0
### Added 
- Added `has_stacktrace` boolean which is returned with error messages and indicates if error is of type which contains stacktrace
- Constraint on wind sizing based on Site.land_acres
- New Wind input **acres_per_kw**, defaults to 0.03
- Descriptions/help text for many inputs and outputs
- Add and modify the `GHP` results to align with the existing/expected results from the v2 REopt_API
- Add `CSV` and `DataFrames` packages to REopt.jl dependencies 
### Changed
- Update REopt.jl environment to Julia v1.8
- Changed default **year** in ElectricLoad to be 2017 if using a CRB model and 2022 otherwise. 
- Removed default year in URDBrate() functions, since year is always supplied to this function.
- In `scenario.jl`, `change heating_thermal_load_reduction_with_ghp_kw` to `space_heating_thermal_load_reduction_with_ghp_kw` to be more explicit
- Round Hot and Cold TES size result to 0 digits
- Use CoolProp to get water properties for Hot and Cold TES based on average of temperature inputs
### Fixed
- `Wind` evaluations with BAU - was temporarily broken because of an unconverted **year_one** -> **annual** expected name
- Fixed calculation of **year_one_coincident_peak_cost_before_tax** in `ElectricTariff` results to correctly calculate before-tax value. Previously, the after-tax value was being calculated for this field instead.
- Fixed `outage_simulator` to work with sub-hourly outage simulation scenarios
- Fixed a bug which threw an error when providing time-series thermal load inputs in a scenario inputs .json.
- Fixed calculation of ["Financial"]["lifecycle_om_costs_before_tax_bau"] (was previously showing after tax result)
- Added **bau_annual_emissions_tonnes_SO2** to the bau_outputs dict in results.jl and removed duplicate **bau_annual_emissions_tonnes_NOx** result
### Removed
- Removed duplicate **thermal_production_hot_water_or_steam** field from the absorption chiller defaults response dictionary. 

## v0.25.0
### Added
- multi-node MPC modeling capability
- more MPC outputs (e.g. Costs, ElectricStorage.to_load_series_kw)
- throw error if outage_durations and outage_probabilities not the same length
- throw error if length of outage_probabilities is >= 1 and sum of outage_probabilities is not equal to 1
- small incentive to minimize unserved load in each outage, not just the max over outage start times (makes expected outage results more realist and fixes same inputs giving different results)
- add `Outages` output **generator_fuel_used_per_outage** which is the sum over backup generators
### Changed
- remove _series from non-timeseries outage output names
- make the use of _ in multiple outages output names consistent
- updates multiple outage test values that changed due to fixing timestep bug
- Updated the following default values:
   - PV, Wind, Storage, CHP, GHP, Hot Water Storage, Cold Water Storage, Electric Storage: **federal_itc_fraction(PV,Wind, CHP,GHP)** and **total_itc_fraction(Hot Water Storage, Cold Water Storage, Electric Storage)** to 0.3 (30%)
   - PV, Wind, Storage, CHP, GHP, Hot Water Storage, Cold Water Storage, Electric Storage: **macrs_bonus_fraction** to 0.8 (80%)
   - Hot Water Storage and Cold Water Storage: **macrs_itc_reduction** to 0.5 (50%)
   - Hot Water Storage and Cold Water Storage: **macrs_option_years** to 7 years
### Fixed
- PV results for all multi-node scenarios
- MPC objective definition w/o ElectricStorage
- fixed mulitple outages timestep off-by-one bug
### Removed 
- Wind ITC no longer determined based on size class. Removed all size class dependencies from wind.jl

## v0.24.0
### Changed
- Major name change overall for outputs/results. Changed energy-related outputs with "year_one" in name to "annual" to reflect that they are actually average annual output values. Changed any "average_annual" naming to "annual" to simplify. Changed `to_tes` and `to_battery` outputs to `to_storage` for consistency
### Added 
- Added **thermal_production_series_mmbtu_per_hour** to CHP results. 
### Removed 
- Removed `Wind` and `Generator` outputs **year_one_energy_produced_kwh** since these techs do not include degradation

## v0.23.0
### Added
- Add **REoptLogger** type of global logger with a standard out to the console and to a dictionary
    - Instantiate `logREopt` as the global logger in `__init()__` function call as a global variable
    - Handle Warn or Error logs to save them along with information on where they occurred
    - Try-catch `core/reopt.jl -> run_reopt()` functions. Process any errors when catching the error.
    - Add Warnings and Errors from `logREopt` to results dictionary. If error is unhandled in REopt, include a stacktrace
    - Add a `status` of `error` to results for consistency
    - Ensure all error text is returned as strings for proper handling in the API
- Add `handle_errors(e::E, stacktrace::V) where {E <: Exception, V <: Vector}` and `handle_errors()` to `core/reopt.jl` to include info, warn and errors from REopt input data processing, optimization, and results processing in the returned dictionary.
- Tests for user-inputs of `ElectricTariff` `demand_lookback_months` and `demand_lookback_range` 
### Changed
- `core/reopt.jl` added try-catch statements to call `handle_errors()` when there is a REopt error (handled or unhandled) and return it to the requestor/user.
### Fixed
- URDB lookback was not incorporated based on the descriptions of how the 3 lookback variables should be entered in the code. Modified `parse_urdb_lookback_charges` function to correct.
- TOU demand for 15-min load was only looking at the first 8760 timesteps.
- Tiered energy rates jsons generated by the webtool errored and could not run.
- Aligned lookback parameter names from URDB with API

## v0.22.0
### Added
- Simulated load function which mimicks the REopt_API /simulated_load endpoint for getting commercial reference building load data from annual or monthly energy data, or blended/hybrid buildings
- `AbsorptionChiller` default values for costs and thermal coefficient of performance (which depend on maximum cooling load and heat transfer medium)
### Changed
- Pruned the unnecessary chp_defaults data that were either zeros or not dependent on `prime_mover` or `size_class`, and reorganized the CHP struct.

## v0.21.0
### Changed
For `CHP` and `SteamTurbine`, the `prime_mover` and/or `size_class` is chosen (if not input) based on the average heating load and the type of heating load (hot water or steam).
 - This logic replicates the current REopt webtool behavior which was implemented based on CHP industry experts, effectively syncing the webtool and the REopt.jl/API behavior.
 - This makes `prime_mover` **NOT** a required input and avoids a lot of other required inputs if `prime_mover` is not input.
 - The two functions made for `CHP` and `SteamTurbine` are exported in `REopt.jl` so they can be exposed in the API for communication with the webtool (or other API users).
### Removed 
`ExistingBoiler.production_type_by_chp_prime_mover` because that is no longer consistent with the logic added above.
 - The logic from 1. is such that `ExistingBoiler.production_type` determines the `CHP.prime_mover` if not specified, not the other way around.
 - If `ExistingBoiler.production_type` is not input, `hot_water` is used as the default.

## v0.20.1
### Added
- `CoolingLoad` time series and annual summary data to results
- `HeatingLoad` time series and annual summary data to results

## v0.20.0
### Added
- `Boiler` tech from the REopt_API (known as NewBoiler in API)
- `SteamTurbine` tech from the REopt_API
### Changed
- Made some modifications to thermal tech results to be consistent with naming conventions of REopt.jl
### Fixed
- Bug for scalar `ElectricTariff.wholesale_rate`
- Bug in which CHP could not charge Hot TES

## v0.19.0
### Changed
The following name changes were made: 
- Change "pct" to "rate_fraction" for "discount", "escalation", names containing "tax_pct" (financial terms)
- Change "pct" to "fraction" for all other variable names (e.g., "min_soc", "min_turndown_")
- Change `prod_factor_series` to `production_factor_series` and rename some internal methods and variables to match
- Change four (4) CHP input field names to spell out `electric` (from `elec`) and `efficiency` (from `effic`) for electric and thermal efficiencies
### Added
- Add schedule-based `FlatLoad`s which take the annual or monthly energy input and create a load profile based on the specified type of schedule. The load is "flat" (the same) for all hours within the chosen schedule.
- Add `addressable_load_fraction` inputs for `SpaceHeatingLoad` and `DomesticHotWaterLoad` which effectively ignores a portion of the entered loads. These inputs can be scalars (applied to all time steps of the year), monthly (applied to the timesteps of each month), or of length 8760 * `time_steps_per_hour`.
- Add a validation error for cooling in the case that the cooling electric load is greater than the total electric load.
  
## v0.18.1
### Removed
- **include_climate_in_objective**, **pwf_emissions_cost_CO2_grid**, and **pwf_emissions_cost_CO2_onsite** unnecessarily included in Site results

## v0.18.0
### Added
- Add geothermal heat pump (`GHP`), also known as ground-source heat pump (GSHP), to the REopt model for serving heating and cooling loads (typically the benefits include electrifying the heating load and improving the efficiency of cooling).
    - The unregistered `GhpGhx` package (https://github.com/NREL/GhpGhx.jl) is a "conditional" dependency of REopt by using the Requires.jl package, and this package sizes the ground heat exchanger (GHE) and gets the hourly electric consumption of the `GHP` for the specified heating and cooling loads that it serves.
    - The `GhpGhx` module calls for sizing the GHE can only be done if you first "add https://github.com/NREL/GhpGhx.jl" to the environment and then load the package by "using GhpGhx" before running REopt with `GHP`.
    - The `GHP` size and dispatch of the different `GHP` options is pre-determined by the `GhpGhx` package, so the REopt model just chooses one or none of the `GHP` options with a binary decision variable.
### Changed
- Change default value for `wind.jl` **operating_reserve_required_pct** from 0.1 to 0.5 (only applicable when **off_grid_flag**=_True_.)
- allow user to specify emissions_region in ElectricUtility, which is used instead of lat/long to look up AVERT data if emissions factors aren't provided by the user
- Updated results keys in `results/absorption_chiller.jl`
### Fixed
- Add **wholesale_rate** and **emissions_factor_series_lb_\<pollutant\>_per_kwh** inputs to the list of inputs that `dictkeys_tosymbols()` tries to convert to type _Array{Real}_. Due to serialization, when list inputs come from the API, they are of type _Array{Any}_ so must be converted to match type required by the constructors they are passed to.
- Fixed bug in calcuation of power delivered to cold thermal storage by the electric chiller in `results/existing_chiller.jl`.

## v0.17.0
### Added
- Emissions
    - add emissions factors for CO2, NOx, SO2, and PM25 to inputs of all fuel burning technologies
    - add emissions factor series for CO2, NOx, SO2, and PM25 to `ElectricUtility` inputs and use [AVERT v3.2](https://www.epa.gov/avert/download-avert) (2021 data) if not provided
    - add `include_climate_in_objective` and `include_health_in_objective` to `Settings` inputs
    - constrain CO2 emissions based on `CO2_emissions_reduction_min_pct`, `CO2_emissions_reduction_max_pct`, and `include_exported_elec_emissions_in_total` added to `Site` inputs
    - add emissions costs to `Financial` inputs and use EASIUR data for NOx, SO2, and PM25 if not provided
    - report emissions and their cost in `Site` (on-site and total) and `ElectricUtility` (grid) results
    - calculate `breakeven_cost_of_emissions_reduction_per_tonnes_CO2` for `Financial` results
- Renewable energy percentage
    - calculate renewable energy percentage (electric only and total) and add to `Site` results
    - add `renewable_electricity_min_pct`, `renewable_electricity_max_pct`, and `include_exported_renewable_electricity_in_total` to `Site` inputs
    - add `fuel_renewable_energy_pct` input for all fuel burning technologies
    - constrain renewable electricity percentage based on user inputs
- Add "Emissions and Renewable Energy Percent" testset
### Changed
- Allow Wind tech to be included when `off_grid_flag` is true
- Add `operating_reserve_required_pct` to Wind struct and incorporate wind into operating reserve constraints
- Add hot, cold TES results for MPC model
- Update documentation and add `docs/devdeploy.jl` to locally host the REopt.jl documentation 
- Make `ExistingBoiler` `fuel_cost_per_mmbtu` a required input
- In `production_factor.jl`, include lat-long coordinates if-statement to determine whether the "nsrdb" dataset should be used in call to PVWatts. Accounts for recent updates to NSRDB data used by PVWatts (v6). If outside of NSRDB range, use "intl" (international) dataset.
- Don't trigger GitHub 'Run test' workflow on a push that only changes README.md and/or CHANGELOG.md
- Avoid triggering duplicate GitHub workflows. When pushing to a branch that's in a PR, only trigger tests on the push not on the PR sync also.
### Fixed
- Bug fix to constrain dvCurtail in `time_steps_without_grid`
- Bug fix to report accurate wind ["year_one_to_load_series_kw"] in results/wind.jl (was previously not accounting for curtailed wind)

## v0.16.2
### Changed
- Update PV defaults to tilt=10 for rooftop, tilt = abs(lat) for ground mount, azimuth = 180 for northern lats, azimuth = 0 for southern lats.
### Fixed
- bug fix for Generator inputs to allow for time_steps_per_hour > 1
- change various `Float64` types to `Real` to allow integers too

## v0.16.1
### Fixed
- bug fix for outage simulator when `microgrid_only=true`

## v0.16.0
### Added
Allows users to model "off-grid" systems as a year-long outage: 
- add flag to "turn on" off-grid modeling `Settings.off_grid_flag` 
- when `off_grid_flag` is "true", adjust default values in core/ `electric_storage`, `electric_load`, `financial`, `generator`, `pv` 
- add operating reserve requirement inputs, outputs, and constraints based on load and PV generation 
- add minimum load met percent input and constraint
- add generator replacement year and cost (for off-grid and on-grid) 
- add off-grid additional annual costs (tax deductible) and upfront capital costs (depreciable via straight line depreciation)
### Changed
Name changes: 
- consistently append `_before_tax` and `_after_tax` to results names 
- change all instances of `timestep` to `time_step` and `timesteps` to `time_steps`
Other changes:
- report previously missing lcc breakdown components, all reported in `results/financial.jl`  
- change variable types from Float to Real to allow users to enter Ints (where applicable)
- `year_one_coincident_peak_cost_after_tax` is now correctly multiplied by `(1 - p.s.financial.offtaker_tax_pct)`

## v0.15.2
### Fixed
- bug fix for 15 & 30 minute electric, heating, and cooling loads
- bug fix for URDB fixed charges
- bug fix for default `Wind` `installed_cost_per_kw` and `federal_itc_pct`

## v0.15.1
### Added
- add `AbsorptionChiller` technology
- add `ElectricStorage.minimum_avg_soc_fraction` input and constraint

## v0.15.0
### Fixed
- bug fix in outage_simulator
### Changed
- allow Real Generator inputs (not just Float64)
- add "_series" to "Outages" outputs that are arrays [breaking]

## v0.14.0
### Changed
- update default values from v2 of API [breaking]
### Added
- add ElectricStorage degradation accounting and maintenance strategies
- finish cooling loads

## v0.13.0
### Added
- add FlexibleHVAC model (still testing)
- start thermal energy storage modeling
- add `ExistingBoiler` and `ExistingChiller`
- add `MPCLimits` inputs:
    - `grid_draw_limit_kw_by_time_step`
    - `export_limit_kw_by_time_step`
### Changed
- refactor `Storage` as `ElectricStorage`
### Fixed
- fix bugs for time_steps_per_hour != 1


## v0.12.4
### Removed
- rm "Lite" from docs
### Changed
- prioritize `urdb_response` over `urdb_label` in `ElectricTariff`

## v0.12.3
### Added
- add utils for PVwatts: `get_ambient_temperature` and `get_pvwatts_prodfactor`

## v0.12.2
### Added
- add CHP technology, including supplementary firing
- add URDB "sell" value from `energyratestructure` to wholesale rate
- update docs
### Changed
- allow annual or monthly energy rate w/o demand rate
- allow integer latitude/longitude

## v0.12.1
### Added
- add ExistingBoiler and CRB heating loads

## v0.12.0
### Changed
- change all output keys starting with "total_" or "net_" to "lifecycle_" (except "net_present_cost")
- update pv results for single PV in an array
### Fixed
- bug fix in urdb.jl when rate_name not found

## v0.11.0
### Added
- add ElectricLoad.blended_doe_reference_names & blended_doe_reference_percents
- add ElectricLoad.monthly_totals_kwh builtin profile scaling
- add ElectricTariff inputs: `add_monthly_rates_to_urdb_rate`, `tou_energy_rates_per_kwh`, 
    `add_tou_energy_rates_to_urdb_rate`, `coincident_peak_load_charge_per_kw`, `coincident_peak_load_active_time_steps`
### Fixed
- handle multiple PV outputs

## v0.10.0
### Added
- add modeling capability for tiered rates (energy, TOU demand, and monthly demand charges)
    - all of these tiered rates require binaries, which are conditionally added to the model
- add modeling capability for lookback demand charges
- add more outputs from the API (eg. `initial_capital_costs`)
- add option to run Business As Usual scenario in parallel with optimal scenario (default is `true`)
- add incentives (and cost curves) to `Wind` and `Generator`
### Changed
- removed "_us_dollars" from all names and generally aligned names with API
- renamed `outage_start(end)_time_step` to `outage_start(end)_time_step`
### Fixed
- fixed bug in URDB fixed charges

## v0.9.0
### Changed
- `ElectricTariff.NEM` boolean is now determined by `ElectricUtility.net_metering_limit_kw` (true if limit > 0)
### Added
- add `ElectricUtility` inputs for `net_metering_limit_kw` and `interconnection_limit_kw`
- add binary choice for net metering vs. wholesale export
- add `ElectricTariff.export_rate_beyond_net_metering_limit` input (scalar or vector allowed)
- add `can_net_meter`, `can_wholesale`, `can_export_beyond_nem_limit` tech inputs (`PV`, `Wind`, `Generator`)

## v0.8.0
### Added
- add `Wind` module, relying on System Advisor Model Wind module for production factors and Wind Toolkit for resource data
- new `ElectricTariff` input options:
    - `urdb_utility_name` and `urdb_rate_name`
    - `blended_annual_energy_rate` and `blended_annual_demand_rate`
- add two capabilities that require binary variables:
    - tax, production, and capacity incentives for PV (compatible with any energy generation technology)
    - technology cost curve modeling capability
    - both of these capabilities are only used for the technologies that require them (based on input values), unlike the API which always models these capabilities (and therefore always includes the binary variables).
- Three new tests: Wind, Blended Tariff and Complex Incentives (which aligns with API results)
### Changed
- `cost_per_kw[h]` input fields are now `installed_cost_per_kw[h]` to distinguish it from other costs like `om_cost_per_kw[h]`
- Financial input field refactored: `two_party_ownership` -> `third_party_ownership`
- `total_itc_pct` -> `federal_itc_pct` on technology inputs

## v0.7.3
### Fixed
- outage results processing would fail sometimes when an integer variable was not exact (e.g. 1.000000001)
- fixed `simulate_outages` for revised results formats (key names changed to align with the REopt API)

## v0.7.2
### Added
- add PV.production_factor_series input (can skip PVWatts call)
- add `run_mpc` capability, which dispatches DER for minimum energy cost over an arbitrary time horizon

## v0.7.1
### Fixed
- ElectricLoad.city default is empty string, must be filled in before annual_kwh look up

## v0.7.0
### Removed
- removed Storage.can_grid_export
### Added
- add optional integer constraint to prevent simultaneous export and import of power
- add warnings when adding integer variables
- add ability to add LinDistFlow constraints to multinode models
### Changed
- no longer require `ElectricLoad.city` input (look up ASHRAE climate zone from lat/lon)
- compatible with Julia 1.6

## v0.6.0
### Added
- add multi-node (site) capability for PV and Storage
- started documentation process using Github Pages and Documenter.jl
### Changed
- restructured outputs to align with the input structure, for example top-level keys added for `ElectricTariff` and `PV` in the outputs

## v0.5.3
### Changed
- compatible with Julia 1.5

## v0.5.2
### Fixed
- outage_simulator.jl had bug with summing over empty `Any[]`
### Added
- add optional `microgrid_only` arg to simulate_outages

## v0.5.1
### Added
- added outage dispatch outputs and speed up their derivation
### Removed
- removed redundant generator minimum turn down constraint

## v0.5.0
### Fixed
- handle missing input key for `year_one_soc_series_pct` in `outage_simulator` 
- remove erroneous `total_unserved_load = 0` output
- `dvUnservedLoad` definition was allowing microgrid production to storage and curtailment to be double counted towards meeting critical load
### Added
- add `unserved_load_per_outage` output

## v0.4.1
### Fixed
- removed `total_unserved_load` output because it can take hours to generate and can error out when outage indices are not consecutive
### Added
- add @info for time spent processing results

## v0.4.0
### Added
- add `simulate_outages` function (similar to REopt API outage simulator)
- removed MutableArithmetics package from Project.toml (since JuMP now has method for `value(::MutableArithmetics.Zero)`)
- add outage related outputs:
    - Generator_mg_kw
    - mg_Generator_upgrade_cost
    - mg_Generator_fuel_used
    - mg_PV_upgrade_cost
    - mg_storage_upgrade_cost
    - dvUnservedLoad array
    - max_outage_cost_per_outage_duration
### Changed
- allow value_of_lost_load_per_kwh values to be subtype of Real (rather than only Real)
- add `run_reopt` method for scenario Dict

## v0.3.0
### Added
- add separate decision variables and constraints for microgrid tech capacities
    - new Site input `mg_tech_sizes_equal_grid_sizes` (boolean), when _false_ the microgrid tech capacities are constrained to be <= the grid connected tech capacities
### Fixed
- allow non-integer `outage_probabilities`
- correct `total_unserved_load` output
- don't `add_min_hours_crit_ld_met_constraint` unless `min_resil_time_steps <= length(elecutil.outage_time_steps)`

## v0.2.0
### Added
- add support for custom ElectricLoad `loads_kw` input
- include existing capacity in microgrid upgrade cost
    - previously only had to pay to upgrade new capacity
- implement ElectricLoad `loads_kw_is_net` and `critical_loads_kw_is_net`
    - add existing PV production to raw load profile if `true`
- add `min_resil_time_steps` input and optional constraint for minimum time_steps that critical load must be met in every outage
### Fixed
- enforce storage cannot grid charge

## v0.1.1 Fix build.jl
deps/build.jl had a relative path dependency, fixed with an absolute path.

## v0.1.0 Initial release
This package is currently under development and only has a subset of capabilities of the REopt model used in the REopt API. For example, the Wind model, tiered electric utility tariffs, and piecewise linear cost curves are not yet modeled in this code. However this code is easier to use than the API (only dependencies are Julia and a solver) and has a novel model for uncertain outages.<|MERGE_RESOLUTION|>--- conflicted
+++ resolved
@@ -25,11 +25,7 @@
     ### Deprecated
     ### Removed
 
-<<<<<<< HEAD
-## Develop fix-warning-threshold-for-wholesale
-### Fixed
-- Fixed an issue in which a warning on the wholesale benefit threshold being met is shown when no warning should be present. 
-=======
+
 ## Develop
 ### Changed
 - Replace all `1/p.s.settings.time_steps_per_hour` with `p.hours_per_time_step` for simplicity/consistency
@@ -45,7 +41,7 @@
 - Change type of **value_of_lost_load** in **FinancialInputs** struct to fix convert error when user provides an _Int_
 - Change international location in "Solar Dataset" test set from Cameroon to Oulu because the locations in the NSRDB have been expanded significantly so there is now an NSRDB point at Cameroon
 - Handle edge case where the values of **outage_start_time_steps** and **outage_durations** makes an outage extend beyond the end of the year. The outage will now wrap around to the beginning of the year.
->>>>>>> 8999b3ca
+- Fixed an issue in which a warning on the wholesale benefit threshold being met is shown when no warning should be present. 
 
 ## v0.48.0
 ### Added
