--- conflicted
+++ resolved
@@ -23,31 +23,31 @@
     ### Deprecated
     ### Removed
 
-## Develop 08-09-2024
-### Added
-- Added new file `src/core/ASHP.jl` with new technology **ASHP**, which uses electricity as input and provides heating and/or cooling as output; load balancing and technology-specific constraints have been updated and added accordingly
-- In `src/core/existing_chiller.jl`, Added new atttribute **retire_in_optimal** to the **ExistingChiller** struct
-- Financial output **initial_capital_costs_after_incentives_without_macrs** which has "net year one" CapEx after incentives except for MACRS, which helps with users defining their own "simple payback period"
-### Changed
-- Improve the full test suite reporting with a verbose summary table, and update the structure to reflect long-term open-source solver usage.
-- Removed MacOS from the runner list and just run with Windows OS, since MacOS commonly freezes and gets cancelled. We have not seen Windows OS pass while other OS's fail.
-- Suppress JuMP warning messages from 15-minute and multiple PVs test scenarios to avoid flooding the test logs with those warnings.
-- Updated/specified User-Agent header of "REopt.jl" for PVWatts and Wind Toolkit API requests; default before was "HTTP.jl"; this allows specific tracking of REopt.jl usage which call PVWatts and Wind Toolkit through api.data.gov.
-<<<<<<< HEAD
+## Develop simul charge discharge
+### Changed
 - Replace all `1/p.s.settings.time_steps_per_hour` with `p.hours_per_time_step` for simplicity/consistency
 - Rename function `add_storage_sum_constraints` to `add_storage_sum_grid_constraints` for clarity
-# Added
+### Added
 - Constraints to prevent simultaneous charge/discharge of storage
 - Specify in docstrings that **PV** **max_kw** and **size_kw** are kW-DC
 - Add the Logging package to `test/Project.toml` because it is used in `runtests.jl`
-# Fixed
+### Fixed
 - Force **ElectricLoad** **critical_load_kw** to be _nothing_ when **off_grid_flag** is _true_ (**critical_load_fraction** was already being forced to 1, but the user was still able to get around this by providing **critical_load_kw**)
 - Removed looping over storage name in functions `add_hot_thermal_storage_dispatch_constraints` and `add_cold_thermal_storage_dispatch_constraints` because this loop is already done when calling these functions and storage name is passed in as argument `b`
 - Remove extraneous line of code in `results/wind.jl`
 - Change type of **value_of_lost_load** in **FinancialInputs** struct to fix convert error when user provides an _Int_
 - Change international location in "Solar Dataset" test set from Cameroon to Oulu because the locations in the NSRDB have been expanded significantly so there is now an NSRDB point at Cameroon
 
-=======
+## Develop
+### Added
+- Added new file `src/core/ASHP.jl` with new technology **ASHP**, which uses electricity as input and provides heating and/or cooling as output; load balancing and technology-specific constraints have been updated and added accordingly
+- In `src/core/existing_chiller.jl`, Added new atttribute **retire_in_optimal** to the **ExistingChiller** struct
+- Financial output **initial_capital_costs_after_incentives_without_macrs** which has "net year one" CapEx after incentives except for MACRS, which helps with users defining their own "simple payback period"
+### Changed
+- Improve the full test suite reporting with a verbose summary table, and update the structure to reflect long-term open-source solver usage.
+- Removed MacOS from the runner list and just run with Windows OS, since MacOS commonly freezes and gets cancelled. We have not seen Windows OS pass while other OS's fail.
+- Suppress JuMP warning messages from 15-minute and multiple PVs test scenarios to avoid flooding the test logs with those warnings.
+- Updated/specified User-Agent header of "REopt.jl" for PVWatts and Wind Toolkit API requests; default before was "HTTP.jl"; this allows specific tracking of REopt.jl usage which call PVWatts and Wind Toolkit through api.data.gov.
 - Improves DRY coding by replacing multiple instances of the same chunks of code for MACRS deprecation and CHP capital cost into functions that are now in financial.jl.
 - Simplifies the CHP sizing test to avoid a ~30 minute solve time, by avoiding the fuel burn y-intercept binaries which come with differences between full-load and part-load efficiency.
 - For third party analysis proforma.jl metrics, O&M cost for existing Generator is now kept with offtaker, not the owner/developer
@@ -58,7 +58,6 @@
 - Added a couple of missing techs for the initial capital cost calculation in financial.jl.
 - An issue with setup_boiler_inputs in reopt_inputs.jl.
 - Fuel costs in proforma.jl were not consistent with the optimization costs, so that was corrected so that they are only added to the offtaker cashflows and not the owner/developer cashflows for third party.
->>>>>>> 876c7a63
 
 ## v0.47.2
 ### Fixed
