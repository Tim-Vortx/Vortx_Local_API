# Changelog
All notable changes to this project will be documented in this file.

The format is based on [Keep a Changelog](https://keepachangelog.com/en/1.0.0/),
and this project adheres to [Semantic Versioning](https://semver.org/spec/v2.0.0.html).

## Guidelines
- When making a Pull Request into `develop` start a new double-hash header for "Develop - YYYY-MM-DD"
- When making a Pull Request into `master` change "Develop" to the next version number

### Formatting
- Use **bold** markup for field and model names (i.e. **outage_start_time_step**)
- Use `code` markup for  REopt-specific file names, classes and endpoints (e.g. `src/REopt.jl`)
- Use _italic_ for code terms (i.e. _list_)
- Prepend change with tag(s) directing where it is in the repository:  
`src`,`constraints`,`*.jl`

Classify the change according to the following categories:
    
    ### Added
    ### Changed
    ### Fixed
    ### Deprecated
    ### Removed

<<<<<<< HEAD
## Develop 
### Changed 
- Changed the way we determine which dataset to utilize in the PVWatts API call. Previously, we utilized defined lat-long bounds. Now, we call the Solar Dataset Query API (v2) to determine the dataset to use. 
=======
## Develop - 2024-04-05
### Fixed 
- Added `export_rate_beyond_net_metering_limit` to list of inputs to be converted to type Real, to avoid MethodError if type is vector of Any. 
- Fix blended CRB processing when one or more load types have zero annual energy
>>>>>>> a1ef00de

## v0.44.0
### Added 
- in `src/settings.jl`, added new const **INDICATOR_COMPATIBLE_SOLVERS**
- in `src/settings.jl`, added new member **solver_name** within the settings object.  This is currently not connected to the solver but does determine whether indicator constraints are modeled or if their big-M workarounds are used.
- added replacements for indicator constraints with the exception of battery degradation, which is implemented in a separate model, and FlexibleHVAC.  TODO's have been added for these remaining cases.
### Fixed
- Fixed previously broken tests using HiGHS in `test/runtests.jl` due to solver incompatibility.

## v0.43.0
### Fixed
- `simple_payback_years` calculation when there is export credit
- Issue with `SteamTurbine` heuristic size and default calculation when `size_class` was input
- BAU emissions calculation with heating load which was using thermal instead of fuel

## v0.42.0
### Changed
- In `core/pv.jl` a change was made to make sure we are using the same assumptions as PVWatts guidelines, the default `tilt` angle for a fixed array should be 20 degrees, irrespective of it being a rooftop `(1)` or ground-mounted (open-rack)`(2)` system. By default the `tilt` will be set to 20 degrees for ground-mount and rooftop, and 0 degrees for axis-tracking (`array_type = (3) or (4)`)

> "The PVWatts® default value for the tilt angle depends on the array type: For a fixed array, the default value is 20 degrees, and for one-axis tracking the default value is zero. A common rule of thumb for fixed arrays is to set the tilt angle to the latitude of the system's location to maximize the system's total electrical output over the year. Use a lower tilt angle favor peak production in the summer months when the sun is high in the sky, or a higher tilt angle to increase output during winter months. Higher tilt angles tend to cost more for racking and mounting hardware, and may increase the risk of wind damage to the array."

## v0.41.0
### Changed
- Changed default source for CO2 grid emissions values to NREL's Cambium 2022 Database (by default: CO2e, long-run marginal emissions rates levelized (averaged) over the analysis period, assuming start year 2024). Added new emissions inputs and call to Cambium API in `src/core/electric_utility.jl`. Included option for user to use AVERT data for CO2 using **co2_from_avert** boolean. 
- Updated `electric_utility` **emissions_region** to **avert_emissions_region** and **distance_to_emissions_region_meters** to **distance_to_avert_emissions_region_meters** in `src/electric_utility.jl` and `results/electric_utility.jl`. 
- Updated default **emissions_factor_XXX_decrease_fraction** (where XXX is CO2, NOx, SO2, and PM2.5) from 0.01174 to 0.02163 based on Cambium 2022 Mid-Case scenario, LRMER CO2e (Combustion+Precombustion) 2024-2049 projected values. CO2 projected decrease defaults to 0 if Cambium data are used for CO2 (Cambium API call will levelize values).  
- Updated AVERT emissions data to v4.1, which uses Regional Data Files (RDFs) for year 2022. Data is saved in `data/emissions/AVERT_Data`. For Alaska and Hawaii (regions AKGD, HIMS, HIOA), updated eGRID data to eGRID2021 datafile and adjusted CO2 values to CO2e values to align with default used for Cambium data. 
- Updated default fuel emissions factors from CO2 to CO2-equivalent (CO2e) values. In `src/core/generator.jl`, updated **emissions_factor_lb_CO2_per_gal** from 22.51 to 22.58. In `src/REopt.jl` updated **emissions_factor_lb_CO2_per_mmbtu** => Dict(
        "natural_gas"=>116.9 to 117.03,
        "landfill_bio_gas"=>114,8 to 115.38,
        "propane"=>138.6 to 139.16,
        "diesel_oil"=>163.1 to 163.61
    )
- Changed calculation of all `annual` emissions results (e.g. **Site.annual_emissions_tonnes_CO2**) to simple annual averages (lifecycle emissions divided by analysis_years). This is because the default climate emissions from Cambium are already levelized over the analysis horizon and therefore "year_one" emissions cannot be easily obtained. 
- Changed name of exported function **emissions_profiles** to **avert_emissions_profiles**

### Added
- In `src/REopt.jl` and `src/electric_utility.jl`, added **cambium_emissions_profile** as an export for use via the REopt_API. 
- In `src/REopt.jl`, added new const **EMISSIONS_DECREASE_DEFAULTS**
- In `src/results/electric_utility.jl` **cambium_emissions_region**
- In `test/runtests.jl` and `test/test_with_xpress.jl`, added testset **Cambium Emissions**

### Fixed 
- Adjust grid emissions profiles for day of week alignment with load_year.
- In `test_with_xpress.jl`, updated "Emissions and Renewable Energy Percent" expected values to account for load year adjustment. 
- In `src/core/electric_utility.jl`, error when user-provided emissions series does not match timestep per hour, as is done in other cases of incorrect user-provided data.
- Avoid adjusting rates twice when time_steps_per_hour > 1 

## v0.40.0
### Changed
- Changed **macrs_bonus_fraction** to from 0.80 to 0.60 (60%) for CHP, ElectricStorage, ColdThermalStorage, HotThermalStorage GHP, PV, Wind

### Fixed
- In `reopt.jl`, group objective function incentives (into **ObjectivePenalties**) and avoid directly modifying m[:Costs]. Previously, some of these were incorrectly included in the reported **Financial.lcc**. 

## v0.39.1
### Changed
- Changed testing suite from using Xpress to using HiGHS, an open-source solver.  This has led to a reduction in the number of tests due to incompatibility with indicator constraints.
### Fixed
- Fixed issue with running Wind on Windows: add execute permission for ssc.dll

## v0.39.0
### Added
- Added new technology `ElectricHeater` which uses electricity as input and provides heating as output; load balancing constraints have been updated accordingly

## v0.38.2
### Added 
- Added the following BAU outputs:  lifecycle_chp_standby_cost_after_tax, lifecycle_elecbill_after_tax, lifecycle_production_incentive_after_tax, lifecycle_outage_cost, lifecycle_MG_upgrade_and_fuel_cost
### Fixed
- Don't allow **Site** **min_resil_time_steps** input to be greater than the maximum value element in **ElectricUtility** **outage_durations**

## v0.38.1
### Fixed
- Fix CHP standby charge modeling - bad reference to pwf_e
- Avoid breaking backward compatibility with type declaration of (global) const urdb_api_key

## v0.38.0
### Changed
- Require NREL Developer API Key set as ENV["NREL_DEVELOPER_API_KEY"] = 'your API key' for PVWatts and Wind Toolkit

## v0.37.5
### Fixed
- Fixed AVERT emissions profiles for NOx. Were previously the same as the SO2 profiles. AVERT emissions profiles are currently generated from AVERT v3.2 https://www.epa.gov/avert/download-avert. See REopt User Manual for more information.
- Fix setting of equal demand tiers in scrub_urdb_demand_tiers!, which was previously causing an error. 
- When calling REopt.jl from a python environment using PyJulia and PyCall, some urdb_response fields get converted from a list-of-lists to a matrix type, when REopt.jl expects an array type. This fix adds checks on the type for two urdb_response fields and converts them to an array if needed.
- Update the outages dispatch results to align with CHP availability during outages

## v0.37.4
### Fixed
- Include `year` in creation of electric-only CHP for unavailability profile

## v0.37.3
### Changed
- Ignore `CHP` unavailability during stochastic, multiple outages; this is consistent with deterministic single outage

## v0.37.2
### Changed
- Do not enforce `CHP.min_turn_down_fraction` for outages

## v0.37.1
### Fixed
- CHP-only for multiple/stochastic outages
- Allow negative fuel_burn and thermal_prod intercepts for CPH
- Correct after_tax CHP results

## v0.37.0
### Added
- Added Bool attribute `is_electric_only` to CHP; if true, default installed and O&M costs are reduced by 25% and, for the reciprocating engine and combustion turbine prime movers, the federal ITC fraction is reduced to zero.
- Las Vegas CRB data was missing from ElectricLoad, but the climate_cities.shp file does not distinguish between Las Angeles and Las Vegas
### Changed
- Update `CHP.size_class` after heuristic size is determined based on size_class=0 guess (not input)
### Fixed
- Use the user-input `ExistingBoiler.efficiency` value for converting fuel input to thermal to preserve annual fuel energy input
- Fix heating loads monthly_mmbtu and addressable_load_fraction handling (type issues mostly)
- Bug fix for user-supplied 8760 WHL rates with tiered energy rate

## v0.36.0
### Changed
- Changed default values by prime mover for CHP technologies in `data/chp/chp_defaults.json`.  See user manual for details by prime mover and size class.
- Updated the package dependencies to be compatible with recent changes to HiGHS (for testing) and MathOptInterface
### Fixed
- The present worth factor for fuel (pwf_fuel) was not properly multiplying for lifecycle fuel costs

## v0.35.1
### Fixed
- Add GHP to proforma metrics for when GHP is evaluated (should have been there)
### Added
- Add different BAU outputs for heating and cooling systems

## v0.35.0
### Changed
- ANNUAL UPDATE TO DEFAULT VALUES. Changes outlined below with (old value) --> (new value). See user manual for references. 
  - Owner Discount rate, nominal (%): : **Financial** **owner_discount_rate_fraction** 0.0564	--> 0.0638
  - Offtaker Discount rate, nominal (%): **Financial**  **offtaker_discount_rate_fraction** 0.0564 --> 0.0638
  - Electricity cost escalation rate, nominal (%): **Financial** **elec_cost_escalation_rate_fraction** 0.019	--> 0.017
  - Existing boiler fuel cost escalation rate, nominal (%): **Financial**  **existing_boiler_fuel_cost_escalation_rate_fraction**	0.034	--> 0.015
  - Boiler fuel cost escalation rate, nominal (%): **Financial** **boiler_fuel_cost_escalation_rate_fraction**	0.034	--> 0.015
  - CHP fuel cost escalation rate, nominal (%): **Financial**  **chp_fuel_cost_escalation_rate_fraction**	0.034	--> 0.015
  - Generator fuel cost escalation rate, nominal (%): **Financial**  **generator_fuel_cost_escalation_rate_fraction**	0.027	--> 0.012
  - Array tilt – Ground mount, Fixed: **PV** **tilt** latitude	--> 20
  - O&M cost ($/kW/year): **PV** **om_cost_per_kw**	17	--> 18
  - System capital cost ($/kW): **PV** **installed_cost_per_kw**	1592	--> 1790
  - Energy capacity cost ($/kWh): **ElectricStorage** **installed_cost_per_kwh**	388	--> 455
  - Power capacity cost ($/kW): **ElectricStorage**	**installed_cost_per_kw**	775	--> 910
  - Energy capacity replacement cost ($/kWh): **ElectricStorage** **replace_cost_per_kwh**	220	--> 318
  - Power capacity replacement cost ($/kW): **ElectricStorage**	**replace_cost_per_kw**	440	--> 715
  - Fuel burn rate by generator capacity (gal/kWh): **Generator** **fuel_slope_gal_per_kwh**	0.076	--> removed and replaced with full and half-load efficiencies
  - Electric efficiency at 100% load (% HHV-basis): **Generator** **electric_efficiency_full_load**	N/A - new input	--> 0.322
  - Electric efficiency at 50% load (% HHV-basis): **Generator** **electric_efficiency_half_load**	N/A - new input	--> 0.322
  - Generator fuel higher heating value (HHV): **Generator** **fuel_higher_heating_value_kwh_per_gal**	N/A - new input	--> 40.7
  - System capital cost ($/kW): **Generator**  **installed_cost_per_kw** 500	--> $650 if the generator only runs during outages; $800 if it is allowed to run parallel with the grid; $880 for off-grid
  - Fixed O&M ($/kW/yr): **Generator** **om_cost_per_kw** Grid connected: 10 Off-grid: 20 --> Grid connected: 20 Off-grid: 10
  - System capital cost ($/kW) by Class: **Wind** **size_class_to_installed_cost**	residential - 5675 commercial - 4300 medium - 2766 large - 2239 --> residential - 6339 commercial - 4760 medium - 3137 large - 2386
  - O&M cost ($/kW/year): **Wind** **om_cost_per_kw** 35 --> 36
 
## v0.34.0
### Added
- Ability to run hybrid GHX sizing using **GhpGhx.jl** (automatic and fractional sizing)
- Added financial inputs for **GHP** and updated objective and results to reflect these changes
- Added central plant **GHP**
### Fixed
- Fix output of `get_tier_with_lowest_energy_rate(u::URDBrate)` to return an index and not cartesian coordinates for multi-tier energy rates.
- Updated **GHP** cost curve calculations so incentives apply to all GHP components
### Changed
- If a `REoptInputs` object solves with termination status infeasible, altert user and return a dictionary insteadof JuMP model

## v0.33.0
### Added
- Functionality to evaluate scenarios with Wind can in the ERP (`backup_reliability`)
- Dispatch data for outages: Wind, ElectricStorage SOC, and critical load
### Fixed
- Fix `backup_reliability_reopt_inputs(d, p, r)` so doesn't ignore `CHP` from REopt scenario
- In `backup_reliability_reopt_inputs(d, p, r)`, get `Generator` and `CHP` fuel related values from REopt results _Dict_ d and `REoptInputs` _struct_ p, unless the user overrides the REopt results by providing **generator_size_kw**
- Remove use of non-existent **tech_upgraded** `Outages` outputs, using **tech_microgrid_size_kw** instead
- Added missing **electric_storage_microgrid_upgraded** to `Outages` results
- Fix bug causing _InexactError_ in `num_battery_bins_default`
- Update docstrings in `backup_reliability.jl`
- Avoid supply > critical load during outages by changing load balance to ==
### Changed
- Updated REopt license
- Changed `backup_reliability` results key from **fuel_outage_survival_final_time_step** to **fuel_survival_final_time_step** for consistency with other keys

## v0.32.7
### Fixed
- Bugs in EASIUR health cost calcs
- Type handling for CoolingLoad monthly_tonhour input

## v0.32.6
### Changed
- Required **fuel_cost_per_mmbtu** for modeling **Boiler** tech, otherwise throw a handled error.
### Fixed
- Additional **SteamTurbine** defaults processing updates and bug fixes

## v0.32.5
### Changed
- Updated `get_existing_chiller_cop` function to accept scalar values instead of vectors to allow for faster API transactions.
- Refactored `backup_reliability.jl` to enable easier development: added conversion of all scalar generator inputs to vectors in `dictkeys_to_symbols` and reduced each functions with two versions (one with scalar and one with vector generator arguments) to a single version
- Simplify generator sizing logic in function `backup_reliability_reopt_inputs` (if user sets `generator_size_kw` or `num_generators`to 0, don't override based on REopt solution) and add a validation error
### Fixed
- Steamturbine defaults processing
- simulated_load monthly values processing
- Fixed incorrect name when accessing result field `Outages` **generator_microgrid_size_kw** in `outag_simulator.jl`

## v0.32.4
### Changed
- Consolidated PVWatts API calls to 1 call (previously 3 separate calls existed). API call occurs in `src/core/utils.jl/call_pvwatts_api()`. This function is called for PV in `src/core/production_factor.jl/get_production_factor(PV)` and for GHP in `src/core/scenario.jl`. If GHP and PV are evaluated together, the GHP PVWatts call for ambient temperature is also used to assign the pv.production_factor_series in Scenario.jl so that the PVWatts API does not get called again downstream in `get_production_factor(PV)`.  
- In `src/core/utils.jl/call_pvwatts_api()`, updated NSRDB bounds used in PVWatts query (now includes southern New Zealand)
- Updated PV Watts version from v6 to v8. PVWatts V8 updates the weather data to 2020 TMY data from the NREL NSRDB for locations covered by the database. (The NSRDB weather data used in PVWatts V6 is from around 2015.) See other differences at https://developer.nrel.gov/docs/solar/pvwatts/.
- Made PV struct mutable: This allows for assigning pv.production_factor_series when calling PVWatts for GHP, to avoid a extra PVWatts calls later.
- Changed unit test expected values due to update to PVWatts v8, which slightly changed expected PV production factors.
- Changed **fuel_avail_gal** default to 1e9 for on-grid scenarios (same as off-grid)
### Fixed
- Issue with using a leap year with a URDB rate - the URDB rate was creating energy_rate of length 8784 instead of intended 8760
- Don't double add adjustments to urdb rates with non-standard units
- Corrected `Generator` **installed_cost_per_kw** from 500 to 650 if **only_runs_during_grid_outage** is _true_ or 800 if _false_
- Corrected `SteamTurbine` defaults population from `get_steam_turbine_defaults_size_class()`

## v0.32.3
### Fixed
- Calculate **num_battery_bins** default in `backup_reliability.jl` based on battery duration to prevent significant discretization error (and add test)
- Account for battery (dis)charge efficiency after capping power in/out in `battery_bin_shift()`
- Remove _try_ _catch_ in `backup_reliability(d::Dict, p::REoptInputs, r::Dict)` so can see where error was thrown

## v0.32.2
### Fixed
- Fixed bug in multiple PVs pv_to_location dictionary creation. 
- Fixed bug in reporting of grid purchase results when multiple energy tiers are present.
- Fixed bug in TOU demand charge calculation when multiple demand tiers are present.

## v0.32.1
### Fixed
- In `backup_reliability.jl`:
    - Check if generator input is a Vector instead of has length greater than 1
    - Correct calculation of battery SOC adjustment in `fuel_use()` function
    - Correct outage time step survival condition in `fuel_use()` function
- Add test to ensure `backup_reliability()` gives the same results for equivalent scenarios (1. battery only and 2. battery plus generator with no fuel) and that the survival probability decreases monotonically with outage duration
- Add test to ensure `backup_reliability()` gives the same results as `simulate_outages()` when operational availability inputs are 1, probability of failure to run is 0, and mean time to failure is a very large number.

## v0.32.0
### Fixed
- Fixed calculation of `wind_kw_ac_hourly` in `outagesim/outage_simulator.jl`
- Add  a test of multiple outages that includes wind
- Add a timeout to PVWatts API call so that if it does not connect within 10 seconds, it will retry. It seems to always work on the first retry.

## v0.31.0
### Added
- Created and exported easiur_data function (returns health emissions costs and escalations) for the API to be able to call for it's easiur_costs endpoint
- Added docstrings for easiur_data and emissions_profiles

## v0.30.0
### Added
- `Generator` input **fuel_higher_heating_value_kwh_per_gal**, which defaults to the constant KWH_PER_GAL_DIESEL
### Changed
- Added more description to **production_factor_series inputs**
### Fixed
- Fixed spelling of degradation_fraction
- use push! instead of append() for array in core/cost_curve.jl
- Fixed calculation of batt_roundtrip_efficiency in outage_simulator.jl

## v0.29.0
### Added
- Add `CHP` `FuelUsed` and `FuelCost` modeling/tracking for stochastic/multi-outages
- Add `CHP` outputs for stochastic/multi-outages
### Changed
- Made outages output names not dynamic to allow integration into API
- Add missing units to outages results field names: **unserved_load_series_kw**, **unserved_load_per_outage_kwh**, **generator_fuel_used_per_outage_gal**
- Default `Financial` field **microgrid_upgrade_cost_fraction** to 0
- Add conditional logic to make `CHP.min_allowable_kw` 25% of `max_kw` if there is a conflicting relationship 
- Iterate on calculating `CHP` heuristic size based on average heating load which is also used to set `max_kw` if not given: once `size_class` is determined, recalculate using the efficiency numbers for that `size_class`.
### Fixed
- Fix non-handling of cost-curve/segmented techs in stochastic outages
- Fix issues with `simulated_load.jl` monthly heating energy input to return the heating load profile

## v0.28.1
### Added
- `emissions_profiles` function, exported for external use as an endpoint in REopt_API for the webtool/UI

## v0.28.0
### Changed 
- Changed Financial **breakeven_cost_of_emissions_reduction_per_tonnes_CO2** to **breakeven_cost_of_emissions_reduction_per_tonne_CO2**
- Changed `CHP.size_class` to start at 0 instead of 1, consistent with the API, and 0 represents the average of all `size_class`s
- Change `CHP.max_kw` to be based on either the heuristic sizing from average heating load (if heating) or peak electric load (if no heating, aka Prime Generator in the UI)
  - The "big_number" for `max_kw` was causing the model to take forever to solve and some erroneous behavior; this is also consistent with the API to limit max_kw to a reasonable number
### Added 
- Added previously missing Financial BAU outputs: **lifecycle_om_costs_before_tax**, **lifecycle_om_costs_after_tax**, **year_one_om_costs_before_tax**
### Fixed
- Fixed if statement to determing ElectricLoad "year" from && to ||, so that defaults to 2017 if any CRB input is used
    
## v0.27.0
### Added
- Energy Resilience Performance tool: capability to model limited reliability of backup generators and RE, and calculate survival probability metrics during power outages for a DER scenario
- Exported `backup_reliability` function to run the reliability based calculations
### Changed
- Changed `Generator` inputs **fuel_slope_gal_per_kwh** and **fuel_intercept_gal_per_hr** to **electric_efficiency_full_load** and **electric_efficiency_half_load** to represent the same fuel burn curve in a different way consistent with `CHP`

## v0.26.0
### Added 
- Added `has_stacktrace` boolean which is returned with error messages and indicates if error is of type which contains stacktrace
- Constraint on wind sizing based on Site.land_acres
- New Wind input **acres_per_kw**, defaults to 0.03
- Descriptions/help text for many inputs and outputs
- Add and modify the `GHP` results to align with the existing/expected results from the v2 REopt_API
- Add `CSV` and `DataFrames` packages to REopt.jl dependencies 
### Changed
- Update REopt.jl environment to Julia v1.8
- Changed default **year** in ElectricLoad to be 2017 if using a CRB model and 2022 otherwise. 
- Removed default year in URDBrate() functions, since year is always supplied to this function.
- In `scenario.jl`, `change heating_thermal_load_reduction_with_ghp_kw` to `space_heating_thermal_load_reduction_with_ghp_kw` to be more explicit
- Round Hot and Cold TES size result to 0 digits
- Use CoolProp to get water properties for Hot and Cold TES based on average of temperature inputs
### Fixed
- `Wind` evaluations with BAU - was temporarily broken because of an unconverted **year_one** -> **annual** expected name
- Fixed calculation of **year_one_coincident_peak_cost_before_tax** in `ElectricTariff` results to correctly calculate before-tax value. Previously, the after-tax value was being calculated for this field instead.
- Fixed `outage_simulator` to work with sub-hourly outage simulation scenarios
- Fixed a bug which threw an error when providing time-series thermal load inputs in a scenario inputs .json.
- Fixed calculation of ["Financial"]["lifecycle_om_costs_before_tax_bau"] (was previously showing after tax result)
- Added **bau_annual_emissions_tonnes_SO2** to the bau_outputs dict in results.jl and removed duplicate **bau_annual_emissions_tonnes_NOx** result
### Removed
- Removed duplicate **thermal_production_hot_water_or_steam** field from the absorption chiller defaults response dictionary. 

## v0.25.0
### Added
- multi-node MPC modeling capability
- more MPC outputs (e.g. Costs, ElectricStorage.to_load_series_kw)
- throw error if outage_durations and outage_probabilities not the same length
- throw error if length of outage_probabilities is >= 1 and sum of outage_probabilities is not equal to 1
- small incentive to minimize unserved load in each outage, not just the max over outage start times (makes expected outage results more realist and fixes same inputs giving different results)
- add `Outages` output **generator_fuel_used_per_outage** which is the sum over backup generators
### Changed
- remove _series from non-timeseries outage output names
- make the use of _ in multiple outages output names consistent
- updates multiple outage test values that changed due to fixing timestep bug
- Updated the following default values:
   - PV, Wind, Storage, CHP, GHP, Hot Water Storage, Cold Water Storage, Electric Storage: **federal_itc_fraction(PV,Wind, CHP,GHP)** and **total_itc_fraction(Hot Water Storage, Cold Water Storage, Electric Storage)** to 0.3 (30%)
   - PV, Wind, Storage, CHP, GHP, Hot Water Storage, Cold Water Storage, Electric Storage: **macrs_bonus_fraction** to 0.8 (80%)
   - Hot Water Storage and Cold Water Storage: **macrs_itc_reduction** to 0.5 (50%)
   - Hot Water Storage and Cold Water Storage: **macrs_option_years** to 7 years
### Fixed
- PV results for all multi-node scenarios
- MPC objective definition w/o ElectricStorage
- fixed mulitple outages timestep off-by-one bug
### Removed 
- Wind ITC no longer determined based on size class. Removed all size class dependencies from wind.jl

## v0.24.0
### Changed
- Major name change overall for outputs/results. Changed energy-related outputs with "year_one" in name to "annual" to reflect that they are actually average annual output values. Changed any "average_annual" naming to "annual" to simplify. Changed `to_tes` and `to_battery` outputs to `to_storage` for consistency
### Added 
- Added **thermal_production_series_mmbtu_per_hour** to CHP results. 
### Removed 
- Removed `Wind` and `Generator` outputs **year_one_energy_produced_kwh** since these techs do not include degradation

## v0.23.0
### Added
- Add **REoptLogger** type of global logger with a standard out to the console and to a dictionary
    - Instantiate `logREopt` as the global logger in `__init()__` function call as a global variable
    - Handle Warn or Error logs to save them along with information on where they occurred
    - Try-catch `core/reopt.jl -> run_reopt()` functions. Process any errors when catching the error.
    - Add Warnings and Errors from `logREopt` to results dictionary. If error is unhandled in REopt, include a stacktrace
    - Add a `status` of `error` to results for consistency
    - Ensure all error text is returned as strings for proper handling in the API
- Add `handle_errors(e::E, stacktrace::V) where {E <: Exception, V <: Vector}` and `handle_errors()` to `core/reopt.jl` to include info, warn and errors from REopt input data processing, optimization, and results processing in the returned dictionary.
- Tests for user-inputs of `ElectricTariff` `demand_lookback_months` and `demand_lookback_range` 
### Changed
- `core/reopt.jl` added try-catch statements to call `handle_errors()` when there is a REopt error (handled or unhandled) and return it to the requestor/user.
### Fixed
- URDB lookback was not incorporated based on the descriptions of how the 3 lookback variables should be entered in the code. Modified `parse_urdb_lookback_charges` function to correct.
- TOU demand for 15-min load was only looking at the first 8760 timesteps.
- Tiered energy rates jsons generated by the webtool errored and could not run.
- Aligned lookback parameter names from URDB with API

## v0.22.0
### Added
- Simulated load function which mimicks the REopt_API /simulated_load endpoint for getting commercial reference building load data from annual or monthly energy data, or blended/hybrid buildings
- `AbsorptionChiller` default values for costs and thermal coefficient of performance (which depend on maximum cooling load and heat transfer medium)
### Changed
- Pruned the unnecessary chp_defaults data that were either zeros or not dependent on `prime_mover` or `size_class`, and reorganized the CHP struct.

## v0.21.0
### Changed
For `CHP` and `SteamTurbine`, the `prime_mover` and/or `size_class` is chosen (if not input) based on the average heating load and the type of heating load (hot water or steam).
 - This logic replicates the current REopt webtool behavior which was implemented based on CHP industry experts, effectively syncing the webtool and the REopt.jl/API behavior.
 - This makes `prime_mover` **NOT** a required input and avoids a lot of other required inputs if `prime_mover` is not input.
 - The two functions made for `CHP` and `SteamTurbine` are exported in `REopt.jl` so they can be exposed in the API for communication with the webtool (or other API users).
### Removed 
`ExistingBoiler.production_type_by_chp_prime_mover` because that is no longer consistent with the logic added above.
 - The logic from 1. is such that `ExistingBoiler.production_type` determines the `CHP.prime_mover` if not specified, not the other way around.
 - If `ExistingBoiler.production_type` is not input, `hot_water` is used as the default.

## v0.20.1
### Added
- `CoolingLoad` time series and annual summary data to results
- `HeatingLoad` time series and annual summary data to results

## v0.20.0
### Added
- `Boiler` tech from the REopt_API (known as NewBoiler in API)
- `SteamTurbine` tech from the REopt_API
### Changed
- Made some modifications to thermal tech results to be consistent with naming conventions of REopt.jl
### Fixed
- Bug for scalar `ElectricTariff.wholesale_rate`
- Bug in which CHP could not charge Hot TES

## v0.19.0
### Changed
The following name changes were made: 
- Change "pct" to "rate_fraction" for "discount", "escalation", names containing "tax_pct" (financial terms)
- Change "pct" to "fraction" for all other variable names (e.g., "min_soc", "min_turndown_")
- Change `prod_factor_series` to `production_factor_series` and rename some internal methods and variables to match
- Change four (4) CHP input field names to spell out `electric` (from `elec`) and `efficiency` (from `effic`) for electric and thermal efficiencies
### Added
- Add schedule-based `FlatLoad`s which take the annual or monthly energy input and create a load profile based on the specified type of schedule. The load is "flat" (the same) for all hours within the chosen schedule.
- Add `addressable_load_fraction` inputs for `SpaceHeatingLoad` and `DomesticHotWaterLoad` which effectively ignores a portion of the entered loads. These inputs can be scalars (applied to all time steps of the year), monthly (applied to the timesteps of each month), or of length 8760 * `time_steps_per_hour`.
- Add a validation error for cooling in the case that the cooling electric load is greater than the total electric load.
  
## v0.18.1
### Removed
- **include_climate_in_objective**, **pwf_emissions_cost_CO2_grid**, and **pwf_emissions_cost_CO2_onsite** unnecessarily included in Site results

## v0.18.0
### Added
- Add geothermal heat pump (`GHP`), also known as ground-source heat pump (GSHP), to the REopt model for serving heating and cooling loads (typically the benefits include electrifying the heating load and improving the efficiency of cooling).
    - The unregistered `GhpGhx` package (https://github.com/NREL/GhpGhx.jl) is a "conditional" dependency of REopt by using the Requires.jl package, and this package sizes the ground heat exchanger (GHE) and gets the hourly electric consumption of the `GHP` for the specified heating and cooling loads that it serves.
    - The `GhpGhx` module calls for sizing the GHE can only be done if you first "add https://github.com/NREL/GhpGhx.jl" to the environment and then load the package by "using GhpGhx" before running REopt with `GHP`.
    - The `GHP` size and dispatch of the different `GHP` options is pre-determined by the `GhpGhx` package, so the REopt model just chooses one or none of the `GHP` options with a binary decision variable.
### Changed
- Change default value for `wind.jl` **operating_reserve_required_pct** from 0.1 to 0.5 (only applicable when **off_grid_flag**=_True_.)
- allow user to specify emissions_region in ElectricUtility, which is used instead of lat/long to look up AVERT data if emissions factors aren't provided by the user
- Updated results keys in `results/absorption_chiller.jl`
### Fixed
- Add **wholesale_rate** and **emissions_factor_series_lb_\<pollutant\>_per_kwh** inputs to the list of inputs that `dictkeys_tosymbols()` tries to convert to type _Array{Real}_. Due to serialization, when list inputs come from the API, they are of type _Array{Any}_ so must be converted to match type required by the constructors they are passed to.
- Fixed bug in calcuation of power delivered to cold thermal storage by the electric chiller in `results/existing_chiller.jl`.

## v0.17.0
### Added
- Emissions
    - add emissions factors for CO2, NOx, SO2, and PM25 to inputs of all fuel burning technologies
    - add emissions factor series for CO2, NOx, SO2, and PM25 to `ElectricUtility` inputs and use [AVERT v3.2](https://www.epa.gov/avert/download-avert) (2021 data) if not provided
    - add `include_climate_in_objective` and `include_health_in_objective` to `Settings` inputs
    - constrain CO2 emissions based on `CO2_emissions_reduction_min_pct`, `CO2_emissions_reduction_max_pct`, and `include_exported_elec_emissions_in_total` added to `Site` inputs
    - add emissions costs to `Financial` inputs and use EASIUR data for NOx, SO2, and PM25 if not provided
    - report emissions and their cost in `Site` (on-site and total) and `ElectricUtility` (grid) results
    - calculate `breakeven_cost_of_emissions_reduction_per_tonnes_CO2` for `Financial` results
- Renewable energy percentage
    - calculate renewable energy percentage (electric only and total) and add to `Site` results
    - add `renewable_electricity_min_pct`, `renewable_electricity_max_pct`, and `include_exported_renewable_electricity_in_total` to `Site` inputs
    - add `fuel_renewable_energy_pct` input for all fuel burning technologies
    - constrain renewable electricity percentage based on user inputs
- Add "Emissions and Renewable Energy Percent" testset
### Changed
- Allow Wind tech to be included when `off_grid_flag` is true
- Add `operating_reserve_required_pct` to Wind struct and incorporate wind into operating reserve constraints
- Add hot, cold TES results for MPC model
- Update documentation and add `docs/devdeploy.jl` to locally host the REopt.jl documentation 
- Make `ExistingBoiler` `fuel_cost_per_mmbtu` a required input
- In `production_factor.jl`, include lat-long coordinates if-statement to determine whether the "nsrdb" dataset should be used in call to PVWatts. Accounts for recent updates to NSRDB data used by PVWatts (v6). If outside of NSRDB range, use "intl" (international) dataset.
- Don't trigger GitHub 'Run test' workflow on a push that only changes README.md and/or CHANGELOG.md
- Avoid triggering duplicate GitHub workflows. When pushing to a branch that's in a PR, only trigger tests on the push not on the PR sync also.
### Fixed
- Bug fix to constrain dvCurtail in `time_steps_without_grid`
- Bug fix to report accurate wind ["year_one_to_load_series_kw"] in results/wind.jl (was previously not accounting for curtailed wind)

## v0.16.2
### Changed
- Update PV defaults to tilt=10 for rooftop, tilt = abs(lat) for ground mount, azimuth = 180 for northern lats, azimuth = 0 for southern lats.
### Fixed
- bug fix for Generator inputs to allow for time_steps_per_hour > 1
- change various `Float64` types to `Real` to allow integers too

## v0.16.1
### Fixed
- bug fix for outage simulator when `microgrid_only=true`

## v0.16.0
### Added
Allows users to model "off-grid" systems as a year-long outage: 
- add flag to "turn on" off-grid modeling `Settings.off_grid_flag` 
- when `off_grid_flag` is "true", adjust default values in core/ `electric_storage`, `electric_load`, `financial`, `generator`, `pv` 
- add operating reserve requirement inputs, outputs, and constraints based on load and PV generation 
- add minimum load met percent input and constraint
- add generator replacement year and cost (for off-grid and on-grid) 
- add off-grid additional annual costs (tax deductible) and upfront capital costs (depreciable via straight line depreciation)
### Changed
Name changes: 
- consistently append `_before_tax` and `_after_tax` to results names 
- change all instances of `timestep` to `time_step` and `timesteps` to `time_steps`
Other changes:
- report previously missing lcc breakdown components, all reported in `results/financial.jl`  
- change variable types from Float to Real to allow users to enter Ints (where applicable)
- `year_one_coincident_peak_cost_after_tax` is now correctly multiplied by `(1 - p.s.financial.offtaker_tax_pct)`

## v0.15.2
### Fixed
- bug fix for 15 & 30 minute electric, heating, and cooling loads
- bug fix for URDB fixed charges
- bug fix for default `Wind` `installed_cost_per_kw` and `federal_itc_pct`

## v0.15.1
### Added
- add `AbsorptionChiller` technology
- add `ElectricStorage.minimum_avg_soc_fraction` input and constraint

## v0.15.0
### Fixed
- bug fix in outage_simulator
### Changed
- allow Real Generator inputs (not just Float64)
- add "_series" to "Outages" outputs that are arrays [breaking]

## v0.14.0
### Changed
- update default values from v2 of API [breaking]
### Added
- add ElectricStorage degradation accounting and maintenance strategies
- finish cooling loads

## v0.13.0
### Added
- add FlexibleHVAC model (still testing)
- start thermal energy storage modeling
- add `ExistingBoiler` and `ExistingChiller`
- add `MPCLimits` inputs:
    - `grid_draw_limit_kw_by_time_step`
    - `export_limit_kw_by_time_step`
### Changed
- refactor `Storage` as `ElectricStorage`
### Fixed
- fix bugs for time_steps_per_hour != 1


## v0.12.4
### Removed
- rm "Lite" from docs
### Changed
- prioritize `urdb_response` over `urdb_label` in `ElectricTariff`

## v0.12.3
### Added
- add utils for PVwatts: `get_ambient_temperature` and `get_pvwatts_prodfactor`

## v0.12.2
### Added
- add CHP technology, including supplementary firing
- add URDB "sell" value from `energyratestructure` to wholesale rate
- update docs
### Changed
- allow annual or monthly energy rate w/o demand rate
- allow integer latitude/longitude

## v0.12.1
### Added
- add ExistingBoiler and CRB heating loads

## v0.12.0
### Changed
- change all output keys starting with "total_" or "net_" to "lifecycle_" (except "net_present_cost")
- update pv results for single PV in an array
### Fixed
- bug fix in urdb.jl when rate_name not found

## v0.11.0
### Added
- add ElectricLoad.blended_doe_reference_names & blended_doe_reference_percents
- add ElectricLoad.monthly_totals_kwh builtin profile scaling
- add ElectricTariff inputs: `add_monthly_rates_to_urdb_rate`, `tou_energy_rates_per_kwh`, 
    `add_tou_energy_rates_to_urdb_rate`, `coincident_peak_load_charge_per_kw`, `coincident_peak_load_active_time_steps`
### Fixed
- handle multiple PV outputs

## v0.10.0
### Added
- add modeling capability for tiered rates (energy, TOU demand, and monthly demand charges)
    - all of these tiered rates require binaries, which are conditionally added to the model
- add modeling capability for lookback demand charges
- add more outputs from the API (eg. `initial_capital_costs`)
- add option to run Business As Usual scenario in parallel with optimal scenario (default is `true`)
- add incentives (and cost curves) to `Wind` and `Generator`
### Changed
- removed "_us_dollars" from all names and generally aligned names with API
- renamed `outage_start(end)_time_step` to `outage_start(end)_time_step`
### Fixed
- fixed bug in URDB fixed charges

## v0.9.0
### Changed
- `ElectricTariff.NEM` boolean is now determined by `ElectricUtility.net_metering_limit_kw` (true if limit > 0)
### Added
- add `ElectricUtility` inputs for `net_metering_limit_kw` and `interconnection_limit_kw`
- add binary choice for net metering vs. wholesale export
- add `ElectricTariff.export_rate_beyond_net_metering_limit` input (scalar or vector allowed)
- add `can_net_meter`, `can_wholesale`, `can_export_beyond_nem_limit` tech inputs (`PV`, `Wind`, `Generator`)

## v0.8.0
### Added
- add `Wind` module, relying on System Advisor Model Wind module for production factors and Wind Toolkit for resource data
- new `ElectricTariff` input options:
    - `urdb_utility_name` and `urdb_rate_name`
    - `blended_annual_energy_rate` and `blended_annual_demand_rate`
- add two capabilities that require binary variables:
    - tax, production, and capacity incentives for PV (compatible with any energy generation technology)
    - technology cost curve modeling capability
    - both of these capabilities are only used for the technologies that require them (based on input values), unlike the API which always models these capabilities (and therefore always includes the binary variables).
- Three new tests: Wind, Blended Tariff and Complex Incentives (which aligns with API results)
### Changed
- `cost_per_kw[h]` input fields are now `installed_cost_per_kw[h]` to distinguish it from other costs like `om_cost_per_kw[h]`
- Financial input field refactored: `two_party_ownership` -> `third_party_ownership`
- `total_itc_pct` -> `federal_itc_pct` on technology inputs

## v0.7.3
### Fixed
- outage results processing would fail sometimes when an integer variable was not exact (e.g. 1.000000001)
- fixed `simulate_outages` for revised results formats (key names changed to align with the REopt API)

## v0.7.2
### Added
- add PV.production_factor_series input (can skip PVWatts call)
- add `run_mpc` capability, which dispatches DER for minimum energy cost over an arbitrary time horizon

## v0.7.1
### Fixed
- ElectricLoad.city default is empty string, must be filled in before annual_kwh look up

## v0.7.0
### Removed
- removed Storage.can_grid_export
### Added
- add optional integer constraint to prevent simultaneous export and import of power
- add warnings when adding integer variables
- add ability to add LinDistFlow constraints to multinode models
### Changed
- no longer require `ElectricLoad.city` input (look up ASHRAE climate zone from lat/lon)
- compatible with Julia 1.6

## v0.6.0
### Added
- add multi-node (site) capability for PV and Storage
- started documentation process using Github Pages and Documenter.jl
### Changed
- restructured outputs to align with the input structure, for example top-level keys added for `ElectricTariff` and `PV` in the outputs

## v0.5.3
### Changed
- compatible with Julia 1.5

## v0.5.2
### Fixed
- outage_simulator.jl had bug with summing over empty `Any[]`
### Added
- add optional `microgrid_only` arg to simulate_outages

## v0.5.1
### Added
- added outage dispatch outputs and speed up their derivation
### Removed
- removed redundant generator minimum turn down constraint

## v0.5.0
### Fixed
- handle missing input key for `year_one_soc_series_pct` in `outage_simulator` 
- remove erroneous `total_unserved_load = 0` output
- `dvUnservedLoad` definition was allowing microgrid production to storage and curtailment to be double counted towards meeting critical load
#### Added
- add `unserved_load_per_outage` output

## v0.4.1
### Fixed
- removed `total_unserved_load` output because it can take hours to generate and can error out when outage indices are not consecutive
### Added
- add @info for time spent processing results

## v0.4.0
### Added
- add `simulate_outages` function (similar to REopt API outage simulator)
- removed MutableArithmetics package from Project.toml (since JuMP now has method for `value(::MutableArithmetics.Zero)`)
- add outage related outputs:
    - Generator_mg_kw
    - mg_Generator_upgrade_cost
    - mg_Generator_fuel_used
    - mg_PV_upgrade_cost
    - mg_storage_upgrade_cost
    - dvUnservedLoad array
    - max_outage_cost_per_outage_duration
### Changed
- allow value_of_lost_load_per_kwh values to be subtype of Real (rather than only Real)
- add `run_reopt` method for scenario Dict

## v0.3.0
### Added
- add separate decision variables and constraints for microgrid tech capacities
    - new Site input `mg_tech_sizes_equal_grid_sizes` (boolean), when `false` the microgrid tech capacities are constrained to be <= the grid connected tech capacities
### Fixed
- allow non-integer `outage_probabilities`
- correct `total_unserved_load` output
- don't `add_min_hours_crit_ld_met_constraint` unless `min_resil_time_steps <= length(elecutil.outage_time_steps)`

## v0.2.0
### Added
- add support for custom ElectricLoad `loads_kw` input
- include existing capacity in microgrid upgrade cost
    - previously only had to pay to upgrade new capacity
- implement ElectricLoad `loads_kw_is_net` and `critical_loads_kw_is_net`
    - add existing PV production to raw load profile if `true`
- add `min_resil_time_steps` input and optional constraint for minimum time_steps that critical load must be met in every outage
### Fixed
- enforce storage cannot grid charge

## v0.1.1 Fix build.jl
deps/build.jl had a relative path dependency, fixed with an absolute path.

## v0.1.0 Initial release
This package is currently under development and only has a subset of capabilities of the REopt model used in the REopt API. For example, the Wind model, tiered electric utility tariffs, and piecewise linear cost curves are not yet modeled in this code. However this code is easier to use than the API (only dependencies are Julia and a solver) and has a novel model for uncertain outages.<|MERGE_RESOLUTION|>--- conflicted
+++ resolved
@@ -23,16 +23,14 @@
     ### Deprecated
     ### Removed
 
-<<<<<<< HEAD
 ## Develop 
 ### Changed 
 - Changed the way we determine which dataset to utilize in the PVWatts API call. Previously, we utilized defined lat-long bounds. Now, we call the Solar Dataset Query API (v2) to determine the dataset to use. 
-=======
+
 ## Develop - 2024-04-05
 ### Fixed 
 - Added `export_rate_beyond_net_metering_limit` to list of inputs to be converted to type Real, to avoid MethodError if type is vector of Any. 
 - Fix blended CRB processing when one or more load types have zero annual energy
->>>>>>> a1ef00de
 
 ## v0.44.0
 ### Added 
