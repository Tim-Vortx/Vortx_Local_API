# Changelog
All notable changes to this project will be documented in this file.

The format is based on [Keep a Changelog](https://keepachangelog.com/en/1.0.0/),
and this project adheres to [Semantic Versioning](https://semver.org/spec/v2.0.0.html).

## Guidelines
- When making a Pull Request into `develop` start a new double-hash header for "Develop - YYYY-MM-DD"
- When making a Pull Request into `master` change "Develop" to the next version number

### Formatting
- Use **bold** markup for field and model names (i.e. **outage_start_time_step**)
- Use `code` markup for  REopt-specific file names, classes and endpoints (e.g. `src/REopt.jl`)
- Use _italic_ for code terms (i.e. _list_)
- Prepend change with tag(s) directing where it is in the repository:  
`src`,`constraints`,`*.jl`

Classify the change according to the following categories:
    
    ### Added
    ### Changed
    ### Fixed
    ### Deprecated
    ### Removed

<<<<<<< HEAD
## Develop - 2023-06-26
### Changed
- In `src/core/electric_utility.jl`, error when user-provided emissions series does not match timestep per hour, as is done in other cases of incorrect user-provided data. 
- Update default `emissions_factor_XXX_decrease_fraction` (where XXX is CO2, NOx, SO2, and PM2.5) from 0.01174 to 0.02163 based on Cambium 2022 Mid-Case scenario, LRMER CO2e (Combustion+Precombustion) 2024-2049 projected values. CO2 projected decrease defaults to 0 if Cambium data are used for CO2 (Cambium API call will levelize values).
- Change default source for CO2 grid emissions values to NREL's Cambium Database (by default: CO2e, long-run marginal emissions rates levelized (averaged) over the analysis period, assuming start year 2024). Add call to Cambium API in `src/core/electric_utility.jl`. Include option for user to use AVERT data for CO2. 
### Added
- In `src/REopt.jl`, added **cambium_emissions_profile** as an export for use via the REopt_API. 

### Fixed 
- Adjust grid emissions profiles for day of week alignment with load_year.
- In `test_with_xpress.jl`, updated "Emissions and Renewable Energy Percent" expected values to account for load year adjustment. 
## Develop
=======
## Develop 2023-08-09
>>>>>>> 86152aab
### Changed
- Updated `get_existing_chiller_cop` function to accept scalar values instead of vectors to allow for faster API transactions.
### Fixed
- Steamturbine defaults processing
- simulated_load monthly values processing

## v0.32.4
### Changed
- Consolidated PVWatts API calls to 1 call (previously 3 separate calls existed). API call occurs in `src/core/utils.jl/call_pvwatts_api()`. This function is called for PV in `src/core/production_factor.jl/get_production_factor(PV)` and for GHP in `src/core/scenario.jl`. If GHP and PV are evaluated together, the GHP PVWatts call for ambient temperature is also used to assign the pv.production_factor_series in Scenario.jl so that the PVWatts API does not get called again downstream in `get_production_factor(PV)`.  
- In `src/core/utils.jl/call_pvwatts_api()`, updated NSRDB bounds used in PVWatts query (now includes southern New Zealand)
- Updated PV Watts version from v6 to v8. PVWatts V8 updates the weather data to 2020 TMY data from the NREL NSRDB for locations covered by the database. (The NSRDB weather data used in PVWatts V6 is from around 2015.) See other differences at https://developer.nrel.gov/docs/solar/pvwatts/.
- Made PV struct mutable: This allows for assigning pv.production_factor_series when calling PVWatts for GHP, to avoid a extra PVWatts calls later.
- Changed unit test expected values due to update to PVWatts v8, which slightly changed expected PV production factors.
- Changed **fuel_avail_gal** default to 1e9 for on-grid scenarios (same as off-grid)
### Fixed
- Issue with using a leap year with a URDB rate - the URDB rate was creating energy_rate of length 8784 instead of intended 8760
- Don't double add adjustments to urdb rates with non-standard units
- Corrected `Generator` **installed_cost_per_kw** from 500 to 650 if **only_runs_during_grid_outage** is _true_ or 800 if _false_
- Corrected `SteamTurbine` defaults population from `get_steam_turbine_defaults_size_class()`

## v0.32.3
### Fixed
- Calculate **num_battery_bins** default in `backup_reliability.jl` based on battery duration to prevent significant discretization error (and add test)
- Account for battery (dis)charge efficiency after capping power in/out in `battery_bin_shift()`
- Remove _try_ _catch_ in `backup_reliability(d::Dict, p::REoptInputs, r::Dict)` so can see where error was thrown

## v0.32.2
### Fixed
- Fixed bug in multiple PVs pv_to_location dictionary creation. 
- Fixed bug in reporting of grid purchase results when multiple energy tiers are present.
- Fixed bug in TOU demand charge calculation when multiple demand tiers are present.

## v0.32.1
### Fixed
- In `backup_reliability.jl`:
    - Check if generator input is a Vector instead of has length greater than 1
    - Correct calculation of battery SOC adjustment in `fuel_use()` function
    - Correct outage time step survival condition in `fuel_use()` function
- Add test to ensure `backup_reliability()` gives the same results for equivalent scenarios (1. battery only and 2. battery plus generator with no fuel) and that the survival probability decreases monotonically with outage duration
- Add test to ensure `backup_reliability()` gives the same results as `simulate_outages()` when operational availability inputs are 1, probability of failure to run is 0, and mean time to failure is a very large number.

## v0.32.0
### Fixed
- Fixed calculation of `wind_kw_ac_hourly` in `outagesim/outage_simulator.jl`
- Add  a test of multiple outages that includes wind
- Add a timeout to PVWatts API call so that if it does not connect within 10 seconds, it will retry. It seems to always work on the first retry.

## v0.31.0
### Added
- Created and exported easiur_data function (returns health emissions costs and escalations) for the API to be able to call for it's easiur_costs endpoint
- Added docstrings for easiur_data and emissions_profiles

## v0.30.0
### Added
- `Generator` input **fuel_higher_heating_value_kwh_per_gal**, which defaults to the constant KWH_PER_GAL_DIESEL
### Changed
- Added more description to **production_factor_series inputs**
### Fixed
- Fixed spelling of degradation_fraction
- use push! instead of append() for array in core/cost_curve.jl
- Fixed calculation of batt_roundtrip_efficiency in outage_simulator.jl

## v0.29.0
### Added
- Add `CHP` `FuelUsed` and `FuelCost` modeling/tracking for stochastic/multi-outages
- Add `CHP` outputs for stochastic/multi-outages
### Changed
- Made outages output names not dynamic to allow integration into API
- Add missing units to outages results field names: **unserved_load_series_kw**, **unserved_load_per_outage_kwh**, **generator_fuel_used_per_outage_gal**
- Default `Financial` field **microgrid_upgrade_cost_fraction** to 0
- Add conditional logic to make `CHP.min_allowable_kw` 25% of `max_kw` if there is a conflicting relationship 
- Iterate on calculating `CHP` heuristic size based on average heating load which is also used to set `max_kw` if not given: once `size_class` is determined, recalculate using the efficiency numbers for that `size_class`.
### Fixed
- Fix non-handling of cost-curve/segmented techs in stochastic outages
- Fix issues with `simulated_load.jl` monthly heating energy input to return the heating load profile

## v0.28.1
### Added
- `emissions_profiles` function, exported for external use as an endpoint in REopt_API for the webtool/UI

## v0.28.0
### Changed 
- Changed Financial **breakeven_cost_of_emissions_reduction_per_tonnes_CO2** to **breakeven_cost_of_emissions_reduction_per_tonne_CO2**
- Changed `CHP.size_class` to start at 0 instead of 1, consistent with the API, and 0 represents the average of all `size_class`s
- Change `CHP.max_kw` to be based on either the heuristic sizing from average heating load (if heating) or peak electric load (if no heating, aka Prime Generator in the UI)
  - The "big_number" for `max_kw` was causing the model to take forever to solve and some erroneous behavior; this is also consistent with the API to limit max_kw to a reasonable number
### Added 
- Added previously missing Financial BAU outputs: **lifecycle_om_costs_before_tax**, **lifecycle_om_costs_after_tax**, **year_one_om_costs_before_tax**
### Fixed
- Fixed if statement to determing ElectricLoad "year" from && to ||, so that defaults to 2017 if any CRB input is used
    
## v0.27.0
### Added
- Energy Resilience Performance tool: capability to model limited reliability of backup generators and RE, and calculate survival probability metrics during power outages for a DER scenario
- Exported `backup_reliability` function to run the reliability based calculations
### Changed
- Changed `Generator` inputs **fuel_slope_gal_per_kwh** and **fuel_intercept_gal_per_hr** to **electric_efficiency_full_load** and **electric_efficiency_half_load** to represent the same fuel burn curve in a different way consistent with `CHP`

## v0.26.0
### Added 
- Added `has_stacktrace` boolean which is returned with error messages and indicates if error is of type which contains stacktrace
- Constraint on wind sizing based on Site.land_acres
- New Wind input **acres_per_kw**, defaults to 0.03
- Descriptions/help text for many inputs and outputs
- Add and modify the `GHP` results to align with the existing/expected results from the v2 REopt_API
- Add `CSV` and `DataFrames` packages to REopt.jl dependencies 
### Changed
- Update REopt.jl environment to Julia v1.8
- Changed default **year** in ElectricLoad to be 2017 if using a CRB model and 2022 otherwise. 
- Removed default year in URDBrate() functions, since year is always supplied to this function.
- In `scenario.jl`, `change heating_thermal_load_reduction_with_ghp_kw` to `space_heating_thermal_load_reduction_with_ghp_kw` to be more explicit
- Round Hot and Cold TES size result to 0 digits
- Use CoolProp to get water properties for Hot and Cold TES based on average of temperature inputs
### Fixed
- `Wind` evaluations with BAU - was temporarily broken because of an unconverted **year_one** -> **annual** expected name
- Fixed calculation of **year_one_coincident_peak_cost_before_tax** in `ElectricTariff` results to correctly calculate before-tax value. Previously, the after-tax value was being calculated for this field instead.
- Fixed `outage_simulator` to work with sub-hourly outage simulation scenarios
- Fixed a bug which threw an error when providing time-series thermal load inputs in a scenario inputs .json.
- Fixed calculation of ["Financial"]["lifecycle_om_costs_before_tax_bau"] (was previously showing after tax result)
- Added **bau_annual_emissions_tonnes_SO2** to the bau_outputs dict in results.jl and removed duplicate **bau_annual_emissions_tonnes_NOx** result
### Removed
- Removed duplicate **thermal_production_hot_water_or_steam** field from the absorption chiller defaults response dictionary. 

## v0.25.0
### Added
- multi-node MPC modeling capability
- more MPC outputs (e.g. Costs, ElectricStorage.to_load_series_kw)
- throw error if outage_durations and outage_probabilities not the same length
- throw error if length of outage_probabilities is >= 1 and sum of outage_probabilities is not equal to 1
- small incentive to minimize unserved load in each outage, not just the max over outage start times (makes expected outage results more realist and fixes same inputs giving different results)
- add `Outages` output **generator_fuel_used_per_outage** which is the sum over backup generators
### Changed
- remove _series from non-timeseries outage output names
- make the use of _ in multiple outages output names consistent
- updates multiple outage test values that changed due to fixing timestep bug
- Updated the following default values:
   - PV, Wind, Storage, CHP, GHP, Hot Water Storage, Cold Water Storage, Electric Storage: **federal_itc_fraction(PV,Wind, CHP,GHP)** and **total_itc_fraction(Hot Water Storage, Cold Water Storage, Electric Storage)** to 0.3 (30%)
   - PV, Wind, Storage, CHP, GHP, Hot Water Storage, Cold Water Storage, Electric Storage: **macrs_bonus_fraction** to 0.8 (80%)
   - Hot Water Storage and Cold Water Storage: **macrs_itc_reduction** to 0.5 (50%)
   - Hot Water Storage and Cold Water Storage: **macrs_option_years** to 7 years
### Fixed
- PV results for all multi-node scenarios
- MPC objective definition w/o ElectricStorage
- fixed mulitple outages timestep off-by-one bug
### Removed 
- Wind ITC no longer determined based on size class. Removed all size class dependencies from wind.jl

## v0.24.0
### Changed
- Major name change overall for outputs/results. Changed energy-related outputs with "year_one" in name to "annual" to reflect that they are actually average annual output values. Changed any "average_annual" naming to "annual" to simplify. Changed `to_tes` and `to_battery` outputs to `to_storage` for consistency
### Added 
- Added **thermal_production_series_mmbtu_per_hour** to CHP results. 
### Removed 
- Removed `Wind` and `Generator` outputs **year_one_energy_produced_kwh** since these techs do not include degradation

## v0.23.0
### Added
- Add **REoptLogger** type of global logger with a standard out to the console and to a dictionary
    - Instantiate `logREopt` as the global logger in `__init()__` function call as a global variable
    - Handle Warn or Error logs to save them along with information on where they occurred
    - Try-catch `core/reopt.jl -> run_reopt()` functions. Process any errors when catching the error.
    - Add Warnings and Errors from `logREopt` to results dictionary. If error is unhandled in REopt, include a stacktrace
    - Add a `status` of `error` to results for consistency
    - Ensure all error text is returned as strings for proper handling in the API
- Add `handle_errors(e::E, stacktrace::V) where {E <: Exception, V <: Vector}` and `handle_errors()` to `core/reopt.jl` to include info, warn and errors from REopt input data processing, optimization, and results processing in the returned dictionary.
- Tests for user-inputs of `ElectricTariff` `demand_lookback_months` and `demand_lookback_range` 
### Changed
- `core/reopt.jl` added try-catch statements to call `handle_errors()` when there is a REopt error (handled or unhandled) and return it to the requestor/user.
### Fixed
- URDB lookback was not incorporated based on the descriptions of how the 3 lookback variables should be entered in the code. Modified `parse_urdb_lookback_charges` function to correct.
- TOU demand for 15-min load was only looking at the first 8760 timesteps.
- Tiered energy rates jsons generated by the webtool errored and could not run.
- Aligned lookback parameter names from URDB with API

## v0.22.0
### Added
- Simulated load function which mimicks the REopt_API /simulated_load endpoint for getting commercial reference building load data from annual or monthly energy data, or blended/hybrid buildings
- `AbsorptionChiller` default values for costs and thermal coefficient of performance (which depend on maximum cooling load and heat transfer medium)
### Changed
- Pruned the unnecessary chp_defaults data that were either zeros or not dependent on `prime_mover` or `size_class`, and reorganized the CHP struct.

## v0.21.0
### Changed
For `CHP` and `SteamTurbine`, the `prime_mover` and/or `size_class` is chosen (if not input) based on the average heating load and the type of heating load (hot water or steam).
 - This logic replicates the current REopt webtool behavior which was implemented based on CHP industry experts, effectively syncing the webtool and the REopt.jl/API behavior.
 - This makes `prime_mover` **NOT** a required input and avoids a lot of other required inputs if `prime_mover` is not input.
 - The two functions made for `CHP` and `SteamTurbine` are exported in `REopt.jl` so they can be exposed in the API for communication with the webtool (or other API users).
### Removed 
`ExistingBoiler.production_type_by_chp_prime_mover` because that is no longer consistent with the logic added above.
 - The logic from 1. is such that `ExistingBoiler.production_type` determines the `CHP.prime_mover` if not specified, not the other way around.
 - If `ExistingBoiler.production_type` is not input, `hot_water` is used as the default.

## v0.20.1
### Added
- `CoolingLoad` time series and annual summary data to results
- `HeatingLoad` time series and annual summary data to results

## v0.20.0
### Added
- `Boiler` tech from the REopt_API (known as NewBoiler in API)
- `SteamTurbine` tech from the REopt_API
### Changed
- Made some modifications to thermal tech results to be consistent with naming conventions of REopt.jl
### Fixed
- Bug for scalar `ElectricTariff.wholesale_rate`
- Bug in which CHP could not charge Hot TES

## v0.19.0
### Changed
The following name changes were made: 
- Change "pct" to "rate_fraction" for "discount", "escalation", names containing "tax_pct" (financial terms)
- Change "pct" to "fraction" for all other variable names (e.g., "min_soc", "min_turndown_")
- Change `prod_factor_series` to `production_factor_series` and rename some internal methods and variables to match
- Change four (4) CHP input field names to spell out `electric` (from `elec`) and `efficiency` (from `effic`) for electric and thermal efficiencies
### Added
- Add schedule-based `FlatLoad`s which take the annual or monthly energy input and create a load profile based on the specified type of schedule. The load is "flat" (the same) for all hours within the chosen schedule.
- Add `addressable_load_fraction` inputs for `SpaceHeatingLoad` and `DomesticHotWaterLoad` which effectively ignores a portion of the entered loads. These inputs can be scalars (applied to all time steps of the year), monthly (applied to the timesteps of each month), or of length 8760 * `time_steps_per_hour`.
- Add a validation error for cooling in the case that the cooling electric load is greater than the total electric load.
  
## v0.18.1
### Removed
- **include_climate_in_objective**, **pwf_emissions_cost_CO2_grid**, and **pwf_emissions_cost_CO2_onsite** unnecessarily included in Site results

## v0.18.0
### Added
- Add geothermal heat pump (`GHP`), also known as ground-source heat pump (GSHP), to the REopt model for serving heating and cooling loads (typically the benefits include electrifying the heating load and improving the efficiency of cooling).
    - The unregistered `GhpGhx` package (https://github.com/NREL/GhpGhx.jl) is a "conditional" dependency of REopt by using the Requires.jl package, and this package sizes the ground heat exchanger (GHE) and gets the hourly electric consumption of the `GHP` for the specified heating and cooling loads that it serves.
    - The `GhpGhx` module calls for sizing the GHE can only be done if you first "add https://github.com/NREL/GhpGhx.jl" to the environment and then load the package by "using GhpGhx" before running REopt with `GHP`.
    - The `GHP` size and dispatch of the different `GHP` options is pre-determined by the `GhpGhx` package, so the REopt model just chooses one or none of the `GHP` options with a binary decision variable.
### Changed
- Change default value for `wind.jl` **operating_reserve_required_pct** from 0.1 to 0.5 (only applicable when **off_grid_flag**=_True_.)
- allow user to specify emissions_region in ElectricUtility, which is used instead of lat/long to look up AVERT data if emissions factors aren't provided by the user
- Updated results keys in `results/absorption_chiller.jl`
### Fixed
- Add **wholesale_rate** and **emissions_factor_series_lb_\<pollutant\>_per_kwh** inputs to the list of inputs that `dictkeys_tosymbols()` tries to convert to type _Array{Real}_. Due to serialization, when list inputs come from the API, they are of type _Array{Any}_ so must be converted to match type required by the constructors they are passed to.
- Fixed bug in calcuation of power delivered to cold thermal storage by the electric chiller in `results/existing_chiller.jl`.

## v0.17.0
### Added
- Emissions
    - add emissions factors for CO2, NOx, SO2, and PM25 to inputs of all fuel burning technologies
    - add emissions factor series for CO2, NOx, SO2, and PM25 to `ElectricUtility` inputs and use [AVERT v3.2](https://www.epa.gov/avert/download-avert) (2021 data) if not provided
    - add `include_climate_in_objective` and `include_health_in_objective` to `Settings` inputs
    - constrain CO2 emissions based on `CO2_emissions_reduction_min_pct`, `CO2_emissions_reduction_max_pct`, and `include_exported_elec_emissions_in_total` added to `Site` inputs
    - add emissions costs to `Financial` inputs and use EASIUR data for NOx, SO2, and PM25 if not provided
    - report emissions and their cost in `Site` (on-site and total) and `ElectricUtility` (grid) results
    - calculate `breakeven_cost_of_emissions_reduction_per_tonnes_CO2` for `Financial` results
- Renewable energy percentage
    - calculate renewable energy percentage (electric only and total) and add to `Site` results
    - add `renewable_electricity_min_pct`, `renewable_electricity_max_pct`, and `include_exported_renewable_electricity_in_total` to `Site` inputs
    - add `fuel_renewable_energy_pct` input for all fuel burning technologies
    - constrain renewable electricity percentage based on user inputs
- Add "Emissions and Renewable Energy Percent" testset
### Changed
- Allow Wind tech to be included when `off_grid_flag` is true
- Add `operating_reserve_required_pct` to Wind struct and incorporate wind into operating reserve constraints
- Add hot, cold TES results for MPC model
- Update documentation and add `docs/devdeploy.jl` to locally host the REopt.jl documentation 
- Make `ExistingBoiler` `fuel_cost_per_mmbtu` a required input
- In `production_factor.jl`, include lat-long coordinates if-statement to determine whether the "nsrdb" dataset should be used in call to PVWatts. Accounts for recent updates to NSRDB data used by PVWatts (v6). If outside of NSRDB range, use "intl" (international) dataset.
- Don't trigger GitHub 'Run test' workflow on a push that only changes README.md and/or CHANGELOG.md
- Avoid triggering duplicate GitHub workflows. When pushing to a branch that's in a PR, only trigger tests on the push not on the PR sync also.
### Fixed
- Bug fix to constrain dvCurtail in `time_steps_without_grid`
- Bug fix to report accurate wind ["year_one_to_load_series_kw"] in results/wind.jl (was previously not accounting for curtailed wind)

## v0.16.2
### Changed
- Update PV defaults to tilt=10 for rooftop, tilt = abs(lat) for ground mount, azimuth = 180 for northern lats, azimuth = 0 for southern lats.
### Fixed
- bug fix for Generator inputs to allow for time_steps_per_hour > 1
- change various `Float64` types to `Real` to allow integers too

## v0.16.1
### Fixed
- bug fix for outage simulator when `microgrid_only=true`

## v0.16.0
### Added
Allows users to model "off-grid" systems as a year-long outage: 
- add flag to "turn on" off-grid modeling `Settings.off_grid_flag` 
- when `off_grid_flag` is "true", adjust default values in core/ `electric_storage`, `electric_load`, `financial`, `generator`, `pv` 
- add operating reserve requirement inputs, outputs, and constraints based on load and PV generation 
- add minimum load met percent input and constraint
- add generator replacement year and cost (for off-grid and on-grid) 
- add off-grid additional annual costs (tax deductible) and upfront capital costs (depreciable via straight line depreciation)
### Changed
Name changes: 
- consistently append `_before_tax` and `_after_tax` to results names 
- change all instances of `timestep` to `time_step` and `timesteps` to `time_steps`
Other changes:
- report previously missing lcc breakdown components, all reported in `results/financial.jl`  
- change variable types from Float to Real to allow users to enter Ints (where applicable)
- `year_one_coincident_peak_cost_after_tax` is now correctly multiplied by `(1 - p.s.financial.offtaker_tax_pct)`

## v0.15.2
### Fixed
- bug fix for 15 & 30 minute electric, heating, and cooling loads
- bug fix for URDB fixed charges
- bug fix for default `Wind` `installed_cost_per_kw` and `federal_itc_pct`

## v0.15.1
### Added
- add `AbsorptionChiller` technology
- add `ElectricStorage.minimum_avg_soc_fraction` input and constraint

## v0.15.0
### Fixed
- bug fix in outage_simulator
### Changed
- allow Real Generator inputs (not just Float64)
- add "_series" to "Outages" outputs that are arrays [breaking]

## v0.14.0
### Changed
- update default values from v2 of API [breaking]
### Added
- add ElectricStorage degradation accounting and maintenance strategies
- finish cooling loads

## v0.13.0
### Added
- add FlexibleHVAC model (still testing)
- start thermal energy storage modeling
- add `ExistingBoiler` and `ExistingChiller`
- add `MPCLimits` inputs:
    - `grid_draw_limit_kw_by_time_step`
    - `export_limit_kw_by_time_step`
### Changed
- refactor `Storage` as `ElectricStorage`
### Fixed
- fix bugs for time_steps_per_hour != 1


## v0.12.4
### Removed
- rm "Lite" from docs
### Changed
- prioritize `urdb_response` over `urdb_label` in `ElectricTariff`

## v0.12.3
### Added
- add utils for PVwatts: `get_ambient_temperature` and `get_pvwatts_prodfactor`

## v0.12.2
### Added
- add CHP technology, including supplementary firing
- add URDB "sell" value from `energyratestructure` to wholesale rate
- update docs
### Changed
- allow annual or monthly energy rate w/o demand rate
- allow integer latitude/longitude

## v0.12.1
### Added
- add ExistingBoiler and CRB heating loads

## v0.12.0
### Changed
- change all output keys starting with "total_" or "net_" to "lifecycle_" (except "net_present_cost")
- update pv results for single PV in an array
### Fixed
- bug fix in urdb.jl when rate_name not found

## v0.11.0
### Added
- add ElectricLoad.blended_doe_reference_names & blended_doe_reference_percents
- add ElectricLoad.monthly_totals_kwh builtin profile scaling
- add ElectricTariff inputs: `add_monthly_rates_to_urdb_rate`, `tou_energy_rates_per_kwh`, 
    `add_tou_energy_rates_to_urdb_rate`, `coincident_peak_load_charge_per_kw`, `coincident_peak_load_active_time_steps`
### Fixed
- handle multiple PV outputs

## v0.10.0
### Added
- add modeling capability for tiered rates (energy, TOU demand, and monthly demand charges)
    - all of these tiered rates require binaries, which are conditionally added to the model
- add modeling capability for lookback demand charges
- add more outputs from the API (eg. `initial_capital_costs`)
- add option to run Business As Usual scenario in parallel with optimal scenario (default is `true`)
- add incentives (and cost curves) to `Wind` and `Generator`
### Changed
- removed "_us_dollars" from all names and generally aligned names with API
- renamed `outage_start(end)_time_step` to `outage_start(end)_time_step`
### Fixed
- fixed bug in URDB fixed charges

## v0.9.0
### Changed
- `ElectricTariff.NEM` boolean is now determined by `ElectricUtility.net_metering_limit_kw` (true if limit > 0)
### Added
- add `ElectricUtility` inputs for `net_metering_limit_kw` and `interconnection_limit_kw`
- add binary choice for net metering vs. wholesale export
- add `ElectricTariff.export_rate_beyond_net_metering_limit` input (scalar or vector allowed)
- add `can_net_meter`, `can_wholesale`, `can_export_beyond_nem_limit` tech inputs (`PV`, `Wind`, `Generator`)

## v0.8.0
### Added
- add `Wind` module, relying on System Advisor Model Wind module for production factors and Wind Toolkit for resource data
- new `ElectricTariff` input options:
    - `urdb_utility_name` and `urdb_rate_name`
    - `blended_annual_energy_rate` and `blended_annual_demand_rate`
- add two capabilities that require binary variables:
    - tax, production, and capacity incentives for PV (compatible with any energy generation technology)
    - technology cost curve modeling capability
    - both of these capabilities are only used for the technologies that require them (based on input values), unlike the API which always models these capabilities (and therefore always includes the binary variables).
- Three new tests: Wind, Blended Tariff and Complex Incentives (which aligns with API results)
### Changed
- `cost_per_kw[h]` input fields are now `installed_cost_per_kw[h]` to distinguish it from other costs like `om_cost_per_kw[h]`
- Financial input field refactored: `two_party_ownership` -> `third_party_ownership`
- `total_itc_pct` -> `federal_itc_pct` on technology inputs

## v0.7.3
### Fixed
- outage results processing would fail sometimes when an integer variable was not exact (e.g. 1.000000001)
- fixed `simulate_outages` for revised results formats (key names changed to align with the REopt API)

## v0.7.2
### Added
- add PV.production_factor_series input (can skip PVWatts call)
- add `run_mpc` capability, which dispatches DER for minimum energy cost over an arbitrary time horizon

## v0.7.1
### Fixed
- ElectricLoad.city default is empty string, must be filled in before annual_kwh look up

## v0.7.0
### Removed
- removed Storage.can_grid_export
### Added
- add optional integer constraint to prevent simultaneous export and import of power
- add warnings when adding integer variables
- add ability to add LinDistFlow constraints to multinode models
### Changed
- no longer require `ElectricLoad.city` input (look up ASHRAE climate zone from lat/lon)
- compatible with Julia 1.6

## v0.6.0
### Added
- add multi-node (site) capability for PV and Storage
- started documentation process using Github Pages and Documenter.jl
### Changed
- restructured outputs to align with the input structure, for example top-level keys added for `ElectricTariff` and `PV` in the outputs

## v0.5.3
### Changed
- compatible with Julia 1.5

## v0.5.2
### Fixed
- outage_simulator.jl had bug with summing over empty `Any[]`
### Added
- add optional `microgrid_only` arg to simulate_outages

## v0.5.1
### Added
- added outage dispatch outputs and speed up their derivation
### Removed
- removed redundant generator minimum turn down constraint

## v0.5.0
### Fixed
- handle missing input key for `year_one_soc_series_pct` in `outage_simulator` 
- remove erroneous `total_unserved_load = 0` output
- `dvUnservedLoad` definition was allowing microgrid production to storage and curtailment to be double counted towards meeting critical load
#### Added
- add `unserved_load_per_outage` output

## v0.4.1
### Fixed
- removed `total_unserved_load` output because it can take hours to generate and can error out when outage indices are not consecutive
### Added
- add @info for time spent processing results

## v0.4.0
### Added
- add `simulate_outages` function (similar to REopt API outage simulator)
- removed MutableArithmetics package from Project.toml (since JuMP now has method for `value(::MutableArithmetics.Zero)`)
- add outage related outputs:
    - Generator_mg_kw
    - mg_Generator_upgrade_cost
    - mg_Generator_fuel_used
    - mg_PV_upgrade_cost
    - mg_storage_upgrade_cost
    - dvUnservedLoad array
    - max_outage_cost_per_outage_duration
### Changed
- allow value_of_lost_load_per_kwh values to be subtype of Real (rather than only Real)
- add `run_reopt` method for scenario Dict

## v0.3.0
### Added
- add separate decision variables and constraints for microgrid tech capacities
    - new Site input `mg_tech_sizes_equal_grid_sizes` (boolean), when `false` the microgrid tech capacities are constrained to be <= the grid connected tech capacities
### Fixed
- allow non-integer `outage_probabilities`
- correct `total_unserved_load` output
- don't `add_min_hours_crit_ld_met_constraint` unless `min_resil_time_steps <= length(elecutil.outage_time_steps)`

## v0.2.0
### Added
- add support for custom ElectricLoad `loads_kw` input
- include existing capacity in microgrid upgrade cost
    - previously only had to pay to upgrade new capacity
- implement ElectricLoad `loads_kw_is_net` and `critical_loads_kw_is_net`
    - add existing PV production to raw load profile if `true`
- add `min_resil_time_steps` input and optional constraint for minimum time_steps that critical load must be met in every outage
### Fixed
- enforce storage cannot grid charge

## v0.1.1 Fix build.jl
deps/build.jl had a relative path dependency, fixed with an absolute path.

## v0.1.0 Initial release
This package is currently under development and only has a subset of capabilities of the REopt model used in the REopt API. For example, the Wind model, tiered electric utility tariffs, and piecewise linear cost curves are not yet modeled in this code. However this code is easier to use than the API (only dependencies are Julia and a solver) and has a novel model for uncertain outages.<|MERGE_RESOLUTION|>--- conflicted
+++ resolved
@@ -23,7 +23,6 @@
     ### Deprecated
     ### Removed
 
-<<<<<<< HEAD
 ## Develop - 2023-06-26
 ### Changed
 - In `src/core/electric_utility.jl`, error when user-provided emissions series does not match timestep per hour, as is done in other cases of incorrect user-provided data. 
@@ -35,10 +34,8 @@
 ### Fixed 
 - Adjust grid emissions profiles for day of week alignment with load_year.
 - In `test_with_xpress.jl`, updated "Emissions and Renewable Energy Percent" expected values to account for load year adjustment. 
-## Develop
-=======
+
 ## Develop 2023-08-09
->>>>>>> 86152aab
 ### Changed
 - Updated `get_existing_chiller_cop` function to accept scalar values instead of vectors to allow for faster API transactions.
 ### Fixed
