--- conflicted
+++ resolved
@@ -24,14 +24,11 @@
     ### Removed
 
 ## Develop
-<<<<<<< HEAD
+### Changed
+- Changed unit test expected values due to update to PVWatts v8, which slightly changed expected PV production factors.
 ### Fixed
 - Corrected `Generator` **installed_cost_per_kw** from 500 to 650 if **only_runs_during_grid_outage** is _true_ or 800 if _false_
 
-=======
-### Changed
-- Changed unit test expected values due to update to PVWatts v8, which slightly changed expected PV production factors.
->>>>>>> 92cc1047
 ## v0.32.4
 ### Changed
 - Consolidated PVWatts API calls to 1 call (previously 3 separate calls existed). API call occurs in `src/core/utils.jl/call_pvwatts_api()`. This function is called for PV in `src/core/production_factor.jl/get_production_factor(PV)` and for GHP in `src/core/scenario.jl`. If GHP and PV are evaluated together, the GHP PVWatts call for ambient temperature is also used to assign the pv.production_factor_series in Scenario.jl so that the PVWatts API does not get called again downstream in `get_production_factor(PV)`.  
