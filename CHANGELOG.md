# Changelog
All notable changes to this project will be documented in this file.

The format is based on [Keep a Changelog](https://keepachangelog.com/en/1.0.0/),
and this project adheres to [Semantic Versioning](https://semver.org/spec/v2.0.0.html).

## Guidelines
- When making a Pull Request into `develop` start a new double-hash header for "Develop - YYYY-MM-DD"
- When making a Pull Request into `master` change "Develop" to the next version number

### Formatting
- Use **bold** markup for field and model names (i.e. **outage_start_time_step**)
- Use `code` markup for  REopt-specific file names, classes and endpoints (e.g. `src/REopt.jl`)
- Use _italic_ for code terms (i.e. _list_)
- Prepend change with tag(s) directing where it is in the repository:  
`src`,`constraints`,`*.jl`

Classify the change according to the following categories:
    
    ### Added
    ### Changed
    ### Fixed
    ### Deprecated
    ### Removed

## Develop - 2024-04-05
### Fixed 
- Added `export_rate_beyond_net_metering_limit` to list of inputs to be converted to type Real, to avoid MethodError if type is vector of Any. 
- Fix blended CRB processing when one or more load types have zero annual energy
<<<<<<< HEAD
- When calculating CHP fuel intercept and slope, use 1 for the HHV because CHP fuel measured in units of kWh, instead of using non-existent **CHP.fuel_higher_heating_value_kwh_per_gal**
### Changed
- Renamed function `generator_fuel_slope_and_intercept` to `fuel_slope_and_intercept` and generalize to not be specific to diesel measured in units of gal, then use for calculating non diesel fuel slope and intercept too
=======
- Handle an array of length 1 for CHP.installed_cost_per_kw which fixes the API using this parameter
### Changed
- add **ElectricStorage** input option **soc_min_applies_during_outages** (which defaults to _false_) and only apply the minimum state of charge constraint in function `add_MG_storage_dispatch_constraints` if it is _true_
>>>>>>> 8b06a7ed

## v0.44.0
### Added 
- in `src/settings.jl`, added new const **INDICATOR_COMPATIBLE_SOLVERS**
- in `src/settings.jl`, added new member **solver_name** within the settings object.  This is currently not connected to the solver but does determine whether indicator constraints are modeled or if their big-M workarounds are used.
- added replacements for indicator constraints with the exception of battery degradation, which is implemented in a separate model, and FlexibleHVAC.  TODO's have been added for these remaining cases.
### Fixed
- Fixed previously broken tests using HiGHS in `test/runtests.jl` due to solver incompatibility.

## v0.43.0
### Fixed
- `simple_payback_years` calculation when there is export credit
- Issue with `SteamTurbine` heuristic size and default calculation when `size_class` was input
- BAU emissions calculation with heating load which was using thermal instead of fuel

## v0.42.0
### Changed
- In `core/pv.jl` a change was made to make sure we are using the same assumptions as PVWatts guidelines, the default `tilt` angle for a fixed array should be 20 degrees, irrespective of it being a rooftop `(1)` or ground-mounted (open-rack)`(2)` system. By default the `tilt` will be set to 20 degrees for ground-mount and rooftop, and 0 degrees for axis-tracking (`array_type = (3) or (4)`)

> "The PVWatts® default value for the tilt angle depends on the array type: For a fixed array, the default value is 20 degrees, and for one-axis tracking the default value is zero. A common rule of thumb for fixed arrays is to set the tilt angle to the latitude of the system's location to maximize the system's total electrical output over the year. Use a lower tilt angle favor peak production in the summer months when the sun is high in the sky, or a higher tilt angle to increase output during winter months. Higher tilt angles tend to cost more for racking and mounting hardware, and may increase the risk of wind damage to the array."

## v0.41.0
### Changed
- Changed default source for CO2 grid emissions values to NREL's Cambium 2022 Database (by default: CO2e, long-run marginal emissions rates levelized (averaged) over the analysis period, assuming start year 2024). Added new emissions inputs and call to Cambium API in `src/core/electric_utility.jl`. Included option for user to use AVERT data for CO2 using **co2_from_avert** boolean. 
- Updated `electric_utility` **emissions_region** to **avert_emissions_region** and **distance_to_emissions_region_meters** to **distance_to_avert_emissions_region_meters** in `src/electric_utility.jl` and `results/electric_utility.jl`. 
- Updated default **emissions_factor_XXX_decrease_fraction** (where XXX is CO2, NOx, SO2, and PM2.5) from 0.01174 to 0.02163 based on Cambium 2022 Mid-Case scenario, LRMER CO2e (Combustion+Precombustion) 2024-2049 projected values. CO2 projected decrease defaults to 0 if Cambium data are used for CO2 (Cambium API call will levelize values).  
- Updated AVERT emissions data to v4.1, which uses Regional Data Files (RDFs) for year 2022. Data is saved in `data/emissions/AVERT_Data`. For Alaska and Hawaii (regions AKGD, HIMS, HIOA), updated eGRID data to eGRID2021 datafile and adjusted CO2 values to CO2e values to align with default used for Cambium data. 
- Updated default fuel emissions factors from CO2 to CO2-equivalent (CO2e) values. In `src/core/generator.jl`, updated **emissions_factor_lb_CO2_per_gal** from 22.51 to 22.58. In `src/REopt.jl` updated **emissions_factor_lb_CO2_per_mmbtu** => Dict(
        "natural_gas"=>116.9 to 117.03,
        "landfill_bio_gas"=>114,8 to 115.38,
        "propane"=>138.6 to 139.16,
        "diesel_oil"=>163.1 to 163.61
    )
- Changed calculation of all `annual` emissions results (e.g. **Site.annual_emissions_tonnes_CO2**) to simple annual averages (lifecycle emissions divided by analysis_years). This is because the default climate emissions from Cambium are already levelized over the analysis horizon and therefore "year_one" emissions cannot be easily obtained. 
- Changed name of exported function **emissions_profiles** to **avert_emissions_profiles**

### Added
- In `src/REopt.jl` and `src/electric_utility.jl`, added **cambium_emissions_profile** as an export for use via the REopt_API. 
- In `src/REopt.jl`, added new const **EMISSIONS_DECREASE_DEFAULTS**
- In `src/results/electric_utility.jl` **cambium_emissions_region**
- In `test/runtests.jl` and `test/test_with_xpress.jl`, added testset **Cambium Emissions**

### Fixed 
- Adjust grid emissions profiles for day of week alignment with load_year.
- In `test_with_xpress.jl`, updated "Emissions and Renewable Energy Percent" expected values to account for load year adjustment. 
- In `src/core/electric_utility.jl`, error when user-provided emissions series does not match timestep per hour, as is done in other cases of incorrect user-provided data.
- Avoid adjusting rates twice when time_steps_per_hour > 1 

## v0.40.0
### Changed
- Changed **macrs_bonus_fraction** to from 0.80 to 0.60 (60%) for CHP, ElectricStorage, ColdThermalStorage, HotThermalStorage GHP, PV, Wind

### Fixed
- In `reopt.jl`, group objective function incentives (into **ObjectivePenalties**) and avoid directly modifying m[:Costs]. Previously, some of these were incorrectly included in the reported **Financial.lcc**. 

## v0.39.1
### Changed
- Changed testing suite from using Xpress to using HiGHS, an open-source solver.  This has led to a reduction in the number of tests due to incompatibility with indicator constraints.
### Fixed
- Fixed issue with running Wind on Windows: add execute permission for ssc.dll

## v0.39.0
### Added
- Added new technology `ElectricHeater` which uses electricity as input and provides heating as output; load balancing constraints have been updated accordingly

## v0.38.2
### Added 
- Added the following BAU outputs:  lifecycle_chp_standby_cost_after_tax, lifecycle_elecbill_after_tax, lifecycle_production_incentive_after_tax, lifecycle_outage_cost, lifecycle_MG_upgrade_and_fuel_cost
### Fixed
- Don't allow **Site** **min_resil_time_steps** input to be greater than the maximum value element in **ElectricUtility** **outage_durations**

## v0.38.1
### Fixed
- Fix CHP standby charge modeling - bad reference to pwf_e
- Avoid breaking backward compatibility with type declaration of (global) const urdb_api_key

## v0.38.0
### Changed
- Require NREL Developer API Key set as ENV["NREL_DEVELOPER_API_KEY"] = 'your API key' for PVWatts and Wind Toolkit

## v0.37.5
### Fixed
- Fixed AVERT emissions profiles for NOx. Were previously the same as the SO2 profiles. AVERT emissions profiles are currently generated from AVERT v3.2 https://www.epa.gov/avert/download-avert. See REopt User Manual for more information.
- Fix setting of equal demand tiers in scrub_urdb_demand_tiers!, which was previously causing an error. 
- When calling REopt.jl from a python environment using PyJulia and PyCall, some urdb_response fields get converted from a list-of-lists to a matrix type, when REopt.jl expects an array type. This fix adds checks on the type for two urdb_response fields and converts them to an array if needed.
- Update the outages dispatch results to align with CHP availability during outages

## v0.37.4
### Fixed
- Include `year` in creation of electric-only CHP for unavailability profile

## v0.37.3
### Changed
- Ignore `CHP` unavailability during stochastic, multiple outages; this is consistent with deterministic single outage

## v0.37.2
### Changed
- Do not enforce `CHP.min_turn_down_fraction` for outages

## v0.37.1
### Fixed
- CHP-only for multiple/stochastic outages
- Allow negative fuel_burn and thermal_prod intercepts for CPH
- Correct after_tax CHP results

## v0.37.0
### Added
- Added Bool attribute `is_electric_only` to CHP; if true, default installed and O&M costs are reduced by 25% and, for the reciprocating engine and combustion turbine prime movers, the federal ITC fraction is reduced to zero.
- Las Vegas CRB data was missing from ElectricLoad, but the climate_cities.shp file does not distinguish between Las Angeles and Las Vegas
### Changed
- Update `CHP.size_class` after heuristic size is determined based on size_class=0 guess (not input)
### Fixed
- Use the user-input `ExistingBoiler.efficiency` value for converting fuel input to thermal to preserve annual fuel energy input
- Fix heating loads monthly_mmbtu and addressable_load_fraction handling (type issues mostly)
- Bug fix for user-supplied 8760 WHL rates with tiered energy rate

## v0.36.0
### Changed
- Changed default values by prime mover for CHP technologies in `data/chp/chp_defaults.json`.  See user manual for details by prime mover and size class.
- Updated the package dependencies to be compatible with recent changes to HiGHS (for testing) and MathOptInterface
### Fixed
- The present worth factor for fuel (pwf_fuel) was not properly multiplying for lifecycle fuel costs

## v0.35.1
### Fixed
- Add GHP to proforma metrics for when GHP is evaluated (should have been there)
### Added
- Add different BAU outputs for heating and cooling systems

## v0.35.0
### Changed
- ANNUAL UPDATE TO DEFAULT VALUES. Changes outlined below with (old value) --> (new value). See user manual for references. 
  - Owner Discount rate, nominal (%): : **Financial** **owner_discount_rate_fraction** 0.0564	--> 0.0638
  - Offtaker Discount rate, nominal (%): **Financial**  **offtaker_discount_rate_fraction** 0.0564 --> 0.0638
  - Electricity cost escalation rate, nominal (%): **Financial** **elec_cost_escalation_rate_fraction** 0.019	--> 0.017
  - Existing boiler fuel cost escalation rate, nominal (%): **Financial**  **existing_boiler_fuel_cost_escalation_rate_fraction**	0.034	--> 0.015
  - Boiler fuel cost escalation rate, nominal (%): **Financial** **boiler_fuel_cost_escalation_rate_fraction**	0.034	--> 0.015
  - CHP fuel cost escalation rate, nominal (%): **Financial**  **chp_fuel_cost_escalation_rate_fraction**	0.034	--> 0.015
  - Generator fuel cost escalation rate, nominal (%): **Financial**  **generator_fuel_cost_escalation_rate_fraction**	0.027	--> 0.012
  - Array tilt – Ground mount, Fixed: **PV** **tilt** latitude	--> 20
  - O&M cost ($/kW/year): **PV** **om_cost_per_kw**	17	--> 18
  - System capital cost ($/kW): **PV** **installed_cost_per_kw**	1592	--> 1790
  - Energy capacity cost ($/kWh): **ElectricStorage** **installed_cost_per_kwh**	388	--> 455
  - Power capacity cost ($/kW): **ElectricStorage**	**installed_cost_per_kw**	775	--> 910
  - Energy capacity replacement cost ($/kWh): **ElectricStorage** **replace_cost_per_kwh**	220	--> 318
  - Power capacity replacement cost ($/kW): **ElectricStorage**	**replace_cost_per_kw**	440	--> 715
  - Fuel burn rate by generator capacity (gal/kWh): **Generator** **fuel_slope_gal_per_kwh**	0.076	--> removed and replaced with full and half-load efficiencies
  - Electric efficiency at 100% load (% HHV-basis): **Generator** **electric_efficiency_full_load**	N/A - new input	--> 0.322
  - Electric efficiency at 50% load (% HHV-basis): **Generator** **electric_efficiency_half_load**	N/A - new input	--> 0.322
  - Generator fuel higher heating value (HHV): **Generator** **fuel_higher_heating_value_kwh_per_gal**	N/A - new input	--> 40.7
  - System capital cost ($/kW): **Generator**  **installed_cost_per_kw** 500	--> $650 if the generator only runs during outages; $800 if it is allowed to run parallel with the grid; $880 for off-grid
  - Fixed O&M ($/kW/yr): **Generator** **om_cost_per_kw** Grid connected: 10 Off-grid: 20 --> Grid connected: 20 Off-grid: 10
  - System capital cost ($/kW) by Class: **Wind** **size_class_to_installed_cost**	residential - 5675 commercial - 4300 medium - 2766 large - 2239 --> residential - 6339 commercial - 4760 medium - 3137 large - 2386
  - O&M cost ($/kW/year): **Wind** **om_cost_per_kw** 35 --> 36
 
## v0.34.0
### Added
- Ability to run hybrid GHX sizing using **GhpGhx.jl** (automatic and fractional sizing)
- Added financial inputs for **GHP** and updated objective and results to reflect these changes
- Added central plant **GHP**
### Fixed
- Fix output of `get_tier_with_lowest_energy_rate(u::URDBrate)` to return an index and not cartesian coordinates for multi-tier energy rates.
- Updated **GHP** cost curve calculations so incentives apply to all GHP components
### Changed
- If a `REoptInputs` object solves with termination status infeasible, altert user and return a dictionary insteadof JuMP model

## v0.33.0
### Added
- Functionality to evaluate scenarios with Wind can in the ERP (`backup_reliability`)
- Dispatch data for outages: Wind, ElectricStorage SOC, and critical load
### Fixed
- Fix `backup_reliability_reopt_inputs(d, p, r)` so doesn't ignore `CHP` from REopt scenario
- In `backup_reliability_reopt_inputs(d, p, r)`, get `Generator` and `CHP` fuel related values from REopt results _Dict_ d and `REoptInputs` _struct_ p, unless the user overrides the REopt results by providing **generator_size_kw**
- Remove use of non-existent **tech_upgraded** `Outages` outputs, using **tech_microgrid_size_kw** instead
- Added missing **electric_storage_microgrid_upgraded** to `Outages` results
- Fix bug causing _InexactError_ in `num_battery_bins_default`
- Update docstrings in `backup_reliability.jl`
- Avoid supply > critical load during outages by changing load balance to ==
### Changed
- Updated REopt license
- Changed `backup_reliability` results key from **fuel_outage_survival_final_time_step** to **fuel_survival_final_time_step** for consistency with other keys

## v0.32.7
### Fixed
- Bugs in EASIUR health cost calcs
- Type handling for CoolingLoad monthly_tonhour input

## v0.32.6
### Changed
- Required **fuel_cost_per_mmbtu** for modeling **Boiler** tech, otherwise throw a handled error.
### Fixed
- Additional **SteamTurbine** defaults processing updates and bug fixes

## v0.32.5
### Changed
- Updated `get_existing_chiller_cop` function to accept scalar values instead of vectors to allow for faster API transactions.
- Refactored `backup_reliability.jl` to enable easier development: added conversion of all scalar generator inputs to vectors in `dictkeys_to_symbols` and reduced each functions with two versions (one with scalar and one with vector generator arguments) to a single version
- Simplify generator sizing logic in function `backup_reliability_reopt_inputs` (if user sets `generator_size_kw` or `num_generators`to 0, don't override based on REopt solution) and add a validation error
### Fixed
- Steamturbine defaults processing
- simulated_load monthly values processing
- Fixed incorrect name when accessing result field `Outages` **generator_microgrid_size_kw** in `outag_simulator.jl`

## v0.32.4
### Changed
- Consolidated PVWatts API calls to 1 call (previously 3 separate calls existed). API call occurs in `src/core/utils.jl/call_pvwatts_api()`. This function is called for PV in `src/core/production_factor.jl/get_production_factor(PV)` and for GHP in `src/core/scenario.jl`. If GHP and PV are evaluated together, the GHP PVWatts call for ambient temperature is also used to assign the pv.production_factor_series in Scenario.jl so that the PVWatts API does not get called again downstream in `get_production_factor(PV)`.  
- In `src/core/utils.jl/call_pvwatts_api()`, updated NSRDB bounds used in PVWatts query (now includes southern New Zealand)
- Updated PV Watts version from v6 to v8. PVWatts V8 updates the weather data to 2020 TMY data from the NREL NSRDB for locations covered by the database. (The NSRDB weather data used in PVWatts V6 is from around 2015.) See other differences at https://developer.nrel.gov/docs/solar/pvwatts/.
- Made PV struct mutable: This allows for assigning pv.production_factor_series when calling PVWatts for GHP, to avoid a extra PVWatts calls later.
- Changed unit test expected values due to update to PVWatts v8, which slightly changed expected PV production factors.
- Changed **fuel_avail_gal** default to 1e9 for on-grid scenarios (same as off-grid)
### Fixed
- Issue with using a leap year with a URDB rate - the URDB rate was creating energy_rate of length 8784 instead of intended 8760
- Don't double add adjustments to urdb rates with non-standard units
- Corrected `Generator` **installed_cost_per_kw** from 500 to 650 if **only_runs_during_grid_outage** is _true_ or 800 if _false_
- Corrected `SteamTurbine` defaults population from `get_steam_turbine_defaults_size_class()`

## v0.32.3
### Fixed
- Calculate **num_battery_bins** default in `backup_reliability.jl` based on battery duration to prevent significant discretization error (and add test)
- Account for battery (dis)charge efficiency after capping power in/out in `battery_bin_shift()`
- Remove _try_ _catch_ in `backup_reliability(d::Dict, p::REoptInputs, r::Dict)` so can see where error was thrown

## v0.32.2
### Fixed
- Fixed bug in multiple PVs pv_to_location dictionary creation. 
- Fixed bug in reporting of grid purchase results when multiple energy tiers are present.
- Fixed bug in TOU demand charge calculation when multiple demand tiers are present.

## v0.32.1
### Fixed
- In `backup_reliability.jl`:
    - Check if generator input is a Vector instead of has length greater than 1
    - Correct calculation of battery SOC adjustment in `fuel_use()` function
    - Correct outage time step survival condition in `fuel_use()` function
- Add test to ensure `backup_reliability()` gives the same results for equivalent scenarios (1. battery only and 2. battery plus generator with no fuel) and that the survival probability decreases monotonically with outage duration
- Add test to ensure `backup_reliability()` gives the same results as `simulate_outages()` when operational availability inputs are 1, probability of failure to run is 0, and mean time to failure is a very large number.

## v0.32.0
### Fixed
- Fixed calculation of `wind_kw_ac_hourly` in `outagesim/outage_simulator.jl`
- Add  a test of multiple outages that includes wind
- Add a timeout to PVWatts API call so that if it does not connect within 10 seconds, it will retry. It seems to always work on the first retry.

## v0.31.0
### Added
- Created and exported easiur_data function (returns health emissions costs and escalations) for the API to be able to call for it's easiur_costs endpoint
- Added docstrings for easiur_data and emissions_profiles

## v0.30.0
### Added
- `Generator` input **fuel_higher_heating_value_kwh_per_gal**, which defaults to the constant KWH_PER_GAL_DIESEL
### Changed
- Added more description to **production_factor_series inputs**
### Fixed
- Fixed spelling of degradation_fraction
- use push! instead of append() for array in core/cost_curve.jl
- Fixed calculation of batt_roundtrip_efficiency in outage_simulator.jl

## v0.29.0
### Added
- Add `CHP` `FuelUsed` and `FuelCost` modeling/tracking for stochastic/multi-outages
- Add `CHP` outputs for stochastic/multi-outages
### Changed
- Made outages output names not dynamic to allow integration into API
- Add missing units to outages results field names: **unserved_load_series_kw**, **unserved_load_per_outage_kwh**, **generator_fuel_used_per_outage_gal**
- Default `Financial` field **microgrid_upgrade_cost_fraction** to 0
- Add conditional logic to make `CHP.min_allowable_kw` 25% of `max_kw` if there is a conflicting relationship 
- Iterate on calculating `CHP` heuristic size based on average heating load which is also used to set `max_kw` if not given: once `size_class` is determined, recalculate using the efficiency numbers for that `size_class`.
### Fixed
- Fix non-handling of cost-curve/segmented techs in stochastic outages
- Fix issues with `simulated_load.jl` monthly heating energy input to return the heating load profile

## v0.28.1
### Added
- `emissions_profiles` function, exported for external use as an endpoint in REopt_API for the webtool/UI

## v0.28.0
### Changed 
- Changed Financial **breakeven_cost_of_emissions_reduction_per_tonnes_CO2** to **breakeven_cost_of_emissions_reduction_per_tonne_CO2**
- Changed `CHP.size_class` to start at 0 instead of 1, consistent with the API, and 0 represents the average of all `size_class`s
- Change `CHP.max_kw` to be based on either the heuristic sizing from average heating load (if heating) or peak electric load (if no heating, aka Prime Generator in the UI)
  - The "big_number" for `max_kw` was causing the model to take forever to solve and some erroneous behavior; this is also consistent with the API to limit max_kw to a reasonable number
### Added 
- Added previously missing Financial BAU outputs: **lifecycle_om_costs_before_tax**, **lifecycle_om_costs_after_tax**, **year_one_om_costs_before_tax**
### Fixed
- Fixed if statement to determing ElectricLoad "year" from && to ||, so that defaults to 2017 if any CRB input is used
    
## v0.27.0
### Added
- Energy Resilience Performance tool: capability to model limited reliability of backup generators and RE, and calculate survival probability metrics during power outages for a DER scenario
- Exported `backup_reliability` function to run the reliability based calculations
### Changed
- Changed `Generator` inputs **fuel_slope_gal_per_kwh** and **fuel_intercept_gal_per_hr** to **electric_efficiency_full_load** and **electric_efficiency_half_load** to represent the same fuel burn curve in a different way consistent with `CHP`

## v0.26.0
### Added 
- Added `has_stacktrace` boolean which is returned with error messages and indicates if error is of type which contains stacktrace
- Constraint on wind sizing based on Site.land_acres
- New Wind input **acres_per_kw**, defaults to 0.03
- Descriptions/help text for many inputs and outputs
- Add and modify the `GHP` results to align with the existing/expected results from the v2 REopt_API
- Add `CSV` and `DataFrames` packages to REopt.jl dependencies 
### Changed
- Update REopt.jl environment to Julia v1.8
- Changed default **year** in ElectricLoad to be 2017 if using a CRB model and 2022 otherwise. 
- Removed default year in URDBrate() functions, since year is always supplied to this function.
- In `scenario.jl`, `change heating_thermal_load_reduction_with_ghp_kw` to `space_heating_thermal_load_reduction_with_ghp_kw` to be more explicit
- Round Hot and Cold TES size result to 0 digits
- Use CoolProp to get water properties for Hot and Cold TES based on average of temperature inputs
### Fixed
- `Wind` evaluations with BAU - was temporarily broken because of an unconverted **year_one** -> **annual** expected name
- Fixed calculation of **year_one_coincident_peak_cost_before_tax** in `ElectricTariff` results to correctly calculate before-tax value. Previously, the after-tax value was being calculated for this field instead.
- Fixed `outage_simulator` to work with sub-hourly outage simulation scenarios
- Fixed a bug which threw an error when providing time-series thermal load inputs in a scenario inputs .json.
- Fixed calculation of ["Financial"]["lifecycle_om_costs_before_tax_bau"] (was previously showing after tax result)
- Added **bau_annual_emissions_tonnes_SO2** to the bau_outputs dict in results.jl and removed duplicate **bau_annual_emissions_tonnes_NOx** result
### Removed
- Removed duplicate **thermal_production_hot_water_or_steam** field from the absorption chiller defaults response dictionary. 

## v0.25.0
### Added
- multi-node MPC modeling capability
- more MPC outputs (e.g. Costs, ElectricStorage.to_load_series_kw)
- throw error if outage_durations and outage_probabilities not the same length
- throw error if length of outage_probabilities is >= 1 and sum of outage_probabilities is not equal to 1
- small incentive to minimize unserved load in each outage, not just the max over outage start times (makes expected outage results more realist and fixes same inputs giving different results)
- add `Outages` output **generator_fuel_used_per_outage** which is the sum over backup generators
### Changed
- remove _series from non-timeseries outage output names
- make the use of _ in multiple outages output names consistent
- updates multiple outage test values that changed due to fixing timestep bug
- Updated the following default values:
   - PV, Wind, Storage, CHP, GHP, Hot Water Storage, Cold Water Storage, Electric Storage: **federal_itc_fraction(PV,Wind, CHP,GHP)** and **total_itc_fraction(Hot Water Storage, Cold Water Storage, Electric Storage)** to 0.3 (30%)
   - PV, Wind, Storage, CHP, GHP, Hot Water Storage, Cold Water Storage, Electric Storage: **macrs_bonus_fraction** to 0.8 (80%)
   - Hot Water Storage and Cold Water Storage: **macrs_itc_reduction** to 0.5 (50%)
   - Hot Water Storage and Cold Water Storage: **macrs_option_years** to 7 years
### Fixed
- PV results for all multi-node scenarios
- MPC objective definition w/o ElectricStorage
- fixed mulitple outages timestep off-by-one bug
### Removed 
- Wind ITC no longer determined based on size class. Removed all size class dependencies from wind.jl

## v0.24.0
### Changed
- Major name change overall for outputs/results. Changed energy-related outputs with "year_one" in name to "annual" to reflect that they are actually average annual output values. Changed any "average_annual" naming to "annual" to simplify. Changed `to_tes` and `to_battery` outputs to `to_storage` for consistency
### Added 
- Added **thermal_production_series_mmbtu_per_hour** to CHP results. 
### Removed 
- Removed `Wind` and `Generator` outputs **year_one_energy_produced_kwh** since these techs do not include degradation

## v0.23.0
### Added
- Add **REoptLogger** type of global logger with a standard out to the console and to a dictionary
    - Instantiate `logREopt` as the global logger in `__init()__` function call as a global variable
    - Handle Warn or Error logs to save them along with information on where they occurred
    - Try-catch `core/reopt.jl -> run_reopt()` functions. Process any errors when catching the error.
    - Add Warnings and Errors from `logREopt` to results dictionary. If error is unhandled in REopt, include a stacktrace
    - Add a `status` of `error` to results for consistency
    - Ensure all error text is returned as strings for proper handling in the API
- Add `handle_errors(e::E, stacktrace::V) where {E <: Exception, V <: Vector}` and `handle_errors()` to `core/reopt.jl` to include info, warn and errors from REopt input data processing, optimization, and results processing in the returned dictionary.
- Tests for user-inputs of `ElectricTariff` `demand_lookback_months` and `demand_lookback_range` 
### Changed
- `core/reopt.jl` added try-catch statements to call `handle_errors()` when there is a REopt error (handled or unhandled) and return it to the requestor/user.
### Fixed
- URDB lookback was not incorporated based on the descriptions of how the 3 lookback variables should be entered in the code. Modified `parse_urdb_lookback_charges` function to correct.
- TOU demand for 15-min load was only looking at the first 8760 timesteps.
- Tiered energy rates jsons generated by the webtool errored and could not run.
- Aligned lookback parameter names from URDB with API

## v0.22.0
### Added
- Simulated load function which mimicks the REopt_API /simulated_load endpoint for getting commercial reference building load data from annual or monthly energy data, or blended/hybrid buildings
- `AbsorptionChiller` default values for costs and thermal coefficient of performance (which depend on maximum cooling load and heat transfer medium)
### Changed
- Pruned the unnecessary chp_defaults data that were either zeros or not dependent on `prime_mover` or `size_class`, and reorganized the CHP struct.

## v0.21.0
### Changed
For `CHP` and `SteamTurbine`, the `prime_mover` and/or `size_class` is chosen (if not input) based on the average heating load and the type of heating load (hot water or steam).
 - This logic replicates the current REopt webtool behavior which was implemented based on CHP industry experts, effectively syncing the webtool and the REopt.jl/API behavior.
 - This makes `prime_mover` **NOT** a required input and avoids a lot of other required inputs if `prime_mover` is not input.
 - The two functions made for `CHP` and `SteamTurbine` are exported in `REopt.jl` so they can be exposed in the API for communication with the webtool (or other API users).
### Removed 
`ExistingBoiler.production_type_by_chp_prime_mover` because that is no longer consistent with the logic added above.
 - The logic from 1. is such that `ExistingBoiler.production_type` determines the `CHP.prime_mover` if not specified, not the other way around.
 - If `ExistingBoiler.production_type` is not input, `hot_water` is used as the default.

## v0.20.1
### Added
- `CoolingLoad` time series and annual summary data to results
- `HeatingLoad` time series and annual summary data to results

## v0.20.0
### Added
- `Boiler` tech from the REopt_API (known as NewBoiler in API)
- `SteamTurbine` tech from the REopt_API
### Changed
- Made some modifications to thermal tech results to be consistent with naming conventions of REopt.jl
### Fixed
- Bug for scalar `ElectricTariff.wholesale_rate`
- Bug in which CHP could not charge Hot TES

## v0.19.0
### Changed
The following name changes were made: 
- Change "pct" to "rate_fraction" for "discount", "escalation", names containing "tax_pct" (financial terms)
- Change "pct" to "fraction" for all other variable names (e.g., "min_soc", "min_turndown_")
- Change `prod_factor_series` to `production_factor_series` and rename some internal methods and variables to match
- Change four (4) CHP input field names to spell out `electric` (from `elec`) and `efficiency` (from `effic`) for electric and thermal efficiencies
### Added
- Add schedule-based `FlatLoad`s which take the annual or monthly energy input and create a load profile based on the specified type of schedule. The load is "flat" (the same) for all hours within the chosen schedule.
- Add `addressable_load_fraction` inputs for `SpaceHeatingLoad` and `DomesticHotWaterLoad` which effectively ignores a portion of the entered loads. These inputs can be scalars (applied to all time steps of the year), monthly (applied to the timesteps of each month), or of length 8760 * `time_steps_per_hour`.
- Add a validation error for cooling in the case that the cooling electric load is greater than the total electric load.
  
## v0.18.1
### Removed
- **include_climate_in_objective**, **pwf_emissions_cost_CO2_grid**, and **pwf_emissions_cost_CO2_onsite** unnecessarily included in Site results

## v0.18.0
### Added
- Add geothermal heat pump (`GHP`), also known as ground-source heat pump (GSHP), to the REopt model for serving heating and cooling loads (typically the benefits include electrifying the heating load and improving the efficiency of cooling).
    - The unregistered `GhpGhx` package (https://github.com/NREL/GhpGhx.jl) is a "conditional" dependency of REopt by using the Requires.jl package, and this package sizes the ground heat exchanger (GHE) and gets the hourly electric consumption of the `GHP` for the specified heating and cooling loads that it serves.
    - The `GhpGhx` module calls for sizing the GHE can only be done if you first "add https://github.com/NREL/GhpGhx.jl" to the environment and then load the package by "using GhpGhx" before running REopt with `GHP`.
    - The `GHP` size and dispatch of the different `GHP` options is pre-determined by the `GhpGhx` package, so the REopt model just chooses one or none of the `GHP` options with a binary decision variable.
### Changed
- Change default value for `wind.jl` **operating_reserve_required_pct** from 0.1 to 0.5 (only applicable when **off_grid_flag**=_True_.)
- allow user to specify emissions_region in ElectricUtility, which is used instead of lat/long to look up AVERT data if emissions factors aren't provided by the user
- Updated results keys in `results/absorption_chiller.jl`
### Fixed
- Add **wholesale_rate** and **emissions_factor_series_lb_\<pollutant\>_per_kwh** inputs to the list of inputs that `dictkeys_tosymbols()` tries to convert to type _Array{Real}_. Due to serialization, when list inputs come from the API, they are of type _Array{Any}_ so must be converted to match type required by the constructors they are passed to.
- Fixed bug in calcuation of power delivered to cold thermal storage by the electric chiller in `results/existing_chiller.jl`.

## v0.17.0
### Added
- Emissions
    - add emissions factors for CO2, NOx, SO2, and PM25 to inputs of all fuel burning technologies
    - add emissions factor series for CO2, NOx, SO2, and PM25 to `ElectricUtility` inputs and use [AVERT v3.2](https://www.epa.gov/avert/download-avert) (2021 data) if not provided
    - add `include_climate_in_objective` and `include_health_in_objective` to `Settings` inputs
    - constrain CO2 emissions based on `CO2_emissions_reduction_min_pct`, `CO2_emissions_reduction_max_pct`, and `include_exported_elec_emissions_in_total` added to `Site` inputs
    - add emissions costs to `Financial` inputs and use EASIUR data for NOx, SO2, and PM25 if not provided
    - report emissions and their cost in `Site` (on-site and total) and `ElectricUtility` (grid) results
    - calculate `breakeven_cost_of_emissions_reduction_per_tonnes_CO2` for `Financial` results
- Renewable energy percentage
    - calculate renewable energy percentage (electric only and total) and add to `Site` results
    - add `renewable_electricity_min_pct`, `renewable_electricity_max_pct`, and `include_exported_renewable_electricity_in_total` to `Site` inputs
    - add `fuel_renewable_energy_pct` input for all fuel burning technologies
    - constrain renewable electricity percentage based on user inputs
- Add "Emissions and Renewable Energy Percent" testset
### Changed
- Allow Wind tech to be included when `off_grid_flag` is true
- Add `operating_reserve_required_pct` to Wind struct and incorporate wind into operating reserve constraints
- Add hot, cold TES results for MPC model
- Update documentation and add `docs/devdeploy.jl` to locally host the REopt.jl documentation 
- Make `ExistingBoiler` `fuel_cost_per_mmbtu` a required input
- In `production_factor.jl`, include lat-long coordinates if-statement to determine whether the "nsrdb" dataset should be used in call to PVWatts. Accounts for recent updates to NSRDB data used by PVWatts (v6). If outside of NSRDB range, use "intl" (international) dataset.
- Don't trigger GitHub 'Run test' workflow on a push that only changes README.md and/or CHANGELOG.md
- Avoid triggering duplicate GitHub workflows. When pushing to a branch that's in a PR, only trigger tests on the push not on the PR sync also.
### Fixed
- Bug fix to constrain dvCurtail in `time_steps_without_grid`
- Bug fix to report accurate wind ["year_one_to_load_series_kw"] in results/wind.jl (was previously not accounting for curtailed wind)

## v0.16.2
### Changed
- Update PV defaults to tilt=10 for rooftop, tilt = abs(lat) for ground mount, azimuth = 180 for northern lats, azimuth = 0 for southern lats.
### Fixed
- bug fix for Generator inputs to allow for time_steps_per_hour > 1
- change various `Float64` types to `Real` to allow integers too

## v0.16.1
### Fixed
- bug fix for outage simulator when `microgrid_only=true`

## v0.16.0
### Added
Allows users to model "off-grid" systems as a year-long outage: 
- add flag to "turn on" off-grid modeling `Settings.off_grid_flag` 
- when `off_grid_flag` is "true", adjust default values in core/ `electric_storage`, `electric_load`, `financial`, `generator`, `pv` 
- add operating reserve requirement inputs, outputs, and constraints based on load and PV generation 
- add minimum load met percent input and constraint
- add generator replacement year and cost (for off-grid and on-grid) 
- add off-grid additional annual costs (tax deductible) and upfront capital costs (depreciable via straight line depreciation)
### Changed
Name changes: 
- consistently append `_before_tax` and `_after_tax` to results names 
- change all instances of `timestep` to `time_step` and `timesteps` to `time_steps`
Other changes:
- report previously missing lcc breakdown components, all reported in `results/financial.jl`  
- change variable types from Float to Real to allow users to enter Ints (where applicable)
- `year_one_coincident_peak_cost_after_tax` is now correctly multiplied by `(1 - p.s.financial.offtaker_tax_pct)`

## v0.15.2
### Fixed
- bug fix for 15 & 30 minute electric, heating, and cooling loads
- bug fix for URDB fixed charges
- bug fix for default `Wind` `installed_cost_per_kw` and `federal_itc_pct`

## v0.15.1
### Added
- add `AbsorptionChiller` technology
- add `ElectricStorage.minimum_avg_soc_fraction` input and constraint

## v0.15.0
### Fixed
- bug fix in outage_simulator
### Changed
- allow Real Generator inputs (not just Float64)
- add "_series" to "Outages" outputs that are arrays [breaking]

## v0.14.0
### Changed
- update default values from v2 of API [breaking]
### Added
- add ElectricStorage degradation accounting and maintenance strategies
- finish cooling loads

## v0.13.0
### Added
- add FlexibleHVAC model (still testing)
- start thermal energy storage modeling
- add `ExistingBoiler` and `ExistingChiller`
- add `MPCLimits` inputs:
    - `grid_draw_limit_kw_by_time_step`
    - `export_limit_kw_by_time_step`
### Changed
- refactor `Storage` as `ElectricStorage`
### Fixed
- fix bugs for time_steps_per_hour != 1


## v0.12.4
### Removed
- rm "Lite" from docs
### Changed
- prioritize `urdb_response` over `urdb_label` in `ElectricTariff`

## v0.12.3
### Added
- add utils for PVwatts: `get_ambient_temperature` and `get_pvwatts_prodfactor`

## v0.12.2
### Added
- add CHP technology, including supplementary firing
- add URDB "sell" value from `energyratestructure` to wholesale rate
- update docs
### Changed
- allow annual or monthly energy rate w/o demand rate
- allow integer latitude/longitude

## v0.12.1
### Added
- add ExistingBoiler and CRB heating loads

## v0.12.0
### Changed
- change all output keys starting with "total_" or "net_" to "lifecycle_" (except "net_present_cost")
- update pv results for single PV in an array
### Fixed
- bug fix in urdb.jl when rate_name not found

## v0.11.0
### Added
- add ElectricLoad.blended_doe_reference_names & blended_doe_reference_percents
- add ElectricLoad.monthly_totals_kwh builtin profile scaling
- add ElectricTariff inputs: `add_monthly_rates_to_urdb_rate`, `tou_energy_rates_per_kwh`, 
    `add_tou_energy_rates_to_urdb_rate`, `coincident_peak_load_charge_per_kw`, `coincident_peak_load_active_time_steps`
### Fixed
- handle multiple PV outputs

## v0.10.0
### Added
- add modeling capability for tiered rates (energy, TOU demand, and monthly demand charges)
    - all of these tiered rates require binaries, which are conditionally added to the model
- add modeling capability for lookback demand charges
- add more outputs from the API (eg. `initial_capital_costs`)
- add option to run Business As Usual scenario in parallel with optimal scenario (default is `true`)
- add incentives (and cost curves) to `Wind` and `Generator`
### Changed
- removed "_us_dollars" from all names and generally aligned names with API
- renamed `outage_start(end)_time_step` to `outage_start(end)_time_step`
### Fixed
- fixed bug in URDB fixed charges

## v0.9.0
### Changed
- `ElectricTariff.NEM` boolean is now determined by `ElectricUtility.net_metering_limit_kw` (true if limit > 0)
### Added
- add `ElectricUtility` inputs for `net_metering_limit_kw` and `interconnection_limit_kw`
- add binary choice for net metering vs. wholesale export
- add `ElectricTariff.export_rate_beyond_net_metering_limit` input (scalar or vector allowed)
- add `can_net_meter`, `can_wholesale`, `can_export_beyond_nem_limit` tech inputs (`PV`, `Wind`, `Generator`)

## v0.8.0
### Added
- add `Wind` module, relying on System Advisor Model Wind module for production factors and Wind Toolkit for resource data
- new `ElectricTariff` input options:
    - `urdb_utility_name` and `urdb_rate_name`
    - `blended_annual_energy_rate` and `blended_annual_demand_rate`
- add two capabilities that require binary variables:
    - tax, production, and capacity incentives for PV (compatible with any energy generation technology)
    - technology cost curve modeling capability
    - both of these capabilities are only used for the technologies that require them (based on input values), unlike the API which always models these capabilities (and therefore always includes the binary variables).
- Three new tests: Wind, Blended Tariff and Complex Incentives (which aligns with API results)
### Changed
- `cost_per_kw[h]` input fields are now `installed_cost_per_kw[h]` to distinguish it from other costs like `om_cost_per_kw[h]`
- Financial input field refactored: `two_party_ownership` -> `third_party_ownership`
- `total_itc_pct` -> `federal_itc_pct` on technology inputs

## v0.7.3
### Fixed
- outage results processing would fail sometimes when an integer variable was not exact (e.g. 1.000000001)
- fixed `simulate_outages` for revised results formats (key names changed to align with the REopt API)

## v0.7.2
### Added
- add PV.production_factor_series input (can skip PVWatts call)
- add `run_mpc` capability, which dispatches DER for minimum energy cost over an arbitrary time horizon

## v0.7.1
### Fixed
- ElectricLoad.city default is empty string, must be filled in before annual_kwh look up

## v0.7.0
### Removed
- removed Storage.can_grid_export
### Added
- add optional integer constraint to prevent simultaneous export and import of power
- add warnings when adding integer variables
- add ability to add LinDistFlow constraints to multinode models
### Changed
- no longer require `ElectricLoad.city` input (look up ASHRAE climate zone from lat/lon)
- compatible with Julia 1.6

## v0.6.0
### Added
- add multi-node (site) capability for PV and Storage
- started documentation process using Github Pages and Documenter.jl
### Changed
- restructured outputs to align with the input structure, for example top-level keys added for `ElectricTariff` and `PV` in the outputs

## v0.5.3
### Changed
- compatible with Julia 1.5

## v0.5.2
### Fixed
- outage_simulator.jl had bug with summing over empty `Any[]`
### Added
- add optional `microgrid_only` arg to simulate_outages

## v0.5.1
### Added
- added outage dispatch outputs and speed up their derivation
### Removed
- removed redundant generator minimum turn down constraint

## v0.5.0
### Fixed
- handle missing input key for `year_one_soc_series_pct` in `outage_simulator` 
- remove erroneous `total_unserved_load = 0` output
- `dvUnservedLoad` definition was allowing microgrid production to storage and curtailment to be double counted towards meeting critical load
#### Added
- add `unserved_load_per_outage` output

## v0.4.1
### Fixed
- removed `total_unserved_load` output because it can take hours to generate and can error out when outage indices are not consecutive
### Added
- add @info for time spent processing results

## v0.4.0
### Added
- add `simulate_outages` function (similar to REopt API outage simulator)
- removed MutableArithmetics package from Project.toml (since JuMP now has method for `value(::MutableArithmetics.Zero)`)
- add outage related outputs:
    - Generator_mg_kw
    - mg_Generator_upgrade_cost
    - mg_Generator_fuel_used
    - mg_PV_upgrade_cost
    - mg_storage_upgrade_cost
    - dvUnservedLoad array
    - max_outage_cost_per_outage_duration
### Changed
- allow value_of_lost_load_per_kwh values to be subtype of Real (rather than only Real)
- add `run_reopt` method for scenario Dict

## v0.3.0
### Added
- add separate decision variables and constraints for microgrid tech capacities
    - new Site input `mg_tech_sizes_equal_grid_sizes` (boolean), when _false_ the microgrid tech capacities are constrained to be <= the grid connected tech capacities
### Fixed
- allow non-integer `outage_probabilities`
- correct `total_unserved_load` output
- don't `add_min_hours_crit_ld_met_constraint` unless `min_resil_time_steps <= length(elecutil.outage_time_steps)`

## v0.2.0
### Added
- add support for custom ElectricLoad `loads_kw` input
- include existing capacity in microgrid upgrade cost
    - previously only had to pay to upgrade new capacity
- implement ElectricLoad `loads_kw_is_net` and `critical_loads_kw_is_net`
    - add existing PV production to raw load profile if `true`
- add `min_resil_time_steps` input and optional constraint for minimum time_steps that critical load must be met in every outage
### Fixed
- enforce storage cannot grid charge

## v0.1.1 Fix build.jl
deps/build.jl had a relative path dependency, fixed with an absolute path.

## v0.1.0 Initial release
This package is currently under development and only has a subset of capabilities of the REopt model used in the REopt API. For example, the Wind model, tiered electric utility tariffs, and piecewise linear cost curves are not yet modeled in this code. However this code is easier to use than the API (only dependencies are Julia and a solver) and has a novel model for uncertain outages.<|MERGE_RESOLUTION|>--- conflicted
+++ resolved
@@ -27,15 +27,11 @@
 ### Fixed 
 - Added `export_rate_beyond_net_metering_limit` to list of inputs to be converted to type Real, to avoid MethodError if type is vector of Any. 
 - Fix blended CRB processing when one or more load types have zero annual energy
-<<<<<<< HEAD
 - When calculating CHP fuel intercept and slope, use 1 for the HHV because CHP fuel measured in units of kWh, instead of using non-existent **CHP.fuel_higher_heating_value_kwh_per_gal**
-### Changed
+- Handle an array of length 1 for CHP.installed_cost_per_kw which fixes the API using this parameter
+### Changed
+- add **ElectricStorage** input option **soc_min_applies_during_outages** (which defaults to _false_) and only apply the minimum state of charge constraint in function `add_MG_storage_dispatch_constraints` if it is _true_
 - Renamed function `generator_fuel_slope_and_intercept` to `fuel_slope_and_intercept` and generalize to not be specific to diesel measured in units of gal, then use for calculating non diesel fuel slope and intercept too
-=======
-- Handle an array of length 1 for CHP.installed_cost_per_kw which fixes the API using this parameter
-### Changed
-- add **ElectricStorage** input option **soc_min_applies_during_outages** (which defaults to _false_) and only apply the minimum state of charge constraint in function `add_MG_storage_dispatch_constraints` if it is _true_
->>>>>>> 8b06a7ed
 
 ## v0.44.0
 ### Added 
