--- conflicted
+++ resolved
@@ -25,14 +25,12 @@
     ### Deprecated
     ### Removed
 
-<<<<<<< HEAD
-## Develop - 2024-11-03
+ ## Develop - 2024-11-03
 ### Added
 - Add new **ElectricStorage** input fields **installed_cost_constant**, **replace_cost_constant** (both default to 0), and **cost_constant_replacement_year** (defaults to year 10).
 - Added new binary variable **binIncludeStorageCostConstant** which is indexed on `p.s.storage.types.elec`
 
-=======
- 
+
 ## fix-pbi
 ### Fixed
 - Fix implementation of production-based incentives
@@ -104,7 +102,6 @@
 - Moved the annual_[energy] data from the load src files into the /data/load_profiles folder
 ### Fixed
 - Constrained export to grid in the NEM bin (`dvProductionToGrid"*_n)][t, :NEM, ts`) to be 0 when system is sized over NEM limit (i.e., when binNEM =0)
->>>>>>> 51faf302
 
 ## v0.48.2
 ### Added
