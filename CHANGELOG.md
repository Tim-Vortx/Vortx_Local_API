# Changelog
All notable changes to this project will be documented in this file.

The format is based on [Keep a Changelog](https://keepachangelog.com/en/1.0.0/),
and this project adheres to [Semantic Versioning](https://semver.org/spec/v2.0.0.html).

## Guidelines
- When making a Pull Request into `develop` start a new double-hash header for "Develop - YYYY-MM-DD"
- When making a Pull Request into `master` change "Develop" to the next version number

### Formatting
- Use **bold** markup for field and model names (i.e. **outage_start_time_step**)
- Use `code` markup for  REopt-specific file names, classes and endpoints (e.g. `src/REopt.jl`)
- Use _italic_ for code terms (i.e. _list_)
- Prepend change with tag(s) directing where it is in the repository:  
`src`,`constraints`,`*.jl`

Classify the change according to the following categories:
    
    ### Added
    ### Changed
    ### Fixed
    ### Deprecated
    ### Removed

<<<<<<< HEAD
## Develop - 2023-11-27
### Added 
- Added the following output to BAU outputs:  lifecycle_chp_standby_cost_after_tax, lifecycle_elecbill_after_tax, lifecycle_production_incentive_after_tax, lifecycle_outage_cost, lifecycle_MG_upgrade_and_fuel_cost
=======
## Develop
### Fixed
- Don't allow **Site** **min_resil_time_steps** input to be greater than the maximum value element in **ElectricUtility** **outage_durations**
>>>>>>> c0e708bd

## v0.38.1
### Fixed
- Fix CHP standby charge modeling - bad reference to pwf_e
- Avoid breaking backward compatibility with type declaration of (global) const urdb_api_key

## v0.38.0
### Changed
- Require NREL Developer API Key set as ENV["NREL_DEVELOPER_API_KEY"] = 'your API key' for PVWatts and Wind Toolkit

## v0.37.5
### Fixed
- Fixed AVERT emissions profiles for NOx. Were previously the same as the SO2 profiles. AVERT emissions profiles are currently generated from AVERT v3.2 https://www.epa.gov/avert/download-avert. See REopt User Manual for more information.
- Fix setting of equal demand tiers in scrub_urdb_demand_tiers!, which was previously causing an error. 
- When calling REopt.jl from a python environment using PyJulia and PyCall, some urdb_response fields get converted from a list-of-lists to a matrix type, when REopt.jl expects an array type. This fix adds checks on the type for two urdb_response fields and converts them to an array if needed.
- Update the outages dispatch results to align with CHP availability during outages

## v0.37.4
### Fixed
- Include `year` in creation of electric-only CHP for unavailability profile

## v0.37.3
### Changed
- Ignore `CHP` unavailability during stochastic, multiple outages; this is consistent with deterministic single outage

## v0.37.2
### Changed
- Do not enforce `CHP.min_turn_down_fraction` for outages

## v0.37.1
### Fixed
- CHP-only for multiple/stochastic outages
- Allow negative fuel_burn and thermal_prod intercepts for CPH
- Correct after_tax CHP results

## v0.37.0
### Added
- Added Bool attribute `is_electric_only` to CHP; if true, default installed and O&M costs are reduced by 25% and, for the reciprocating engine and combustion turbine prime movers, the federal ITC fraction is reduced to zero.
- Las Vegas CRB data was missing from ElectricLoad, but the climate_cities.shp file does not distinguish between Las Angeles and Las Vegas
### Changed
- Update `CHP.size_class` after heuristic size is determined based on size_class=0 guess (not input)
### Fixed
- Use the user-input `ExistingBoiler.efficiency` value for converting fuel input to thermal to preserve annual fuel energy input
- Fix heating loads monthly_mmbtu and addressable_load_fraction handling (type issues mostly)
- Bug fix for user-supplied 8760 WHL rates with tiered energy rate

## v0.36.0
### Changed
- Changed default values by prime mover for CHP technologies in `data/chp/chp_defaults.json`.  See user manual for details by prime mover and size class.
- Updated the package dependencies to be compatible with recent changes to HiGHS (for testing) and MathOptInterface
### Fixed
- The present worth factor for fuel (pwf_fuel) was not properly multiplying for lifecycle fuel costs

## v0.35.1
### Fixed
- Add GHP to proforma metrics for when GHP is evaluated (should have been there)
### Added
- Add different BAU outputs for heating and cooling systems

## v0.35.0
### Changed
- ANNUAL UPDATE TO DEFAULT VALUES. Changes outlined below with (old value) --> (new value). See user manual for references. 
  - Owner Discount rate, nominal (%): : **Financial** **owner_discount_rate_fraction** 0.0564	--> 0.0638
  - Offtaker Discount rate, nominal (%): **Financial**  **offtaker_discount_rate_fraction** 0.0564 --> 0.0638
  - Electricity cost escalation rate, nominal (%): **Financial** **elec_cost_escalation_rate_fraction** 0.019	--> 0.017
  - Existing boiler fuel cost escalation rate, nominal (%): **Financial**  **existing_boiler_fuel_cost_escalation_rate_fraction**	0.034	--> 0.015
  - Boiler fuel cost escalation rate, nominal (%): **Financial** **boiler_fuel_cost_escalation_rate_fraction**	0.034	--> 0.015
  - CHP fuel cost escalation rate, nominal (%): **Financial**  **chp_fuel_cost_escalation_rate_fraction**	0.034	--> 0.015
  - Generator fuel cost escalation rate, nominal (%): **Financial**  **generator_fuel_cost_escalation_rate_fraction**	0.027	--> 0.012
  - Array tilt – Ground mount, Fixed: **PV** **tilt** latitude	--> 20
  - O&M cost ($/kW/year): **PV** **om_cost_per_kw**	17	--> 18
  - System capital cost ($/kW): **PV** **installed_cost_per_kw**	1592	--> 1790
  - Energy capacity cost ($/kWh): **ElectricStorage** **installed_cost_per_kwh**	388	--> 455
  - Power capacity cost ($/kW): **ElectricStorage**	**installed_cost_per_kw**	775	--> 910
  - Energy capacity replacement cost ($/kWh): **ElectricStorage** **replace_cost_per_kwh**	220	--> 318
  - Power capacity replacement cost ($/kW): **ElectricStorage**	**replace_cost_per_kw**	440	--> 715
  - Fuel burn rate by generator capacity (gal/kWh): **Generator** **fuel_slope_gal_per_kwh**	0.076	--> removed and replaced with full and half-load efficiencies
  - Electric efficiency at 100% load (% HHV-basis): **Generator** **electric_efficiency_full_load**	N/A - new input	--> 0.322
  - Electric efficiency at 50% load (% HHV-basis): **Generator** **electric_efficiency_half_load**	N/A - new input	--> 0.322
  - Generator fuel higher heating value (HHV): **Generator** **fuel_higher_heating_value_kwh_per_gal**	N/A - new input	--> 40.7
  - System capital cost ($/kW): **Generator**  **installed_cost_per_kw** 500	--> $650 if the generator only runs during outages; $800 if it is allowed to run parallel with the grid; $880 for off-grid
  - Fixed O&M ($/kW/yr): **Generator** **om_cost_per_kw** Grid connected: 10 Off-grid: 20 --> Grid connected: 20 Off-grid: 10
  - System capital cost ($/kW) by Class: **Wind** **size_class_to_installed_cost**	residential - 5675 commercial - 4300 medium - 2766 large - 2239 --> residential - 6339 commercial - 4760 medium - 3137 large - 2386
  - O&M cost ($/kW/year): **Wind** **om_cost_per_kw** 35 --> 36
 
## v0.34.0
### Added
- Ability to run hybrid GHX sizing using **GhpGhx.jl** (automatic and fractional sizing)
- Added financial inputs for **GHP** and updated objective and results to reflect these changes
- Added central plant **GHP**
### Fixed
- Fix output of `get_tier_with_lowest_energy_rate(u::URDBrate)` to return an index and not cartesian coordinates for multi-tier energy rates.
- Updated **GHP** cost curve calculations so incentives apply to all GHP components
### Changed
- If a `REoptInputs` object solves with termination status infeasible, altert user and return a dictionary insteadof JuMP model

## v0.33.0
### Added
- Functionality to evaluate scenarios with Wind can in the ERP (`backup_reliability`)
- Dispatch data for outages: Wind, ElectricStorage SOC, and critical load
### Fixed
- Fix `backup_reliability_reopt_inputs(d, p, r)` so doesn't ignore `CHP` from REopt scenario
- In `backup_reliability_reopt_inputs(d, p, r)`, get `Generator` and `CHP` fuel related values from REopt results _Dict_ d and `REoptInputs` _struct_ p, unless the user overrides the REopt results by providing **generator_size_kw**
- Remove use of non-existent **tech_upgraded** `Outages` outputs, using **tech_microgrid_size_kw** instead
- Added missing **electric_storage_microgrid_upgraded** to `Outages` results
- Fix bug causing _InexactError_ in `num_battery_bins_default`
- Update docstrings in `backup_reliability.jl`
- Avoid supply > critical load during outages by changing load balance to ==
### Changed
- Updated REopt license
- Changed `backup_reliability` results key from **fuel_outage_survival_final_time_step** to **fuel_survival_final_time_step** for consistency with other keys

## v0.32.7
### Fixed
- Bugs in EASIUR health cost calcs
- Type handling for CoolingLoad monthly_tonhour input

## v0.32.6
### Changed
- Required **fuel_cost_per_mmbtu** for modeling **Boiler** tech, otherwise throw a handled error.
### Fixed
- Additional **SteamTurbine** defaults processing updates and bug fixes

## v0.32.5
### Changed
- Updated `get_existing_chiller_cop` function to accept scalar values instead of vectors to allow for faster API transactions.
- Refactored `backup_reliability.jl` to enable easier development: added conversion of all scalar generator inputs to vectors in `dictkeys_to_symbols` and reduced each functions with two versions (one with scalar and one with vector generator arguments) to a single version
- Simplify generator sizing logic in function `backup_reliability_reopt_inputs` (if user sets `generator_size_kw` or `num_generators`to 0, don't override based on REopt solution) and add a validation error
### Fixed
- Steamturbine defaults processing
- simulated_load monthly values processing
- Fixed incorrect name when accessing result field `Outages` **generator_microgrid_size_kw** in `outag_simulator.jl`

## v0.32.4
### Changed
- Consolidated PVWatts API calls to 1 call (previously 3 separate calls existed). API call occurs in `src/core/utils.jl/call_pvwatts_api()`. This function is called for PV in `src/core/production_factor.jl/get_production_factor(PV)` and for GHP in `src/core/scenario.jl`. If GHP and PV are evaluated together, the GHP PVWatts call for ambient temperature is also used to assign the pv.production_factor_series in Scenario.jl so that the PVWatts API does not get called again downstream in `get_production_factor(PV)`.  
- In `src/core/utils.jl/call_pvwatts_api()`, updated NSRDB bounds used in PVWatts query (now includes southern New Zealand)
- Updated PV Watts version from v6 to v8. PVWatts V8 updates the weather data to 2020 TMY data from the NREL NSRDB for locations covered by the database. (The NSRDB weather data used in PVWatts V6 is from around 2015.) See other differences at https://developer.nrel.gov/docs/solar/pvwatts/.
- Made PV struct mutable: This allows for assigning pv.production_factor_series when calling PVWatts for GHP, to avoid a extra PVWatts calls later.
- Changed unit test expected values due to update to PVWatts v8, which slightly changed expected PV production factors.
- Changed **fuel_avail_gal** default to 1e9 for on-grid scenarios (same as off-grid)
### Fixed
- Issue with using a leap year with a URDB rate - the URDB rate was creating energy_rate of length 8784 instead of intended 8760
- Don't double add adjustments to urdb rates with non-standard units
- Corrected `Generator` **installed_cost_per_kw** from 500 to 650 if **only_runs_during_grid_outage** is _true_ or 800 if _false_
- Corrected `SteamTurbine` defaults population from `get_steam_turbine_defaults_size_class()`

## v0.32.3
### Fixed
- Calculate **num_battery_bins** default in `backup_reliability.jl` based on battery duration to prevent significant discretization error (and add test)
- Account for battery (dis)charge efficiency after capping power in/out in `battery_bin_shift()`
- Remove _try_ _catch_ in `backup_reliability(d::Dict, p::REoptInputs, r::Dict)` so can see where error was thrown

## v0.32.2
### Fixed
- Fixed bug in multiple PVs pv_to_location dictionary creation. 
- Fixed bug in reporting of grid purchase results when multiple energy tiers are present.
- Fixed bug in TOU demand charge calculation when multiple demand tiers are present.

## v0.32.1
### Fixed
- In `backup_reliability.jl`:
    - Check if generator input is a Vector instead of has length greater than 1
    - Correct calculation of battery SOC adjustment in `fuel_use()` function
    - Correct outage time step survival condition in `fuel_use()` function
- Add test to ensure `backup_reliability()` gives the same results for equivalent scenarios (1. battery only and 2. battery plus generator with no fuel) and that the survival probability decreases monotonically with outage duration
- Add test to ensure `backup_reliability()` gives the same results as `simulate_outages()` when operational availability inputs are 1, probability of failure to run is 0, and mean time to failure is a very large number.

## v0.32.0
### Fixed
- Fixed calculation of `wind_kw_ac_hourly` in `outagesim/outage_simulator.jl`
- Add  a test of multiple outages that includes wind
- Add a timeout to PVWatts API call so that if it does not connect within 10 seconds, it will retry. It seems to always work on the first retry.

## v0.31.0
### Added
- Created and exported easiur_data function (returns health emissions costs and escalations) for the API to be able to call for it's easiur_costs endpoint
- Added docstrings for easiur_data and emissions_profiles

## v0.30.0
### Added
- `Generator` input **fuel_higher_heating_value_kwh_per_gal**, which defaults to the constant KWH_PER_GAL_DIESEL
### Changed
- Added more description to **production_factor_series inputs**
### Fixed
- Fixed spelling of degradation_fraction
- use push! instead of append() for array in core/cost_curve.jl
- Fixed calculation of batt_roundtrip_efficiency in outage_simulator.jl

## v0.29.0
### Added
- Add `CHP` `FuelUsed` and `FuelCost` modeling/tracking for stochastic/multi-outages
- Add `CHP` outputs for stochastic/multi-outages
### Changed
- Made outages output names not dynamic to allow integration into API
- Add missing units to outages results field names: **unserved_load_series_kw**, **unserved_load_per_outage_kwh**, **generator_fuel_used_per_outage_gal**
- Default `Financial` field **microgrid_upgrade_cost_fraction** to 0
- Add conditional logic to make `CHP.min_allowable_kw` 25% of `max_kw` if there is a conflicting relationship 
- Iterate on calculating `CHP` heuristic size based on average heating load which is also used to set `max_kw` if not given: once `size_class` is determined, recalculate using the efficiency numbers for that `size_class`.
### Fixed
- Fix non-handling of cost-curve/segmented techs in stochastic outages
- Fix issues with `simulated_load.jl` monthly heating energy input to return the heating load profile

## v0.28.1
### Added
- `emissions_profiles` function, exported for external use as an endpoint in REopt_API for the webtool/UI

## v0.28.0
### Changed 
- Changed Financial **breakeven_cost_of_emissions_reduction_per_tonnes_CO2** to **breakeven_cost_of_emissions_reduction_per_tonne_CO2**
- Changed `CHP.size_class` to start at 0 instead of 1, consistent with the API, and 0 represents the average of all `size_class`s
- Change `CHP.max_kw` to be based on either the heuristic sizing from average heating load (if heating) or peak electric load (if no heating, aka Prime Generator in the UI)
  - The "big_number" for `max_kw` was causing the model to take forever to solve and some erroneous behavior; this is also consistent with the API to limit max_kw to a reasonable number
### Added 
- Added previously missing Financial BAU outputs: **lifecycle_om_costs_before_tax**, **lifecycle_om_costs_after_tax**, **year_one_om_costs_before_tax**
### Fixed
- Fixed if statement to determing ElectricLoad "year" from && to ||, so that defaults to 2017 if any CRB input is used
    
## v0.27.0
### Added
- Energy Resilience Performance tool: capability to model limited reliability of backup generators and RE, and calculate survival probability metrics during power outages for a DER scenario
- Exported `backup_reliability` function to run the reliability based calculations
### Changed
- Changed `Generator` inputs **fuel_slope_gal_per_kwh** and **fuel_intercept_gal_per_hr** to **electric_efficiency_full_load** and **electric_efficiency_half_load** to represent the same fuel burn curve in a different way consistent with `CHP`

## v0.26.0
### Added 
- Added `has_stacktrace` boolean which is returned with error messages and indicates if error is of type which contains stacktrace
- Constraint on wind sizing based on Site.land_acres
- New Wind input **acres_per_kw**, defaults to 0.03
- Descriptions/help text for many inputs and outputs
- Add and modify the `GHP` results to align with the existing/expected results from the v2 REopt_API
- Add `CSV` and `DataFrames` packages to REopt.jl dependencies 
### Changed
- Update REopt.jl environment to Julia v1.8
- Changed default **year** in ElectricLoad to be 2017 if using a CRB model and 2022 otherwise. 
- Removed default year in URDBrate() functions, since year is always supplied to this function.
- In `scenario.jl`, `change heating_thermal_load_reduction_with_ghp_kw` to `space_heating_thermal_load_reduction_with_ghp_kw` to be more explicit
- Round Hot and Cold TES size result to 0 digits
- Use CoolProp to get water properties for Hot and Cold TES based on average of temperature inputs
### Fixed
- `Wind` evaluations with BAU - was temporarily broken because of an unconverted **year_one** -> **annual** expected name
- Fixed calculation of **year_one_coincident_peak_cost_before_tax** in `ElectricTariff` results to correctly calculate before-tax value. Previously, the after-tax value was being calculated for this field instead.
- Fixed `outage_simulator` to work with sub-hourly outage simulation scenarios
- Fixed a bug which threw an error when providing time-series thermal load inputs in a scenario inputs .json.
- Fixed calculation of ["Financial"]["lifecycle_om_costs_before_tax_bau"] (was previously showing after tax result)
- Added **bau_annual_emissions_tonnes_SO2** to the bau_outputs dict in results.jl and removed duplicate **bau_annual_emissions_tonnes_NOx** result
### Removed
- Removed duplicate **thermal_production_hot_water_or_steam** field from the absorption chiller defaults response dictionary. 

## v0.25.0
### Added
- multi-node MPC modeling capability
- more MPC outputs (e.g. Costs, ElectricStorage.to_load_series_kw)
- throw error if outage_durations and outage_probabilities not the same length
- throw error if length of outage_probabilities is >= 1 and sum of outage_probabilities is not equal to 1
- small incentive to minimize unserved load in each outage, not just the max over outage start times (makes expected outage results more realist and fixes same inputs giving different results)
- add `Outages` output **generator_fuel_used_per_outage** which is the sum over backup generators
### Changed
- remove _series from non-timeseries outage output names
- make the use of _ in multiple outages output names consistent
- updates multiple outage test values that changed due to fixing timestep bug
- Updated the following default values:
   - PV, Wind, Storage, CHP, GHP, Hot Water Storage, Cold Water Storage, Electric Storage: **federal_itc_fraction(PV,Wind, CHP,GHP)** and **total_itc_fraction(Hot Water Storage, Cold Water Storage, Electric Storage)** to 0.3 (30%)
   - PV, Wind, Storage, CHP, GHP, Hot Water Storage, Cold Water Storage, Electric Storage: **macrs_bonus_fraction** to 0.8 (80%)
   - Hot Water Storage and Cold Water Storage: **macrs_itc_reduction** to 0.5 (50%)
   - Hot Water Storage and Cold Water Storage: **macrs_option_years** to 7 years
### Fixed
- PV results for all multi-node scenarios
- MPC objective definition w/o ElectricStorage
- fixed mulitple outages timestep off-by-one bug
### Removed 
- Wind ITC no longer determined based on size class. Removed all size class dependencies from wind.jl

## v0.24.0
### Changed
- Major name change overall for outputs/results. Changed energy-related outputs with "year_one" in name to "annual" to reflect that they are actually average annual output values. Changed any "average_annual" naming to "annual" to simplify. Changed `to_tes` and `to_battery` outputs to `to_storage` for consistency
### Added 
- Added **thermal_production_series_mmbtu_per_hour** to CHP results. 
### Removed 
- Removed `Wind` and `Generator` outputs **year_one_energy_produced_kwh** since these techs do not include degradation

## v0.23.0
### Added
- Add **REoptLogger** type of global logger with a standard out to the console and to a dictionary
    - Instantiate `logREopt` as the global logger in `__init()__` function call as a global variable
    - Handle Warn or Error logs to save them along with information on where they occurred
    - Try-catch `core/reopt.jl -> run_reopt()` functions. Process any errors when catching the error.
    - Add Warnings and Errors from `logREopt` to results dictionary. If error is unhandled in REopt, include a stacktrace
    - Add a `status` of `error` to results for consistency
    - Ensure all error text is returned as strings for proper handling in the API
- Add `handle_errors(e::E, stacktrace::V) where {E <: Exception, V <: Vector}` and `handle_errors()` to `core/reopt.jl` to include info, warn and errors from REopt input data processing, optimization, and results processing in the returned dictionary.
- Tests for user-inputs of `ElectricTariff` `demand_lookback_months` and `demand_lookback_range` 
### Changed
- `core/reopt.jl` added try-catch statements to call `handle_errors()` when there is a REopt error (handled or unhandled) and return it to the requestor/user.
### Fixed
- URDB lookback was not incorporated based on the descriptions of how the 3 lookback variables should be entered in the code. Modified `parse_urdb_lookback_charges` function to correct.
- TOU demand for 15-min load was only looking at the first 8760 timesteps.
- Tiered energy rates jsons generated by the webtool errored and could not run.
- Aligned lookback parameter names from URDB with API

## v0.22.0
### Added
- Simulated load function which mimicks the REopt_API /simulated_load endpoint for getting commercial reference building load data from annual or monthly energy data, or blended/hybrid buildings
- `AbsorptionChiller` default values for costs and thermal coefficient of performance (which depend on maximum cooling load and heat transfer medium)
### Changed
- Pruned the unnecessary chp_defaults data that were either zeros or not dependent on `prime_mover` or `size_class`, and reorganized the CHP struct.

## v0.21.0
### Changed
For `CHP` and `SteamTurbine`, the `prime_mover` and/or `size_class` is chosen (if not input) based on the average heating load and the type of heating load (hot water or steam).
 - This logic replicates the current REopt webtool behavior which was implemented based on CHP industry experts, effectively syncing the webtool and the REopt.jl/API behavior.
 - This makes `prime_mover` **NOT** a required input and avoids a lot of other required inputs if `prime_mover` is not input.
 - The two functions made for `CHP` and `SteamTurbine` are exported in `REopt.jl` so they can be exposed in the API for communication with the webtool (or other API users).
### Removed 
`ExistingBoiler.production_type_by_chp_prime_mover` because that is no longer consistent with the logic added above.
 - The logic from 1. is such that `ExistingBoiler.production_type` determines the `CHP.prime_mover` if not specified, not the other way around.
 - If `ExistingBoiler.production_type` is not input, `hot_water` is used as the default.

## v0.20.1
### Added
- `CoolingLoad` time series and annual summary data to results
- `HeatingLoad` time series and annual summary data to results

## v0.20.0
### Added
- `Boiler` tech from the REopt_API (known as NewBoiler in API)
- `SteamTurbine` tech from the REopt_API
### Changed
- Made some modifications to thermal tech results to be consistent with naming conventions of REopt.jl
### Fixed
- Bug for scalar `ElectricTariff.wholesale_rate`
- Bug in which CHP could not charge Hot TES

## v0.19.0
### Changed
The following name changes were made: 
- Change "pct" to "rate_fraction" for "discount", "escalation", names containing "tax_pct" (financial terms)
- Change "pct" to "fraction" for all other variable names (e.g., "min_soc", "min_turndown_")
- Change `prod_factor_series` to `production_factor_series` and rename some internal methods and variables to match
- Change four (4) CHP input field names to spell out `electric` (from `elec`) and `efficiency` (from `effic`) for electric and thermal efficiencies
### Added
- Add schedule-based `FlatLoad`s which take the annual or monthly energy input and create a load profile based on the specified type of schedule. The load is "flat" (the same) for all hours within the chosen schedule.
- Add `addressable_load_fraction` inputs for `SpaceHeatingLoad` and `DomesticHotWaterLoad` which effectively ignores a portion of the entered loads. These inputs can be scalars (applied to all time steps of the year), monthly (applied to the timesteps of each month), or of length 8760 * `time_steps_per_hour`.
- Add a validation error for cooling in the case that the cooling electric load is greater than the total electric load.
  
## v0.18.1
### Removed
- **include_climate_in_objective**, **pwf_emissions_cost_CO2_grid**, and **pwf_emissions_cost_CO2_onsite** unnecessarily included in Site results

## v0.18.0
### Added
- Add geothermal heat pump (`GHP`), also known as ground-source heat pump (GSHP), to the REopt model for serving heating and cooling loads (typically the benefits include electrifying the heating load and improving the efficiency of cooling).
    - The unregistered `GhpGhx` package (https://github.com/NREL/GhpGhx.jl) is a "conditional" dependency of REopt by using the Requires.jl package, and this package sizes the ground heat exchanger (GHE) and gets the hourly electric consumption of the `GHP` for the specified heating and cooling loads that it serves.
    - The `GhpGhx` module calls for sizing the GHE can only be done if you first "add https://github.com/NREL/GhpGhx.jl" to the environment and then load the package by "using GhpGhx" before running REopt with `GHP`.
    - The `GHP` size and dispatch of the different `GHP` options is pre-determined by the `GhpGhx` package, so the REopt model just chooses one or none of the `GHP` options with a binary decision variable.
### Changed
- Change default value for `wind.jl` **operating_reserve_required_pct** from 0.1 to 0.5 (only applicable when **off_grid_flag**=_True_.)
- allow user to specify emissions_region in ElectricUtility, which is used instead of lat/long to look up AVERT data if emissions factors aren't provided by the user
- Updated results keys in `results/absorption_chiller.jl`
### Fixed
- Add **wholesale_rate** and **emissions_factor_series_lb_\<pollutant\>_per_kwh** inputs to the list of inputs that `dictkeys_tosymbols()` tries to convert to type _Array{Real}_. Due to serialization, when list inputs come from the API, they are of type _Array{Any}_ so must be converted to match type required by the constructors they are passed to.
- Fixed bug in calcuation of power delivered to cold thermal storage by the electric chiller in `results/existing_chiller.jl`.

## v0.17.0
### Added
- Emissions
    - add emissions factors for CO2, NOx, SO2, and PM25 to inputs of all fuel burning technologies
    - add emissions factor series for CO2, NOx, SO2, and PM25 to `ElectricUtility` inputs and use [AVERT v3.2](https://www.epa.gov/avert/download-avert) (2021 data) if not provided
    - add `include_climate_in_objective` and `include_health_in_objective` to `Settings` inputs
    - constrain CO2 emissions based on `CO2_emissions_reduction_min_pct`, `CO2_emissions_reduction_max_pct`, and `include_exported_elec_emissions_in_total` added to `Site` inputs
    - add emissions costs to `Financial` inputs and use EASIUR data for NOx, SO2, and PM25 if not provided
    - report emissions and their cost in `Site` (on-site and total) and `ElectricUtility` (grid) results
    - calculate `breakeven_cost_of_emissions_reduction_per_tonnes_CO2` for `Financial` results
- Renewable energy percentage
    - calculate renewable energy percentage (electric only and total) and add to `Site` results
    - add `renewable_electricity_min_pct`, `renewable_electricity_max_pct`, and `include_exported_renewable_electricity_in_total` to `Site` inputs
    - add `fuel_renewable_energy_pct` input for all fuel burning technologies
    - constrain renewable electricity percentage based on user inputs
- Add "Emissions and Renewable Energy Percent" testset
### Changed
- Allow Wind tech to be included when `off_grid_flag` is true
- Add `operating_reserve_required_pct` to Wind struct and incorporate wind into operating reserve constraints
- Add hot, cold TES results for MPC model
- Update documentation and add `docs/devdeploy.jl` to locally host the REopt.jl documentation 
- Make `ExistingBoiler` `fuel_cost_per_mmbtu` a required input
- In `production_factor.jl`, include lat-long coordinates if-statement to determine whether the "nsrdb" dataset should be used in call to PVWatts. Accounts for recent updates to NSRDB data used by PVWatts (v6). If outside of NSRDB range, use "intl" (international) dataset.
- Don't trigger GitHub 'Run test' workflow on a push that only changes README.md and/or CHANGELOG.md
- Avoid triggering duplicate GitHub workflows. When pushing to a branch that's in a PR, only trigger tests on the push not on the PR sync also.
### Fixed
- Bug fix to constrain dvCurtail in `time_steps_without_grid`
- Bug fix to report accurate wind ["year_one_to_load_series_kw"] in results/wind.jl (was previously not accounting for curtailed wind)

## v0.16.2
### Changed
- Update PV defaults to tilt=10 for rooftop, tilt = abs(lat) for ground mount, azimuth = 180 for northern lats, azimuth = 0 for southern lats.
### Fixed
- bug fix for Generator inputs to allow for time_steps_per_hour > 1
- change various `Float64` types to `Real` to allow integers too

## v0.16.1
### Fixed
- bug fix for outage simulator when `microgrid_only=true`

## v0.16.0
### Added
Allows users to model "off-grid" systems as a year-long outage: 
- add flag to "turn on" off-grid modeling `Settings.off_grid_flag` 
- when `off_grid_flag` is "true", adjust default values in core/ `electric_storage`, `electric_load`, `financial`, `generator`, `pv` 
- add operating reserve requirement inputs, outputs, and constraints based on load and PV generation 
- add minimum load met percent input and constraint
- add generator replacement year and cost (for off-grid and on-grid) 
- add off-grid additional annual costs (tax deductible) and upfront capital costs (depreciable via straight line depreciation)
### Changed
Name changes: 
- consistently append `_before_tax` and `_after_tax` to results names 
- change all instances of `timestep` to `time_step` and `timesteps` to `time_steps`
Other changes:
- report previously missing lcc breakdown components, all reported in `results/financial.jl`  
- change variable types from Float to Real to allow users to enter Ints (where applicable)
- `year_one_coincident_peak_cost_after_tax` is now correctly multiplied by `(1 - p.s.financial.offtaker_tax_pct)`

## v0.15.2
### Fixed
- bug fix for 15 & 30 minute electric, heating, and cooling loads
- bug fix for URDB fixed charges
- bug fix for default `Wind` `installed_cost_per_kw` and `federal_itc_pct`

## v0.15.1
### Added
- add `AbsorptionChiller` technology
- add `ElectricStorage.minimum_avg_soc_fraction` input and constraint

## v0.15.0
### Fixed
- bug fix in outage_simulator
### Changed
- allow Real Generator inputs (not just Float64)
- add "_series" to "Outages" outputs that are arrays [breaking]

## v0.14.0
### Changed
- update default values from v2 of API [breaking]
### Added
- add ElectricStorage degradation accounting and maintenance strategies
- finish cooling loads

## v0.13.0
### Added
- add FlexibleHVAC model (still testing)
- start thermal energy storage modeling
- add `ExistingBoiler` and `ExistingChiller`
- add `MPCLimits` inputs:
    - `grid_draw_limit_kw_by_time_step`
    - `export_limit_kw_by_time_step`
### Changed
- refactor `Storage` as `ElectricStorage`
### Fixed
- fix bugs for time_steps_per_hour != 1


## v0.12.4
### Removed
- rm "Lite" from docs
### Changed
- prioritize `urdb_response` over `urdb_label` in `ElectricTariff`

## v0.12.3
### Added
- add utils for PVwatts: `get_ambient_temperature` and `get_pvwatts_prodfactor`

## v0.12.2
### Added
- add CHP technology, including supplementary firing
- add URDB "sell" value from `energyratestructure` to wholesale rate
- update docs
### Changed
- allow annual or monthly energy rate w/o demand rate
- allow integer latitude/longitude

## v0.12.1
### Added
- add ExistingBoiler and CRB heating loads

## v0.12.0
### Changed
- change all output keys starting with "total_" or "net_" to "lifecycle_" (except "net_present_cost")
- update pv results for single PV in an array
### Fixed
- bug fix in urdb.jl when rate_name not found

## v0.11.0
### Added
- add ElectricLoad.blended_doe_reference_names & blended_doe_reference_percents
- add ElectricLoad.monthly_totals_kwh builtin profile scaling
- add ElectricTariff inputs: `add_monthly_rates_to_urdb_rate`, `tou_energy_rates_per_kwh`, 
    `add_tou_energy_rates_to_urdb_rate`, `coincident_peak_load_charge_per_kw`, `coincident_peak_load_active_time_steps`
### Fixed
- handle multiple PV outputs

## v0.10.0
### Added
- add modeling capability for tiered rates (energy, TOU demand, and monthly demand charges)
    - all of these tiered rates require binaries, which are conditionally added to the model
- add modeling capability for lookback demand charges
- add more outputs from the API (eg. `initial_capital_costs`)
- add option to run Business As Usual scenario in parallel with optimal scenario (default is `true`)
- add incentives (and cost curves) to `Wind` and `Generator`
### Changed
- removed "_us_dollars" from all names and generally aligned names with API
- renamed `outage_start(end)_time_step` to `outage_start(end)_time_step`
### Fixed
- fixed bug in URDB fixed charges

## v0.9.0
### Changed
- `ElectricTariff.NEM` boolean is now determined by `ElectricUtility.net_metering_limit_kw` (true if limit > 0)
### Added
- add `ElectricUtility` inputs for `net_metering_limit_kw` and `interconnection_limit_kw`
- add binary choice for net metering vs. wholesale export
- add `ElectricTariff.export_rate_beyond_net_metering_limit` input (scalar or vector allowed)
- add `can_net_meter`, `can_wholesale`, `can_export_beyond_nem_limit` tech inputs (`PV`, `Wind`, `Generator`)

## v0.8.0
### Added
- add `Wind` module, relying on System Advisor Model Wind module for production factors and Wind Toolkit for resource data
- new `ElectricTariff` input options:
    - `urdb_utility_name` and `urdb_rate_name`
    - `blended_annual_energy_rate` and `blended_annual_demand_rate`
- add two capabilities that require binary variables:
    - tax, production, and capacity incentives for PV (compatible with any energy generation technology)
    - technology cost curve modeling capability
    - both of these capabilities are only used for the technologies that require them (based on input values), unlike the API which always models these capabilities (and therefore always includes the binary variables).
- Three new tests: Wind, Blended Tariff and Complex Incentives (which aligns with API results)
### Changed
- `cost_per_kw[h]` input fields are now `installed_cost_per_kw[h]` to distinguish it from other costs like `om_cost_per_kw[h]`
- Financial input field refactored: `two_party_ownership` -> `third_party_ownership`
- `total_itc_pct` -> `federal_itc_pct` on technology inputs

## v0.7.3
### Fixed
- outage results processing would fail sometimes when an integer variable was not exact (e.g. 1.000000001)
- fixed `simulate_outages` for revised results formats (key names changed to align with the REopt API)

## v0.7.2
### Added
- add PV.production_factor_series input (can skip PVWatts call)
- add `run_mpc` capability, which dispatches DER for minimum energy cost over an arbitrary time horizon

## v0.7.1
### Fixed
- ElectricLoad.city default is empty string, must be filled in before annual_kwh look up

## v0.7.0
### Removed
- removed Storage.can_grid_export
### Added
- add optional integer constraint to prevent simultaneous export and import of power
- add warnings when adding integer variables
- add ability to add LinDistFlow constraints to multinode models
### Changed
- no longer require `ElectricLoad.city` input (look up ASHRAE climate zone from lat/lon)
- compatible with Julia 1.6

## v0.6.0
### Added
- add multi-node (site) capability for PV and Storage
- started documentation process using Github Pages and Documenter.jl
### Changed
- restructured outputs to align with the input structure, for example top-level keys added for `ElectricTariff` and `PV` in the outputs

## v0.5.3
### Changed
- compatible with Julia 1.5

## v0.5.2
### Fixed
- outage_simulator.jl had bug with summing over empty `Any[]`
### Added
- add optional `microgrid_only` arg to simulate_outages

## v0.5.1
### Added
- added outage dispatch outputs and speed up their derivation
### Removed
- removed redundant generator minimum turn down constraint

## v0.5.0
### Fixed
- handle missing input key for `year_one_soc_series_pct` in `outage_simulator` 
- remove erroneous `total_unserved_load = 0` output
- `dvUnservedLoad` definition was allowing microgrid production to storage and curtailment to be double counted towards meeting critical load
#### Added
- add `unserved_load_per_outage` output

## v0.4.1
### Fixed
- removed `total_unserved_load` output because it can take hours to generate and can error out when outage indices are not consecutive
### Added
- add @info for time spent processing results

## v0.4.0
### Added
- add `simulate_outages` function (similar to REopt API outage simulator)
- removed MutableArithmetics package from Project.toml (since JuMP now has method for `value(::MutableArithmetics.Zero)`)
- add outage related outputs:
    - Generator_mg_kw
    - mg_Generator_upgrade_cost
    - mg_Generator_fuel_used
    - mg_PV_upgrade_cost
    - mg_storage_upgrade_cost
    - dvUnservedLoad array
    - max_outage_cost_per_outage_duration
### Changed
- allow value_of_lost_load_per_kwh values to be subtype of Real (rather than only Real)
- add `run_reopt` method for scenario Dict

## v0.3.0
### Added
- add separate decision variables and constraints for microgrid tech capacities
    - new Site input `mg_tech_sizes_equal_grid_sizes` (boolean), when `false` the microgrid tech capacities are constrained to be <= the grid connected tech capacities
### Fixed
- allow non-integer `outage_probabilities`
- correct `total_unserved_load` output
- don't `add_min_hours_crit_ld_met_constraint` unless `min_resil_time_steps <= length(elecutil.outage_time_steps)`

## v0.2.0
### Added
- add support for custom ElectricLoad `loads_kw` input
- include existing capacity in microgrid upgrade cost
    - previously only had to pay to upgrade new capacity
- implement ElectricLoad `loads_kw_is_net` and `critical_loads_kw_is_net`
    - add existing PV production to raw load profile if `true`
- add `min_resil_time_steps` input and optional constraint for minimum time_steps that critical load must be met in every outage
### Fixed
- enforce storage cannot grid charge

## v0.1.1 Fix build.jl
deps/build.jl had a relative path dependency, fixed with an absolute path.

## v0.1.0 Initial release
This package is currently under development and only has a subset of capabilities of the REopt model used in the REopt API. For example, the Wind model, tiered electric utility tariffs, and piecewise linear cost curves are not yet modeled in this code. However this code is easier to use than the API (only dependencies are Julia and a solver) and has a novel model for uncertain outages.<|MERGE_RESOLUTION|>--- conflicted
+++ resolved
@@ -23,15 +23,13 @@
     ### Deprecated
     ### Removed
 
-<<<<<<< HEAD
 ## Develop - 2023-11-27
 ### Added 
 - Added the following output to BAU outputs:  lifecycle_chp_standby_cost_after_tax, lifecycle_elecbill_after_tax, lifecycle_production_incentive_after_tax, lifecycle_outage_cost, lifecycle_MG_upgrade_and_fuel_cost
-=======
+
 ## Develop
 ### Fixed
 - Don't allow **Site** **min_resil_time_steps** input to be greater than the maximum value element in **ElectricUtility** **outage_durations**
->>>>>>> c0e708bd
 
 ## v0.38.1
 ### Fixed
