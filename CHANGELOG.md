# Changelog
All notable changes to this project will be documented in this file.

The format is based on [Keep a Changelog](https://keepachangelog.com/en/1.0.0/),
and this project adheres to [Semantic Versioning](https://semver.org/spec/v2.0.0.html).

## Guidelines
- When working in feature branch, start a new double-hash header with the name of the branch and record changes under that
- When merging `develop` into a feature branch, keep the feature branch section and the "Develop" section separate to simplify merge conflicts
- When making a Pull Request into `develop`, merge the feature branch section into the "Develop" section (if it exists), else rename the feature branch header to "Develop"
- When making a Pull Request into `master` change "Develop" to the next version number

### Formatting
- Use **bold** markup for field and model names (i.e. **outage_start_time_step**)
- Use `code` markup for  REopt-specific file names, classes and endpoints (e.g. `src/REopt.jl`)
- Use _italic_ for code terms (i.e. _list_)
- Prepend change with tag(s) directing where it is in the repository:  
`src`,`constraints`,`*.jl`

Classify the change according to the following categories:
    
    ### Added
    ### Changed
    ### Fixed
    ### Deprecated
    ### Removed

<<<<<<< HEAD
## Develop - 2024-10-11
### Added
- Add new **ElectricStorage** parameters **max_duration_hours** and **min_duration_hours** to bound the energy duration of battery storage
=======
## Develop
### Changed
- Replace all `1/p.s.settings.time_steps_per_hour` with `p.hours_per_time_step` for simplicity/consistency
- Rename function `add_storage_sum_constraints` to `add_storage_sum_grid_constraints` for clarity
### Added
- Constraints to prevent simultaneous charge/discharge of storage
- Specify in docstrings that **PV** **max_kw** and **size_kw** are kW-DC
- Add the Logging package to `test/Project.toml` because it is used in `runtests.jl`
### Fixed
- Force **ElectricLoad** **critical_load_kw** to be _nothing_ when **off_grid_flag** is _true_ (**critical_load_fraction** was already being forced to 1, but the user was still able to get around this by providing **critical_load_kw**)
- Removed looping over storage name in functions `add_hot_thermal_storage_dispatch_constraints` and `add_cold_thermal_storage_dispatch_constraints` because this loop is already done when calling these functions and storage name is passed in as argument `b`
- Remove extraneous line of code in `results/wind.jl`
- Change type of **value_of_lost_load** in **FinancialInputs** struct to fix convert error when user provides an _Int_
- Change international location in "Solar Dataset" test set from Cameroon to Oulu because the locations in the NSRDB have been expanded significantly so there is now an NSRDB point at Cameroon
- Handle edge case where the values of **outage_start_time_steps** and **outage_durations** makes an outage extend beyond the end of the year. The outage will now wrap around to the beginning of the year.
>>>>>>> 8999b3ca

## v0.48.0
### Added
- Added new file `src/core/ASHP.jl` with new technology **ASHP**, which uses electricity as input and provides heating and/or cooling as output; load balancing and technology-specific constraints have been updated and added accordingly
- In `src/core/existing_chiller.jl`, Added new atttribute **retire_in_optimal** to the **ExistingChiller** struct
- Financial output **initial_capital_costs_after_incentives_without_macrs** which has "net year one" CapEx after incentives except for MACRS, which helps with users defining their own "simple payback period"
### Changed
- Improve the full test suite reporting with a verbose summary table, and update the structure to reflect long-term open-source solver usage.
- Removed MacOS from the runner list and just run with Windows OS, since MacOS commonly freezes and gets cancelled. We have not seen Windows OS pass while other OS's fail.
- Suppress JuMP warning messages from 15-minute and multiple PVs test scenarios to avoid flooding the test logs with those warnings.
- Updated/specified User-Agent header of "REopt.jl" for PVWatts and Wind Toolkit API requests; default before was "HTTP.jl"; this allows specific tracking of REopt.jl usage which call PVWatts and Wind Toolkit through api.data.gov.
- Improves DRY coding by replacing multiple instances of the same chunks of code for MACRS deprecation and CHP capital cost into functions that are now in financial.jl.
- Simplifies the CHP sizing test to avoid a ~30 minute solve time, by avoiding the fuel burn y-intercept binaries which come with differences between full-load and part-load efficiency.
- For third party analysis proforma.jl metrics, O&M cost for existing Generator is now kept with offtaker, not the owner/developer
### Fixed
- Proforma calcs including "simple" payback and IRR for thermal techs/scenarios.
  - The operating costs of fuel and O&M were missing for all thermal techs such as ExistingBoiler, CHP, and others; this adds those sections of code to properly calculate the operating costs.
- Added a test to validate the simple payback calculation with CHP (and ExistingBoiler) and checks the REopt result value against a spreadsheet proforma calculation (see Bill's spreadsheet).
- Added a couple of missing techs for the initial capital cost calculation in financial.jl.
- An issue with setup_boiler_inputs in reopt_inputs.jl.
- Fuel costs in proforma.jl were not consistent with the optimization costs, so that was corrected so that they are only added to the offtaker cashflows and not the owner/developer cashflows for third party.

## v0.47.2
### Fixed
- Increased the big-M bound on maximum net metering benefit to prevent artificially low export benefits.
- Fixed a bug in which tier limits did not load correctly when the number of tiers vary by period in the inputs.
- Set a limit for demand and energy tier maxes to avoid errors returned by HiGHS due to numerical limits.
- Index utility rate demand and energy tier limits on month and/or ratchet in addition to tier.  This allows for the inclusion of multi-tiered energy and demand rates in which the rates may vary by month or ratchet, whereas previously only the maximum tier limit was used.
### Added
- Added thermal efficiency as input to chp defaults function.

## v0.47.1
### Fixed
- Type issue with `CoolingLoad` monthly energy input
- `simulated_load()` response for `annual_mmbtu` for individual heating loads (fixed to fuel instead of thermal)

## v0.47.0
### Added
- Added inputs options and handling for ProcessHeatLoad for scaling annual or monthly fuel consumption values with reference hourly profiles, same as other loads
### Changed
- Updated `test/scenarios/thermal_load.json` to include **ProcessHeatLoad** in both hourly and monthly fuel load tests.
- Refactored test sets in `test/runtests.jl` to include **ProcessHeatLoad** and ensure it is treated similarly to **DomesticHotWaterLoad** and **SpaceHeatingLoad**.
- Modified **dvHeatingProduction** to account for **ProcessHeatLoad** with relevant addressable load fractions.
- Updated test values and expectations to include contributions from **ProcessHeatLoad**.
- Updated `src/core/doe_commercial_reference_building_loads.jl` to include **ProcessHeatLoad** for built-in load handling.
- Refactored various functions to ensure **ProcessHeatLoad** is processed correctly in line with other heating loads.
- When the URDB response `energyratestructure` has a "unit" value that is not "kWh", throw an error instead of averaging rates in each energy tier.
- Refactored heating flow constraints to be in ./src/constraints/thermal_tech_constraints.jl instead of its previous separate locations in the storage and turbine constraints.
- Changed default Financial **owner_tax_rate_fraction** and **offtaker_tax_rate_fraction** from 0.257 to 0.26 to align with API and user manual defaults.
### Fixed
- Updated the PV result **lifecycle_om_cost_after_tax** to account for the third-party factor for third-party ownership analyses.
- Convert `max_electric_load_kw` to _Float64_ before passing to function `get_chp_defaults_prime_mover_size_class`
- Fixed a bug in which excess heat from one heating technology resulted in waste heat from another technology.
- Modified thermal waste heat constraints for heating technologies to avoid errors in waste heat results tracking.

## v0.46.1
### Changed
- Updated the GHP testset .json `./test/scenarios/ghp_inputs.json` to include a nominal HotThermalStorage and ColdThermalStorage system.
### Fixed
- Fixed a bug in which the model fails to build when both GHP and either Hot or Cold Thermal Storage are present.

## v.0.46.0
### Added 
- In `src/core/absorption_chiller.jl` struct, added field **heating_load_input** to the AbsorptionChiller struct
- Added new variables **dvHeatToStorage** and **dvHeatFromStorage** which are indexed on `p.heating_loads` and added reconciliation constraints so that **dvProductionToStorage** and **dvDischargeFromStorage** maintain their relationship to state of charge for Hot thermal energy storage.
- In `src/constraints/thermal_tech_constraints.jl`, added function **no_existing_boiler_production** which prevents ExistingBoiler from producing heat in optimized (non-BAU) scenarios 
- for all heating techs and CHP, added fields **can_serve_space_heating**, **can_serve_dhw**, and **can_serve_process_heat** in core structs and added new results fields **thermal_to_dhw_load_series_mmbtu_per_hour**, **thermal_to_space_heating_load_series_mmbtu_per_hour**, and **thermal_to_process_heat_load_series_mmbtu_per_hour**
- In `src/core/techs.jl`, added new sets **ghp_techs**, **cooling_techs**, **techs_can_serve_space_heating**, **techs_can_serve_dhw**, and **techs_can_serve_process_heat**
- In `src/core/reopt_inputs.jl`, added new fields **heating_loads**, **heating_loads_kw**, **heating_loads_served_by_tes**, and **absorption_chillers_using_heating_load** to the REoptInputs and BAUInputs structs. in the math, new set `p.heating_loads` has index q (to represent "qualities" of heat).
- In `src/core/heating_cooling_loads.jl`, added new struct **ProcessHeatLoad**
- In `src/core/scenario.jl`, added new field **process_heat_load**
- In `src/mpc/inputs.jl`, added new field **heating_loads**
- In `src/core/existing_boiler.jl`, added field **retire_in_optimal** to the ExistingBoiler struct
- Info to user including name of PV and/or temperature datasource used and distance from site location to datasource location
- Warning to user if data is not from NSRDB or if data is more than 200 miles away
- In `results/heating_cooling_load.jl`, added new fields **process_heat_thermal_load_series_mmbtu_per_hour**, **process_heat_boiler_fuel_load_series_mmbtu_per_hour**, **annual_calculated_process_heat_thermal_load_mmbtu**, and **annual_calculated_process_heat_boiler_fuel_load_mmbtu** to HeatingLoad results, with sum heating loads now including process heat 
### Changed
- Change the way we determine which dataset to utilize in the PVWatts API call. Previously, we utilized defined lat-long bounds to determine if "nsrdb" or "intl" data should be used in PVWatts call. Now, we call the Solar Dataset Query API (v2) (https://developer.nrel.gov/docs/solar/data-query/v2/) to determine the dataset to use, and include "tmy3" as an option, as this is currently the best-available data for many locations in Alaska. 
- Refactored **dvThermalProduction** to be separated in **dvCoolingProduction** and **dvHeatingProduction** with **dvHeatingProduction** now indexed on `p.heating_loads`
- Refactored heating load balance constraints so that a separate flow balance is reconciled for each heating load in `p.heating_loads`
- Renamed **dvThermalProductionYIntercept** to **dvHeatingProductionYIntercept**
- Divided **ThermalStorage** into **HotThermalStorage** and **ColdThermalStorage** as the former now has attributes related to the compatible heat loads as input or output.
- Changed technologies included **dvProductionToWaste** to all heating techs.  NOTE: this variable is forced to zero to allow steam turbine tests to pass, but I believe that waste heat should be allowed for the turbine.  A TODO is in place to review this commit (a406cc5df6e4a27b56c92815c35d04815904e495).
- Changed test values and tolerances for CHP Sizing test.
- Updated test sets "Emissions and Renewable Energy Percent" and "Minimize Unserved Load" to decrease computing time.
- Test for tiered TOU demand rates in `test/runtests.jl`
- Updated `pop_year` and `income_year` used in call to EASIUR data (`get_EASIUR2005`) each to 2024, from 2020. 
- Updated usd conversion used for EASIUR health cost calcs from USD_2010_to_2020 = 1.246 to USD_2010_to_2024 = 1.432
### Fixed  
- Added a constraint in `src/constraints/steam_turbine_constraints.jl` that allows for heat loads to reconcile when thermal storage is paired with a SteamTurbine. 
- Fixed a bug in which net-metering system size limits could be exceeded while still obtaining the net-metering benefit due to a large "big-M".
- Fixed a reshape call in function `parse_urdb_tou_demand` that incorrectly assumed row major instead of column major ordering
- Fixed a loop range in function `parse_urdb_tou_demand` that incorrectly started at 0 instead of 1
- Added the missing tier index when accessing `p.s.electric_tariff.tou_demand_rates` in function `add_elec_utility_expressions`

## v0.45.0
### Fixed 
- Fixed bug in call to `GhpGhx.jl` when sizing hybrid GHP using the fractional sizing method
- Added `export_rate_beyond_net_metering_limit` to list of inputs to be converted to type Real, to avoid MethodError if type is vector of Any. 
- Fix blended CRB processing when one or more load types have zero annual energy
- When calculating CHP fuel intercept and slope, use 1 for the HHV because CHP fuel measured in units of kWh, instead of using non-existent **CHP.fuel_higher_heating_value_kwh_per_gal**
- Changed instances of indexing using i in 1:length() paradigm to use eachindex() or axes() instead because this is more robust
- In `src/core/urdb.jl`, ensure values from the "energyweekdayschedule" and "energyweekendschedule" arrays in the URDB response dictionary are converted to _Int_ before being used as indices
- Handle an array of length 1 for CHP.installed_cost_per_kw which fixes the API using this parameter
### Changed
- add **ElectricStorage** input option **soc_min_applies_during_outages** (which defaults to _false_) and only apply the minimum state of charge constraint in function `add_MG_storage_dispatch_constraints` if it is _true_
- Renamed function `generator_fuel_slope_and_intercept` to `fuel_slope_and_intercept` and generalize to not be specific to diesel measured in units of gal, then use for calculating non diesel fuel slope and intercept too

## v0.44.0
### Added 
- in `src/settings.jl`, added new const **INDICATOR_COMPATIBLE_SOLVERS**
- in `src/settings.jl`, added new member **solver_name** within the settings object.  This is currently not connected to the solver but does determine whether indicator constraints are modeled or if their big-M workarounds are used.
- added replacements for indicator constraints with the exception of battery degradation, which is implemented in a separate model, and FlexibleHVAC.  TODO's have been added for these remaining cases.
### Fixed
- Fixed previously broken tests using HiGHS in `test/runtests.jl` due to solver incompatibility.

## v0.43.0
### Fixed
- `simple_payback_years` calculation when there is export credit
- Issue with `SteamTurbine` heuristic size and default calculation when `size_class` was input
- BAU emissions calculation with heating load which was using thermal instead of fuel

## v0.42.0
### Changed
- In `core/pv.jl` a change was made to make sure we are using the same assumptions as PVWatts guidelines, the default `tilt` angle for a fixed array should be 20 degrees, irrespective of it being a rooftop `(1)` or ground-mounted (open-rack)`(2)` system. By default the `tilt` will be set to 20 degrees for ground-mount and rooftop, and 0 degrees for axis-tracking (`array_type = (3) or (4)`)
> "The PVWatts® default value for the tilt angle depends on the array type: For a fixed array, the default value is 20 degrees, and for one-axis tracking the default value is zero. A common rule of thumb for fixed arrays is to set the tilt angle to the latitude of the system's location to maximize the system's total electrical output over the year. Use a lower tilt angle favor peak production in the summer months when the sun is high in the sky, or a higher tilt angle to increase output during winter months. Higher tilt angles tend to cost more for racking and mounting hardware, and may increase the risk of wind damage to the array."

## v0.41.0
### Changed
- Changed default source for CO2 grid emissions values to NREL's Cambium 2022 Database (by default: CO2e, long-run marginal emissions rates levelized (averaged) over the analysis period, assuming start year 2024). Added new emissions inputs and call to Cambium API in `src/core/electric_utility.jl`. Included option for user to use AVERT data for CO2 using **co2_from_avert** boolean. 
- Updated `electric_utility` **emissions_region** to **avert_emissions_region** and **distance_to_emissions_region_meters** to **distance_to_avert_emissions_region_meters** in `src/electric_utility.jl` and `results/electric_utility.jl`. 
- Updated default **emissions_factor_XXX_decrease_fraction** (where XXX is CO2, NOx, SO2, and PM2.5) from 0.01174 to 0.02163 based on Cambium 2022 Mid-Case scenario, LRMER CO2e (Combustion+Precombustion) 2024-2049 projected values. CO2 projected decrease defaults to 0 if Cambium data are used for CO2 (Cambium API call will levelize values).  
- Updated AVERT emissions data to v4.1, which uses Regional Data Files (RDFs) for year 2022. Data is saved in `data/emissions/AVERT_Data`. For Alaska and Hawaii (regions AKGD, HIMS, HIOA), updated eGRID data to eGRID2021 datafile and adjusted CO2 values to CO2e values to align with default used for Cambium data. 
- Updated default fuel emissions factors from CO2 to CO2-equivalent (CO2e) values. In `src/core/generator.jl`, updated **emissions_factor_lb_CO2_per_gal** from 22.51 to 22.58. In `src/REopt.jl` updated **emissions_factor_lb_CO2_per_mmbtu** => Dict(
        "natural_gas"=>116.9 to 117.03,
        "landfill_bio_gas"=>114,8 to 115.38,
        "propane"=>138.6 to 139.16,
        "diesel_oil"=>163.1 to 163.61
    )
- Changed calculation of all `annual` emissions results (e.g. **Site.annual_emissions_tonnes_CO2**) to simple annual averages (lifecycle emissions divided by analysis_years). This is because the default climate emissions from Cambium are already levelized over the analysis horizon and therefore "year_one" emissions cannot be easily obtained. 
- Changed name of exported function **emissions_profiles** to **avert_emissions_profiles**
### Added
- In `src/REopt.jl` and `src/electric_utility.jl`, added **cambium_emissions_profile** as an export for use via the REopt_API. 
- In `src/REopt.jl`, added new const **EMISSIONS_DECREASE_DEFAULTS**
- In `src/results/electric_utility.jl` **cambium_emissions_region**
- In `test/runtests.jl` and `test/test_with_xpress.jl`, added testset **Cambium Emissions**
### Fixed 
- Adjust grid emissions profiles for day of week alignment with load_year.
- In `test_with_xpress.jl`, updated "Emissions and Renewable Energy Percent" expected values to account for load year adjustment. 
- In `src/core/electric_utility.jl`, error when user-provided emissions series does not match timestep per hour, as is done in other cases of incorrect user-provided data.
- Avoid adjusting rates twice when time_steps_per_hour > 1 

## v0.40.0
### Changed
- Changed **macrs_bonus_fraction** to from 0.80 to 0.60 (60%) for CHP, ElectricStorage, ColdThermalStorage, HotThermalStorage GHP, PV, Wind
### Fixed
- In `reopt.jl`, group objective function incentives (into **ObjectivePenalties**) and avoid directly modifying m[:Costs]. Previously, some of these were incorrectly included in the reported **Financial.lcc**. 

## v0.39.1
### Changed
- Changed testing suite from using Xpress to using HiGHS, an open-source solver.  This has led to a reduction in the number of tests due to incompatibility with indicator constraints.
### Fixed
- Fixed issue with running Wind on Windows: add execute permission for ssc.dll

## v0.39.0
### Added
- Added new technology `ElectricHeater` which uses electricity as input and provides heating as output; load balancing constraints have been updated accordingly

## v0.38.2
### Added 
- Added the following BAU outputs:  lifecycle_chp_standby_cost_after_tax, lifecycle_elecbill_after_tax, lifecycle_production_incentive_after_tax, lifecycle_outage_cost, lifecycle_MG_upgrade_and_fuel_cost
### Fixed
- Don't allow **Site** **min_resil_time_steps** input to be greater than the maximum value element in **ElectricUtility** **outage_durations**

## v0.38.1
### Fixed
- Fix CHP standby charge modeling - bad reference to pwf_e
- Avoid breaking backward compatibility with type declaration of (global) const urdb_api_key

## v0.38.0
### Changed
- Require NREL Developer API Key set as ENV["NREL_DEVELOPER_API_KEY"] = 'your API key' for PVWatts and Wind Toolkit

## v0.37.5
### Fixed
- Fixed AVERT emissions profiles for NOx. Were previously the same as the SO2 profiles. AVERT emissions profiles are currently generated from AVERT v3.2 https://www.epa.gov/avert/download-avert. See REopt User Manual for more information.
- Fix setting of equal demand tiers in `scrub_urdb_demand_tiers`, now renamed `scrub_urdb_tiers`. 
- When calling REopt.jl from a python environment using PyJulia and PyCall, some urdb_response fields get converted from a list-of-lists to a matrix type, when REopt.jl expects an array type. This fix adds checks on the type for two urdb_response fields and converts them to an array if needed.
- Update the outages dispatch results to align with CHP availability during outages

## v0.37.4
### Fixed
- Include `year` in creation of electric-only CHP for unavailability profile

## v0.37.3
### Changed
- Ignore `CHP` unavailability during stochastic, multiple outages; this is consistent with deterministic single outage

## v0.37.2
### Changed
- Do not enforce `CHP.min_turn_down_fraction` for outages

## v0.37.1
### Fixed
- CHP-only for multiple/stochastic outages
- Allow negative fuel_burn and thermal_prod intercepts for CPH
- Correct after_tax CHP results

## v0.37.0
### Added
- Added Bool attribute `is_electric_only` to CHP; if true, default installed and O&M costs are reduced by 25% and, for the reciprocating engine and combustion turbine prime movers, the federal ITC fraction is reduced to zero.
- Las Vegas CRB data was missing from ElectricLoad, but the climate_cities.shp file does not distinguish between Las Angeles and Las Vegas
### Changed
- Update `CHP.size_class` after heuristic size is determined based on size_class=0 guess (not input)
### Fixed
- Use the user-input `ExistingBoiler.efficiency` value for converting fuel input to thermal to preserve annual fuel energy input
- Fix heating loads monthly_mmbtu and addressable_load_fraction handling (type issues mostly)
- Bug fix for user-supplied 8760 WHL rates with tiered energy rate

## v0.36.0
### Changed
- Changed default values by prime mover for CHP technologies in `data/chp/chp_defaults.json`.  See user manual for details by prime mover and size class.
- Updated the package dependencies to be compatible with recent changes to HiGHS (for testing) and MathOptInterface
### Fixed
- The present worth factor for fuel (pwf_fuel) was not properly multiplying for lifecycle fuel costs

## v0.35.1
### Fixed
- Add GHP to proforma metrics for when GHP is evaluated (should have been there)
### Added
- Add different BAU outputs for heating and cooling systems

## v0.35.0
### Changed
- ANNUAL UPDATE TO DEFAULT VALUES. Changes outlined below with (old value) --> (new value). See user manual for references. 
  - Owner Discount rate, nominal (%): : **Financial** **owner_discount_rate_fraction** 0.0564	--> 0.0638
  - Offtaker Discount rate, nominal (%): **Financial**  **offtaker_discount_rate_fraction** 0.0564 --> 0.0638
  - Electricity cost escalation rate, nominal (%): **Financial** **elec_cost_escalation_rate_fraction** 0.019	--> 0.017
  - Existing boiler fuel cost escalation rate, nominal (%): **Financial**  **existing_boiler_fuel_cost_escalation_rate_fraction**	0.034	--> 0.015
  - Boiler fuel cost escalation rate, nominal (%): **Financial** **boiler_fuel_cost_escalation_rate_fraction**	0.034	--> 0.015
  - CHP fuel cost escalation rate, nominal (%): **Financial**  **chp_fuel_cost_escalation_rate_fraction**	0.034	--> 0.015
  - Generator fuel cost escalation rate, nominal (%): **Financial**  **generator_fuel_cost_escalation_rate_fraction**	0.027	--> 0.012
  - Array tilt – Ground mount, Fixed: **PV** **tilt** latitude	--> 20
  - O&M cost ($/kW/year): **PV** **om_cost_per_kw**	17	--> 18
  - System capital cost ($/kW): **PV** **installed_cost_per_kw**	1592	--> 1790
  - Energy capacity cost ($/kWh): **ElectricStorage** **installed_cost_per_kwh**	388	--> 455
  - Power capacity cost ($/kW): **ElectricStorage**	**installed_cost_per_kw**	775	--> 910
  - Energy capacity replacement cost ($/kWh): **ElectricStorage** **replace_cost_per_kwh**	220	--> 318
  - Power capacity replacement cost ($/kW): **ElectricStorage**	**replace_cost_per_kw**	440	--> 715
  - Fuel burn rate by generator capacity (gal/kWh): **Generator** **fuel_slope_gal_per_kwh**	0.076	--> removed and replaced with full and half-load efficiencies
  - Electric efficiency at 100% load (% HHV-basis): **Generator** **electric_efficiency_full_load**	N/A - new input	--> 0.322
  - Electric efficiency at 50% load (% HHV-basis): **Generator** **electric_efficiency_half_load**	N/A - new input	--> 0.322
  - Generator fuel higher heating value (HHV): **Generator** **fuel_higher_heating_value_kwh_per_gal**	N/A - new input	--> 40.7
  - System capital cost ($/kW): **Generator**  **installed_cost_per_kw** 500	--> $650 if the generator only runs during outages; $800 if it is allowed to run parallel with the grid; $880 for off-grid
  - Fixed O&M ($/kW/yr): **Generator** **om_cost_per_kw** Grid connected: 10 Off-grid: 20 --> Grid connected: 20 Off-grid: 10
  - System capital cost ($/kW) by Class: **Wind** **size_class_to_installed_cost**	residential - 5675 commercial - 4300 medium - 2766 large - 2239 --> residential - 6339 commercial - 4760 medium - 3137 large - 2386
  - O&M cost ($/kW/year): **Wind** **om_cost_per_kw** 35 --> 36
 
## v0.34.0
### Added
- Ability to run hybrid GHX sizing using **GhpGhx.jl** (automatic and fractional sizing)
- Added financial inputs for **GHP** and updated objective and results to reflect these changes
- Added central plant **GHP**
### Fixed
- Fix output of `get_tier_with_lowest_energy_rate(u::URDBrate)` to return an index and not cartesian coordinates for multi-tier energy rates.
- Updated **GHP** cost curve calculations so incentives apply to all GHP components
### Changed
- If a `REoptInputs` object solves with termination status infeasible, altert user and return a dictionary insteadof JuMP model

## v0.33.0
### Added
- Functionality to evaluate scenarios with Wind can in the ERP (`backup_reliability`)
- Dispatch data for outages: Wind, ElectricStorage SOC, and critical load
### Fixed
- Fix `backup_reliability_reopt_inputs(d, p, r)` so doesn't ignore `CHP` from REopt scenario
- In `backup_reliability_reopt_inputs(d, p, r)`, get `Generator` and `CHP` fuel related values from REopt results _Dict_ d and `REoptInputs` _struct_ p, unless the user overrides the REopt results by providing **generator_size_kw**
- Remove use of non-existent **tech_upgraded** `Outages` outputs, using **tech_microgrid_size_kw** instead
- Added missing **electric_storage_microgrid_upgraded** to `Outages` results
- Fix bug causing _InexactError_ in `num_battery_bins_default`
- Update docstrings in `backup_reliability.jl`
- Avoid supply > critical load during outages by changing load balance to ==
### Changed
- Updated REopt license
- Changed `backup_reliability` results key from **fuel_outage_survival_final_time_step** to **fuel_survival_final_time_step** for consistency with other keys

## v0.32.7
### Fixed
- Bugs in EASIUR health cost calcs
- Type handling for CoolingLoad monthly_tonhour input

## v0.32.6
### Changed
- Required **fuel_cost_per_mmbtu** for modeling **Boiler** tech, otherwise throw a handled error.
### Fixed
- Additional **SteamTurbine** defaults processing updates and bug fixes

## v0.32.5
### Changed
- Updated `get_existing_chiller_cop` function to accept scalar values instead of vectors to allow for faster API transactions.
- Refactored `backup_reliability.jl` to enable easier development: added conversion of all scalar generator inputs to vectors in `dictkeys_to_symbols` and reduced each functions with two versions (one with scalar and one with vector generator arguments) to a single version
- Simplify generator sizing logic in function `backup_reliability_reopt_inputs` (if user sets `generator_size_kw` or `num_generators`to 0, don't override based on REopt solution) and add a validation error
### Fixed
- Steamturbine defaults processing
- simulated_load monthly values processing
- Fixed incorrect name when accessing result field `Outages` **generator_microgrid_size_kw** in `outag_simulator.jl`

## v0.32.4
### Changed
- Consolidated PVWatts API calls to 1 call (previously 3 separate calls existed). API call occurs in `src/core/utils.jl/call_pvwatts_api()`. This function is called for PV in `src/core/production_factor.jl/get_production_factor(PV)` and for GHP in `src/core/scenario.jl`. If GHP and PV are evaluated together, the GHP PVWatts call for ambient temperature is also used to assign the pv.production_factor_series in Scenario.jl so that the PVWatts API does not get called again downstream in `get_production_factor(PV)`.  
- In `src/core/utils.jl/call_pvwatts_api()`, updated NSRDB bounds used in PVWatts query (now includes southern New Zealand)
- Updated PV Watts version from v6 to v8. PVWatts V8 updates the weather data to 2020 TMY data from the NREL NSRDB for locations covered by the database. (The NSRDB weather data used in PVWatts V6 is from around 2015.) See other differences at https://developer.nrel.gov/docs/solar/pvwatts/.
- Made PV struct mutable: This allows for assigning pv.production_factor_series when calling PVWatts for GHP, to avoid a extra PVWatts calls later.
- Changed unit test expected values due to update to PVWatts v8, which slightly changed expected PV production factors.
- Changed **fuel_avail_gal** default to 1e9 for on-grid scenarios (same as off-grid)
### Fixed
- Issue with using a leap year with a URDB rate - the URDB rate was creating energy_rate of length 8784 instead of intended 8760
- Don't double add adjustments to urdb rates with non-standard units
- Corrected `Generator` **installed_cost_per_kw** from 500 to 650 if **only_runs_during_grid_outage** is _true_ or 800 if _false_
- Corrected `SteamTurbine` defaults population from `get_steam_turbine_defaults_size_class()`

## v0.32.3
### Fixed
- Calculate **num_battery_bins** default in `backup_reliability.jl` based on battery duration to prevent significant discretization error (and add test)
- Account for battery (dis)charge efficiency after capping power in/out in `battery_bin_shift()`
- Remove _try_ _catch_ in `backup_reliability(d::Dict, p::REoptInputs, r::Dict)` so can see where error was thrown

## v0.32.2
### Fixed
- Fixed bug in multiple PVs pv_to_location dictionary creation. 
- Fixed bug in reporting of grid purchase results when multiple energy tiers are present.
- Fixed bug in TOU demand charge calculation when multiple demand tiers are present.

## v0.32.1
### Fixed
- In `backup_reliability.jl`:
    - Check if generator input is a Vector instead of has length greater than 1
    - Correct calculation of battery SOC adjustment in `fuel_use()` function
    - Correct outage time step survival condition in `fuel_use()` function
- Add test to ensure `backup_reliability()` gives the same results for equivalent scenarios (1. battery only and 2. battery plus generator with no fuel) and that the survival probability decreases monotonically with outage duration
- Add test to ensure `backup_reliability()` gives the same results as `simulate_outages()` when operational availability inputs are 1, probability of failure to run is 0, and mean time to failure is a very large number.

## v0.32.0
### Fixed
- Fixed calculation of `wind_kw_ac_hourly` in `outagesim/outage_simulator.jl`
- Add  a test of multiple outages that includes wind
- Add a timeout to PVWatts API call so that if it does not connect within 10 seconds, it will retry. It seems to always work on the first retry.

## v0.31.0
### Added
- Created and exported easiur_data function (returns health emissions costs and escalations) for the API to be able to call for it's easiur_costs endpoint
- Added docstrings for easiur_data and emissions_profiles

## v0.30.0
### Added
- `Generator` input **fuel_higher_heating_value_kwh_per_gal**, which defaults to the constant KWH_PER_GAL_DIESEL
### Changed
- Added more description to **production_factor_series inputs**
### Fixed
- Fixed spelling of degradation_fraction
- use push! instead of append() for array in core/cost_curve.jl
- Fixed calculation of batt_roundtrip_efficiency in outage_simulator.jl

## v0.29.0
### Added
- Add `CHP` `FuelUsed` and `FuelCost` modeling/tracking for stochastic/multi-outages
- Add `CHP` outputs for stochastic/multi-outages
### Changed
- Made outages output names not dynamic to allow integration into API
- Add missing units to outages results field names: **unserved_load_series_kw**, **unserved_load_per_outage_kwh**, **generator_fuel_used_per_outage_gal**
- Default `Financial` field **microgrid_upgrade_cost_fraction** to 0
- Add conditional logic to make `CHP.min_allowable_kw` 25% of `max_kw` if there is a conflicting relationship 
- Iterate on calculating `CHP` heuristic size based on average heating load which is also used to set `max_kw` if not given: once `size_class` is determined, recalculate using the efficiency numbers for that `size_class`.
### Fixed
- Fix non-handling of cost-curve/segmented techs in stochastic outages
- Fix issues with `simulated_load.jl` monthly heating energy input to return the heating load profile

## v0.28.1
### Added
- `emissions_profiles` function, exported for external use as an endpoint in REopt_API for the webtool/UI

## v0.28.0
### Changed 
- Changed Financial **breakeven_cost_of_emissions_reduction_per_tonnes_CO2** to **breakeven_cost_of_emissions_reduction_per_tonne_CO2**
- Changed `CHP.size_class` to start at 0 instead of 1, consistent with the API, and 0 represents the average of all `size_class`s
- Change `CHP.max_kw` to be based on either the heuristic sizing from average heating load (if heating) or peak electric load (if no heating, aka Prime Generator in the UI)
  - The "big_number" for `max_kw` was causing the model to take forever to solve and some erroneous behavior; this is also consistent with the API to limit max_kw to a reasonable number
### Added 
- Added previously missing Financial BAU outputs: **lifecycle_om_costs_before_tax**, **lifecycle_om_costs_after_tax**, **year_one_om_costs_before_tax**
### Fixed
- Fixed if statement to determing ElectricLoad "year" from && to ||, so that defaults to 2017 if any CRB input is used
    
## v0.27.0
### Added
- Energy Resilience Performance tool: capability to model limited reliability of backup generators and RE, and calculate survival probability metrics during power outages for a DER scenario
- Exported `backup_reliability` function to run the reliability based calculations
### Changed
- Changed `Generator` inputs **fuel_slope_gal_per_kwh** and **fuel_intercept_gal_per_hr** to **electric_efficiency_full_load** and **electric_efficiency_half_load** to represent the same fuel burn curve in a different way consistent with `CHP`

## v0.26.0
### Added 
- Added `has_stacktrace` boolean which is returned with error messages and indicates if error is of type which contains stacktrace
- Constraint on wind sizing based on Site.land_acres
- New Wind input **acres_per_kw**, defaults to 0.03
- Descriptions/help text for many inputs and outputs
- Add and modify the `GHP` results to align with the existing/expected results from the v2 REopt_API
- Add `CSV` and `DataFrames` packages to REopt.jl dependencies 
### Changed
- Update REopt.jl environment to Julia v1.8
- Changed default **year** in ElectricLoad to be 2017 if using a CRB model and 2022 otherwise. 
- Removed default year in URDBrate() functions, since year is always supplied to this function.
- In `scenario.jl`, `change heating_thermal_load_reduction_with_ghp_kw` to `space_heating_thermal_load_reduction_with_ghp_kw` to be more explicit
- Round Hot and Cold TES size result to 0 digits
- Use CoolProp to get water properties for Hot and Cold TES based on average of temperature inputs
### Fixed
- `Wind` evaluations with BAU - was temporarily broken because of an unconverted **year_one** -> **annual** expected name
- Fixed calculation of **year_one_coincident_peak_cost_before_tax** in `ElectricTariff` results to correctly calculate before-tax value. Previously, the after-tax value was being calculated for this field instead.
- Fixed `outage_simulator` to work with sub-hourly outage simulation scenarios
- Fixed a bug which threw an error when providing time-series thermal load inputs in a scenario inputs .json.
- Fixed calculation of ["Financial"]["lifecycle_om_costs_before_tax_bau"] (was previously showing after tax result)
- Added **bau_annual_emissions_tonnes_SO2** to the bau_outputs dict in results.jl and removed duplicate **bau_annual_emissions_tonnes_NOx** result
### Removed
- Removed duplicate **thermal_production_hot_water_or_steam** field from the absorption chiller defaults response dictionary. 

## v0.25.0
### Added
- multi-node MPC modeling capability
- more MPC outputs (e.g. Costs, ElectricStorage.to_load_series_kw)
- throw error if outage_durations and outage_probabilities not the same length
- throw error if length of outage_probabilities is >= 1 and sum of outage_probabilities is not equal to 1
- small incentive to minimize unserved load in each outage, not just the max over outage start times (makes expected outage results more realist and fixes same inputs giving different results)
- add `Outages` output **generator_fuel_used_per_outage** which is the sum over backup generators
### Changed
- remove _series from non-timeseries outage output names
- make the use of _ in multiple outages output names consistent
- updates multiple outage test values that changed due to fixing timestep bug
- Updated the following default values:
   - PV, Wind, Storage, CHP, GHP, Hot Water Storage, Cold Water Storage, Electric Storage: **federal_itc_fraction(PV,Wind, CHP,GHP)** and **total_itc_fraction(Hot Water Storage, Cold Water Storage, Electric Storage)** to 0.3 (30%)
   - PV, Wind, Storage, CHP, GHP, Hot Water Storage, Cold Water Storage, Electric Storage: **macrs_bonus_fraction** to 0.8 (80%)
   - Hot Water Storage and Cold Water Storage: **macrs_itc_reduction** to 0.5 (50%)
   - Hot Water Storage and Cold Water Storage: **macrs_option_years** to 7 years
### Fixed
- PV results for all multi-node scenarios
- MPC objective definition w/o ElectricStorage
- fixed mulitple outages timestep off-by-one bug
### Removed 
- Wind ITC no longer determined based on size class. Removed all size class dependencies from wind.jl

## v0.24.0
### Changed
- Major name change overall for outputs/results. Changed energy-related outputs with "year_one" in name to "annual" to reflect that they are actually average annual output values. Changed any "average_annual" naming to "annual" to simplify. Changed `to_tes` and `to_battery` outputs to `to_storage` for consistency
### Added 
- Added **thermal_production_series_mmbtu_per_hour** to CHP results. 
### Removed 
- Removed `Wind` and `Generator` outputs **year_one_energy_produced_kwh** since these techs do not include degradation

## v0.23.0
### Added
- Add **REoptLogger** type of global logger with a standard out to the console and to a dictionary
    - Instantiate `logREopt` as the global logger in `__init()__` function call as a global variable
    - Handle Warn or Error logs to save them along with information on where they occurred
    - Try-catch `core/reopt.jl -> run_reopt()` functions. Process any errors when catching the error.
    - Add Warnings and Errors from `logREopt` to results dictionary. If error is unhandled in REopt, include a stacktrace
    - Add a `status` of `error` to results for consistency
    - Ensure all error text is returned as strings for proper handling in the API
- Add `handle_errors(e::E, stacktrace::V) where {E <: Exception, V <: Vector}` and `handle_errors()` to `core/reopt.jl` to include info, warn and errors from REopt input data processing, optimization, and results processing in the returned dictionary.
- Tests for user-inputs of `ElectricTariff` `demand_lookback_months` and `demand_lookback_range` 
### Changed
- `core/reopt.jl` added try-catch statements to call `handle_errors()` when there is a REopt error (handled or unhandled) and return it to the requestor/user.
### Fixed
- URDB lookback was not incorporated based on the descriptions of how the 3 lookback variables should be entered in the code. Modified `parse_urdb_lookback_charges` function to correct.
- TOU demand for 15-min load was only looking at the first 8760 timesteps.
- Tiered energy rates jsons generated by the webtool errored and could not run.
- Aligned lookback parameter names from URDB with API

## v0.22.0
### Added
- Simulated load function which mimicks the REopt_API /simulated_load endpoint for getting commercial reference building load data from annual or monthly energy data, or blended/hybrid buildings
- `AbsorptionChiller` default values for costs and thermal coefficient of performance (which depend on maximum cooling load and heat transfer medium)
### Changed
- Pruned the unnecessary chp_defaults data that were either zeros or not dependent on `prime_mover` or `size_class`, and reorganized the CHP struct.

## v0.21.0
### Changed
For `CHP` and `SteamTurbine`, the `prime_mover` and/or `size_class` is chosen (if not input) based on the average heating load and the type of heating load (hot water or steam).
 - This logic replicates the current REopt webtool behavior which was implemented based on CHP industry experts, effectively syncing the webtool and the REopt.jl/API behavior.
 - This makes `prime_mover` **NOT** a required input and avoids a lot of other required inputs if `prime_mover` is not input.
 - The two functions made for `CHP` and `SteamTurbine` are exported in `REopt.jl` so they can be exposed in the API for communication with the webtool (or other API users).
### Removed 
`ExistingBoiler.production_type_by_chp_prime_mover` because that is no longer consistent with the logic added above.
 - The logic from 1. is such that `ExistingBoiler.production_type` determines the `CHP.prime_mover` if not specified, not the other way around.
 - If `ExistingBoiler.production_type` is not input, `hot_water` is used as the default.

## v0.20.1
### Added
- `CoolingLoad` time series and annual summary data to results
- `HeatingLoad` time series and annual summary data to results

## v0.20.0
### Added
- `Boiler` tech from the REopt_API (known as NewBoiler in API)
- `SteamTurbine` tech from the REopt_API
### Changed
- Made some modifications to thermal tech results to be consistent with naming conventions of REopt.jl
### Fixed
- Bug for scalar `ElectricTariff.wholesale_rate`
- Bug in which CHP could not charge Hot TES

## v0.19.0
### Changed
The following name changes were made: 
- Change "pct" to "rate_fraction" for "discount", "escalation", names containing "tax_pct" (financial terms)
- Change "pct" to "fraction" for all other variable names (e.g., "min_soc", "min_turndown_")
- Change `prod_factor_series` to `production_factor_series` and rename some internal methods and variables to match
- Change four (4) CHP input field names to spell out `electric` (from `elec`) and `efficiency` (from `effic`) for electric and thermal efficiencies
### Added
- Add schedule-based `FlatLoad`s which take the annual or monthly energy input and create a load profile based on the specified type of schedule. The load is "flat" (the same) for all hours within the chosen schedule.
- Add `addressable_load_fraction` inputs for `SpaceHeatingLoad` and `DomesticHotWaterLoad` which effectively ignores a portion of the entered loads. These inputs can be scalars (applied to all time steps of the year), monthly (applied to the timesteps of each month), or of length 8760 * `time_steps_per_hour`.
- Add a validation error for cooling in the case that the cooling electric load is greater than the total electric load.
  
## v0.18.1
### Removed
- **include_climate_in_objective**, **pwf_emissions_cost_CO2_grid**, and **pwf_emissions_cost_CO2_onsite** unnecessarily included in Site results

## v0.18.0
### Added
- Add geothermal heat pump (`GHP`), also known as ground-source heat pump (GSHP), to the REopt model for serving heating and cooling loads (typically the benefits include electrifying the heating load and improving the efficiency of cooling).
    - The unregistered `GhpGhx` package (https://github.com/NREL/GhpGhx.jl) is a "conditional" dependency of REopt by using the Requires.jl package, and this package sizes the ground heat exchanger (GHE) and gets the hourly electric consumption of the `GHP` for the specified heating and cooling loads that it serves.
    - The `GhpGhx` module calls for sizing the GHE can only be done if you first "add https://github.com/NREL/GhpGhx.jl" to the environment and then load the package by "using GhpGhx" before running REopt with `GHP`.
    - The `GHP` size and dispatch of the different `GHP` options is pre-determined by the `GhpGhx` package, so the REopt model just chooses one or none of the `GHP` options with a binary decision variable.
### Changed
- Change default value for `wind.jl` **operating_reserve_required_pct** from 0.1 to 0.5 (only applicable when **off_grid_flag**=_True_.)
- allow user to specify emissions_region in ElectricUtility, which is used instead of lat/long to look up AVERT data if emissions factors aren't provided by the user
- Updated results keys in `results/absorption_chiller.jl`
### Fixed
- Add **wholesale_rate** and **emissions_factor_series_lb_\<pollutant\>_per_kwh** inputs to the list of inputs that `dictkeys_tosymbols()` tries to convert to type _Array{Real}_. Due to serialization, when list inputs come from the API, they are of type _Array{Any}_ so must be converted to match type required by the constructors they are passed to.
- Fixed bug in calcuation of power delivered to cold thermal storage by the electric chiller in `results/existing_chiller.jl`.

## v0.17.0
### Added
- Emissions
    - add emissions factors for CO2, NOx, SO2, and PM25 to inputs of all fuel burning technologies
    - add emissions factor series for CO2, NOx, SO2, and PM25 to `ElectricUtility` inputs and use [AVERT v3.2](https://www.epa.gov/avert/download-avert) (2021 data) if not provided
    - add `include_climate_in_objective` and `include_health_in_objective` to `Settings` inputs
    - constrain CO2 emissions based on `CO2_emissions_reduction_min_pct`, `CO2_emissions_reduction_max_pct`, and `include_exported_elec_emissions_in_total` added to `Site` inputs
    - add emissions costs to `Financial` inputs and use EASIUR data for NOx, SO2, and PM25 if not provided
    - report emissions and their cost in `Site` (on-site and total) and `ElectricUtility` (grid) results
    - calculate `breakeven_cost_of_emissions_reduction_per_tonnes_CO2` for `Financial` results
- Renewable energy percentage
    - calculate renewable energy percentage (electric only and total) and add to `Site` results
    - add `renewable_electricity_min_pct`, `renewable_electricity_max_pct`, and `include_exported_renewable_electricity_in_total` to `Site` inputs
    - add `fuel_renewable_energy_pct` input for all fuel burning technologies
    - constrain renewable electricity percentage based on user inputs
- Add "Emissions and Renewable Energy Percent" testset
### Changed
- Allow Wind tech to be included when `off_grid_flag` is true
- Add `operating_reserve_required_pct` to Wind struct and incorporate wind into operating reserve constraints
- Add hot, cold TES results for MPC model
- Update documentation and add `docs/devdeploy.jl` to locally host the REopt.jl documentation 
- Make `ExistingBoiler` `fuel_cost_per_mmbtu` a required input
- In `production_factor.jl`, include lat-long coordinates if-statement to determine whether the "nsrdb" dataset should be used in call to PVWatts. Accounts for recent updates to NSRDB data used by PVWatts (v6). If outside of NSRDB range, use "intl" (international) dataset.
- Don't trigger GitHub 'Run test' workflow on a push that only changes README.md and/or CHANGELOG.md
- Avoid triggering duplicate GitHub workflows. When pushing to a branch that's in a PR, only trigger tests on the push not on the PR sync also.
### Fixed
- Bug fix to constrain dvCurtail in `time_steps_without_grid`
- Bug fix to report accurate wind ["year_one_to_load_series_kw"] in results/wind.jl (was previously not accounting for curtailed wind)

## v0.16.2
### Changed
- Update PV defaults to tilt=10 for rooftop, tilt = abs(lat) for ground mount, azimuth = 180 for northern lats, azimuth = 0 for southern lats.
### Fixed
- bug fix for Generator inputs to allow for time_steps_per_hour > 1
- change various `Float64` types to `Real` to allow integers too

## v0.16.1
### Fixed
- bug fix for outage simulator when `microgrid_only=true`

## v0.16.0
### Added
Allows users to model "off-grid" systems as a year-long outage: 
- add flag to "turn on" off-grid modeling `Settings.off_grid_flag` 
- when `off_grid_flag` is "true", adjust default values in core/ `electric_storage`, `electric_load`, `financial`, `generator`, `pv` 
- add operating reserve requirement inputs, outputs, and constraints based on load and PV generation 
- add minimum load met percent input and constraint
- add generator replacement year and cost (for off-grid and on-grid) 
- add off-grid additional annual costs (tax deductible) and upfront capital costs (depreciable via straight line depreciation)
### Changed
Name changes: 
- consistently append `_before_tax` and `_after_tax` to results names 
- change all instances of `timestep` to `time_step` and `timesteps` to `time_steps`
Other changes:
- report previously missing lcc breakdown components, all reported in `results/financial.jl`  
- change variable types from Float to Real to allow users to enter Ints (where applicable)
- `year_one_coincident_peak_cost_after_tax` is now correctly multiplied by `(1 - p.s.financial.offtaker_tax_pct)`

## v0.15.2
### Fixed
- bug fix for 15 & 30 minute electric, heating, and cooling loads
- bug fix for URDB fixed charges
- bug fix for default `Wind` `installed_cost_per_kw` and `federal_itc_pct`

## v0.15.1
### Added
- add `AbsorptionChiller` technology
- add `ElectricStorage.minimum_avg_soc_fraction` input and constraint

## v0.15.0
### Fixed
- bug fix in outage_simulator
### Changed
- allow Real Generator inputs (not just Float64)
- add "_series" to "Outages" outputs that are arrays [breaking]

## v0.14.0
### Changed
- update default values from v2 of API [breaking]
### Added
- add ElectricStorage degradation accounting and maintenance strategies
- finish cooling loads

## v0.13.0
### Added
- add FlexibleHVAC model (still testing)
- start thermal energy storage modeling
- add `ExistingBoiler` and `ExistingChiller`
- add `MPCLimits` inputs:
    - `grid_draw_limit_kw_by_time_step`
    - `export_limit_kw_by_time_step`
### Changed
- refactor `Storage` as `ElectricStorage`
### Fixed
- fix bugs for time_steps_per_hour != 1


## v0.12.4
### Removed
- rm "Lite" from docs
### Changed
- prioritize `urdb_response` over `urdb_label` in `ElectricTariff`

## v0.12.3
### Added
- add utils for PVwatts: `get_ambient_temperature` and `get_pvwatts_prodfactor`

## v0.12.2
### Added
- add CHP technology, including supplementary firing
- add URDB "sell" value from `energyratestructure` to wholesale rate
- update docs
### Changed
- allow annual or monthly energy rate w/o demand rate
- allow integer latitude/longitude

## v0.12.1
### Added
- add ExistingBoiler and CRB heating loads

## v0.12.0
### Changed
- change all output keys starting with "total_" or "net_" to "lifecycle_" (except "net_present_cost")
- update pv results for single PV in an array
### Fixed
- bug fix in urdb.jl when rate_name not found

## v0.11.0
### Added
- add ElectricLoad.blended_doe_reference_names & blended_doe_reference_percents
- add ElectricLoad.monthly_totals_kwh builtin profile scaling
- add ElectricTariff inputs: `add_monthly_rates_to_urdb_rate`, `tou_energy_rates_per_kwh`, 
    `add_tou_energy_rates_to_urdb_rate`, `coincident_peak_load_charge_per_kw`, `coincident_peak_load_active_time_steps`
### Fixed
- handle multiple PV outputs

## v0.10.0
### Added
- add modeling capability for tiered rates (energy, TOU demand, and monthly demand charges)
    - all of these tiered rates require binaries, which are conditionally added to the model
- add modeling capability for lookback demand charges
- add more outputs from the API (eg. `initial_capital_costs`)
- add option to run Business As Usual scenario in parallel with optimal scenario (default is `true`)
- add incentives (and cost curves) to `Wind` and `Generator`
### Changed
- removed "_us_dollars" from all names and generally aligned names with API
- renamed `outage_start(end)_time_step` to `outage_start(end)_time_step`
### Fixed
- fixed bug in URDB fixed charges

## v0.9.0
### Changed
- `ElectricTariff.NEM` boolean is now determined by `ElectricUtility.net_metering_limit_kw` (true if limit > 0)
### Added
- add `ElectricUtility` inputs for `net_metering_limit_kw` and `interconnection_limit_kw`
- add binary choice for net metering vs. wholesale export
- add `ElectricTariff.export_rate_beyond_net_metering_limit` input (scalar or vector allowed)
- add `can_net_meter`, `can_wholesale`, `can_export_beyond_nem_limit` tech inputs (`PV`, `Wind`, `Generator`)

## v0.8.0
### Added
- add `Wind` module, relying on System Advisor Model Wind module for production factors and Wind Toolkit for resource data
- new `ElectricTariff` input options:
    - `urdb_utility_name` and `urdb_rate_name`
    - `blended_annual_energy_rate` and `blended_annual_demand_rate`
- add two capabilities that require binary variables:
    - tax, production, and capacity incentives for PV (compatible with any energy generation technology)
    - technology cost curve modeling capability
    - both of these capabilities are only used for the technologies that require them (based on input values), unlike the API which always models these capabilities (and therefore always includes the binary variables).
- Three new tests: Wind, Blended Tariff and Complex Incentives (which aligns with API results)
### Changed
- `cost_per_kw[h]` input fields are now `installed_cost_per_kw[h]` to distinguish it from other costs like `om_cost_per_kw[h]`
- Financial input field refactored: `two_party_ownership` -> `third_party_ownership`
- `total_itc_pct` -> `federal_itc_pct` on technology inputs

## v0.7.3
### Fixed
- outage results processing would fail sometimes when an integer variable was not exact (e.g. 1.000000001)
- fixed `simulate_outages` for revised results formats (key names changed to align with the REopt API)

## v0.7.2
### Added
- add PV.production_factor_series input (can skip PVWatts call)
- add `run_mpc` capability, which dispatches DER for minimum energy cost over an arbitrary time horizon

## v0.7.1
### Fixed
- ElectricLoad.city default is empty string, must be filled in before annual_kwh look up

## v0.7.0
### Removed
- removed Storage.can_grid_export
### Added
- add optional integer constraint to prevent simultaneous export and import of power
- add warnings when adding integer variables
- add ability to add LinDistFlow constraints to multinode models
### Changed
- no longer require `ElectricLoad.city` input (look up ASHRAE climate zone from lat/lon)
- compatible with Julia 1.6

## v0.6.0
### Added
- add multi-node (site) capability for PV and Storage
- started documentation process using Github Pages and Documenter.jl
### Changed
- restructured outputs to align with the input structure, for example top-level keys added for `ElectricTariff` and `PV` in the outputs

## v0.5.3
### Changed
- compatible with Julia 1.5

## v0.5.2
### Fixed
- outage_simulator.jl had bug with summing over empty `Any[]`
### Added
- add optional `microgrid_only` arg to simulate_outages

## v0.5.1
### Added
- added outage dispatch outputs and speed up their derivation
### Removed
- removed redundant generator minimum turn down constraint

## v0.5.0
### Fixed
- handle missing input key for `year_one_soc_series_pct` in `outage_simulator` 
- remove erroneous `total_unserved_load = 0` output
- `dvUnservedLoad` definition was allowing microgrid production to storage and curtailment to be double counted towards meeting critical load
### Added
- add `unserved_load_per_outage` output

## v0.4.1
### Fixed
- removed `total_unserved_load` output because it can take hours to generate and can error out when outage indices are not consecutive
### Added
- add @info for time spent processing results

## v0.4.0
### Added
- add `simulate_outages` function (similar to REopt API outage simulator)
- removed MutableArithmetics package from Project.toml (since JuMP now has method for `value(::MutableArithmetics.Zero)`)
- add outage related outputs:
    - Generator_mg_kw
    - mg_Generator_upgrade_cost
    - mg_Generator_fuel_used
    - mg_PV_upgrade_cost
    - mg_storage_upgrade_cost
    - dvUnservedLoad array
    - max_outage_cost_per_outage_duration
### Changed
- allow value_of_lost_load_per_kwh values to be subtype of Real (rather than only Real)
- add `run_reopt` method for scenario Dict

## v0.3.0
### Added
- add separate decision variables and constraints for microgrid tech capacities
    - new Site input `mg_tech_sizes_equal_grid_sizes` (boolean), when _false_ the microgrid tech capacities are constrained to be <= the grid connected tech capacities
### Fixed
- allow non-integer `outage_probabilities`
- correct `total_unserved_load` output
- don't `add_min_hours_crit_ld_met_constraint` unless `min_resil_time_steps <= length(elecutil.outage_time_steps)`

## v0.2.0
### Added
- add support for custom ElectricLoad `loads_kw` input
- include existing capacity in microgrid upgrade cost
    - previously only had to pay to upgrade new capacity
- implement ElectricLoad `loads_kw_is_net` and `critical_loads_kw_is_net`
    - add existing PV production to raw load profile if `true`
- add `min_resil_time_steps` input and optional constraint for minimum time_steps that critical load must be met in every outage
### Fixed
- enforce storage cannot grid charge

## v0.1.1 Fix build.jl
deps/build.jl had a relative path dependency, fixed with an absolute path.

## v0.1.0 Initial release
This package is currently under development and only has a subset of capabilities of the REopt model used in the REopt API. For example, the Wind model, tiered electric utility tariffs, and piecewise linear cost curves are not yet modeled in this code. However this code is easier to use than the API (only dependencies are Julia and a solver) and has a novel model for uncertain outages.<|MERGE_RESOLUTION|>--- conflicted
+++ resolved
@@ -25,11 +25,10 @@
     ### Deprecated
     ### Removed
 
-<<<<<<< HEAD
 ## Develop - 2024-10-11
 ### Added
 - Add new **ElectricStorage** parameters **max_duration_hours** and **min_duration_hours** to bound the energy duration of battery storage
-=======
+  
 ## Develop
 ### Changed
 - Replace all `1/p.s.settings.time_steps_per_hour` with `p.hours_per_time_step` for simplicity/consistency
@@ -45,7 +44,6 @@
 - Change type of **value_of_lost_load** in **FinancialInputs** struct to fix convert error when user provides an _Int_
 - Change international location in "Solar Dataset" test set from Cameroon to Oulu because the locations in the NSRDB have been expanded significantly so there is now an NSRDB point at Cameroon
 - Handle edge case where the values of **outage_start_time_steps** and **outage_durations** makes an outage extend beyond the end of the year. The outage will now wrap around to the beginning of the year.
->>>>>>> 8999b3ca
 
 ## v0.48.0
 ### Added
