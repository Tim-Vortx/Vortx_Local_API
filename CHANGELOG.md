--- conflicted
+++ resolved
@@ -26,7 +26,6 @@
     ### Removed
 
 
-<<<<<<< HEAD
 ## gridRE-dev
 ### Added 
 - Added the following inputs to account for the clean or renewable energy fraction of grid-purchased electricity: 
@@ -51,13 +50,11 @@
 - Make **ElectricTariff** **export_rate_beyond_net_metering_limit** and **wholesale_rate** with sub-hour time step work
 
 ## Develop
-=======
 ## leap-year-fix
 ### Fixed
 - Handling of leap years for `ElectricLoad.loads_kw` inputs to align with URDB rate structures
 
 
->>>>>>> 196e37d0
 ## v0.49.0
 ### Added
 - Ability to normalize and scale a custom load profile input to annual or monthly energy input values, for all load types
