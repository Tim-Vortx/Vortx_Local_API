--- conflicted
+++ resolved
@@ -23,16 +23,12 @@
     ### Deprecated
     ### Removed
 
-<<<<<<< HEAD
-## Develop 2024-04-03
-### Changed
-- add **ElectricStorage** input option **soc_min_applies_during_outages** (which defaults to _false_) and only apply the minimum state of charge constraint in function `add_MG_storage_dispatch_constraints` if it is _true_
-=======
 ## Develop - 2024-04-05
 ### Fixed 
 - Added `export_rate_beyond_net_metering_limit` to list of inputs to be converted to type Real, to avoid MethodError if type is vector of Any. 
 - Fix blended CRB processing when one or more load types have zero annual energy
->>>>>>> a1ef00de
+### Changed
+- add **ElectricStorage** input option **soc_min_applies_during_outages** (which defaults to _false_) and only apply the minimum state of charge constraint in function `add_MG_storage_dispatch_constraints` if it is _true_
 
 ## v0.44.0
 ### Added 
