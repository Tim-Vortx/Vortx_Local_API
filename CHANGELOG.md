--- conflicted
+++ resolved
@@ -26,7 +26,6 @@
     ### Removed
 
 
-<<<<<<< HEAD
 ## gridRE-dev
 ### Added 
 - Added the following inputs to account for the clean or renewable energy fraction of grid-purchased electricity: 
@@ -48,11 +47,7 @@
   - Site **total_renewable_energy_fraction** changed to **onsite_renewable_energy_fraction_of_total_load**
 - Changed name of function (also available as endpoint through REopt API) from **cambium_emissions_profile** to **cambium_profile**
 
-
-## Develop
-=======
 ## v0.48.2
->>>>>>> 3831debc
 ### Added
 - Battery residual value if choosing replacement strategy for degradation
 - Add new **ElectricStorage** parameters **max_duration_hours** and **min_duration_hours** to bound the energy duration of battery storage
