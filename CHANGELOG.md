--- conflicted
+++ resolved
@@ -23,13 +23,11 @@
     ### Deprecated
     ### Removed
 
-<<<<<<< HEAD
 ## Develop 2024-04-05
 ### Added
 - Add new parameters **max_duration_hours** and **min_duration_hours** to bound the energy duration of battery storage
 
 ## Develop - 2024-04-11
-=======
 ## Develop 2024-04-25
 ### Changed 
 - Change the way we determine which dataset to utilize in the PVWatts API call. Previously, we utilized defined lat-long bounds to determine if "nsrdb" or "intl" data should be used in PVWatts call. Now, we call the Solar Dataset Query API (v2) (https://developer.nrel.gov/docs/solar/data-query/v2/) to determine the dataset to use, and include "tmy3" as an option, as this is currently the best-available data for many locations in Alaska. 
@@ -37,7 +35,6 @@
 - Info to user including name of PV and/or temperature datasource used and distance from site location to datasource location
 - Warning to user if data is not from NSRDB or if data is more than 200 miles away 
   
->>>>>>> 04b81442
 ## Develop 2024-04-30
 ### Added 
 - In `src/core/absorption_chiller.jl` struct, added field **heating_load_input** to the AbsorptionChiller struct
