# Changelog
All notable changes to this project will be documented in this file.

The format is based on [Keep a Changelog](https://keepachangelog.com/en/1.0.0/),
and this project adheres to [Semantic Versioning](https://semver.org/spec/v2.0.0.html).

## Guidelines
- When making a Pull Request into `develop` start a new double-hash header for "Develop - YYYY-MM-DD"
- When making a Pull Request into `master` change "Develop" to the next version number

### Formatting
- Use **bold** markup for field and model names (i.e. **outage_start_time_step**)
- Use `code` markup for  REopt-specific file names, classes and endpoints (e.g. `src/REopt.jl`)
- Use _italic_ for code terms (i.e. _list_)
- Prepend change with tag(s) directing where it is in the repository:  
`src`,`constraints`,`*.jl`

Classify the change according to the following categories:
    
    ### Added
    ### Changed
    ### Fixed
    ### Deprecated
    ### Removed

<<<<<<< HEAD
## Develop 2024-05-23
### Changed
- When the URDB response `energyratestructure` has a "unit" value that is not "kWh", throw an error instead of averaging rates in each energy tier.
- Refactored heating flow constraints to be in ./src/constraints/thermal_tech_constraints.jl instead of its previous separate locations in the storage and turbine constraints.
=======
## v0.46.2
### Changed
- When the URDB response `energyratestructure` has a "unit" value that is not "kWh", throw an error instead of averaging rates in each energy tier.
- Changed default Financial **owner_tax_rate_fraction** and **offtaker_tax_rate_fraction** from 0.257 to 0.26 to align with API and user manual defaults. 
>>>>>>> 9ededdf8
### Fixed
- Updated the PV result **lifecycle_om_cost_after_tax** to account for the third-party factor for third-party ownership analyses.
- Convert `max_electric_load_kw` to _Float64_ before passing to function `get_chp_defaults_prime_mover_size_class`
- Fixed a bug in which excess heat from one heating technology resulted in waste heat from another technology.

## v0.46.1
### Changed
- Updated the GHP testset .json `./test/scenarios/ghp_inputs.json` to include a nominal HotThermalStorage and ColdThermalStorage system.
### Fixed
- Fixed a bug in which the model fails to build when both GHP and either Hot or Cold Thermal Storage are present.

## v.0.46.0
### Added 
- In `src/core/absorption_chiller.jl` struct, added field **heating_load_input** to the AbsorptionChiller struct
- Added new variables **dvHeatToStorage** and **dvHeatFromStorage** which are indexed on `p.heating_loads` and added reconciliation constraints so that **dvProductionToStorage** and **dvDischargeFromStorage** maintain their relationship to state of charge for Hot thermal energy storage.
- In `src/constraints/thermal_tech_constraints.jl`, added function **no_existing_boiler_production** which prevents ExistingBoiler from producing heat in optimized (non-BAU) scenarios 
- for all heating techs and CHP, added fields **can_serve_space_heating**, **can_serve_dhw**, and **can_serve_process_heat** in core structs and added new results fields **thermal_to_dhw_load_series_mmbtu_per_hour**, **thermal_to_space_heating_load_series_mmbtu_per_hour**, and **thermal_to_process_heat_load_series_mmbtu_per_hour**
- In `src/core/techs.jl`, added new sets **ghp_techs**, **cooling_techs**, **techs_can_serve_space_heating**, **techs_can_serve_dhw**, and **techs_can_serve_process_heat**
- In `src/core/reopt_inputs.jl`, added new fields **heating_loads**, **heating_loads_kw**, **heating_loads_served_by_tes**, and **absorption_chillers_using_heating_load** to the REoptInputs and BAUInputs structs. in the math, new set `p.heating_loads` has index q (to represent "qualities" of heat).
- In `src/core/heating_cooling_loads.jl`, added new struct **ProcessHeatLoad**
- In `src/core/scenario.jl`, added new field **process_heat_load**
- In `src/mpc/inputs.jl`, added new field **heating_loads**
- In `src/core/existing_boiler.jl`, added field **retire_in_optimal** to the ExistingBoiler struct
- Info to user including name of PV and/or temperature datasource used and distance from site location to datasource location
- Warning to user if data is not from NSRDB or if data is more than 200 miles away
- In `results/heating_cooling_load.jl`, added new fields **process_heat_thermal_load_series_mmbtu_per_hour**, **process_heat_boiler_fuel_load_series_mmbtu_per_hour**, **annual_calculated_process_heat_thermal_load_mmbtu**, and **annual_calculated_process_heat_boiler_fuel_load_mmbtu** to HeatingLoad results, with sum heating loads now including process heat 
### Changed
- Change the way we determine which dataset to utilize in the PVWatts API call. Previously, we utilized defined lat-long bounds to determine if "nsrdb" or "intl" data should be used in PVWatts call. Now, we call the Solar Dataset Query API (v2) (https://developer.nrel.gov/docs/solar/data-query/v2/) to determine the dataset to use, and include "tmy3" as an option, as this is currently the best-available data for many locations in Alaska. 
- Refactored **dvThermalProduction** to be separated in **dvCoolingProduction** and **dvHeatingProduction** with **dvHeatingProduction** now indexed on `p.heating_loads`
- Refactored heating load balance constraints so that a separate flow balance is reconciled for each heating load in `p.heating_loads`
- Renamed **dvThermalProductionYIntercept** to **dvHeatingProductionYIntercept**
- Divided **ThermalStorage** into **HotThermalStorage** and **ColdThermalStorage** as the former now has attributes related to the compatible heat loads as input or output.
- Changed technologies included **dvProductionToWaste** to all heating techs.  NOTE: this variable is forced to zero to allow steam turbine tests to pass, but I believe that waste heat should be allowed for the turbine.  A TODO is in place to review this commit (a406cc5df6e4a27b56c92815c35d04815904e495).
- Changed test values and tolerances for CHP Sizing test.
- Updated test sets "Emissions and Renewable Energy Percent" and "Minimize Unserved Load" to decrease computing time.
- Test for tiered TOU demand rates in `test/runtests.jl`
- Updated `pop_year` and `income_year` used in call to EASIUR data (`get_EASIUR2005`) each to 2024, from 2020. 
- Updated usd conversion used for EASIUR health cost calcs from USD_2010_to_2020 = 1.246 to USD_2010_to_2024 = 1.432
### Fixed  
- Added a constraint in `src/constraints/steam_turbine_constraints.jl` that allows for heat loads to reconcile when thermal storage is paired with a SteamTurbine. 
- Fixed a bug in which net-metering system size limits could be exceeded while still obtaining the net-metering benefit due to a large "big-M".
- Fixed a reshape call in function `parse_urdb_tou_demand` that incorrectly assumed row major instead of column major ordering
- Fixed a loop range in function `parse_urdb_tou_demand` that incorrectly started at 0 instead of 1
- Added the missing tier index when accessing `p.s.electric_tariff.tou_demand_rates` in function `add_elec_utility_expressions`

## v0.45.0
### Fixed 
- Fixed bug in call to `GhpGhx.jl` when sizing hybrid GHP using the fractional sizing method
- Added `export_rate_beyond_net_metering_limit` to list of inputs to be converted to type Real, to avoid MethodError if type is vector of Any. 
- Fix blended CRB processing when one or more load types have zero annual energy
- When calculating CHP fuel intercept and slope, use 1 for the HHV because CHP fuel measured in units of kWh, instead of using non-existent **CHP.fuel_higher_heating_value_kwh_per_gal**
- Changed instances of indexing using i in 1:length() paradigm to use eachindex() or axes() instead because this is more robust
- In `src/core/urdb.jl`, ensure values from the "energyweekdayschedule" and "energyweekendschedule" arrays in the URDB response dictionary are converted to _Int_ before being used as indices
- Handle an array of length 1 for CHP.installed_cost_per_kw which fixes the API using this parameter
### Changed
- add **ElectricStorage** input option **soc_min_applies_during_outages** (which defaults to _false_) and only apply the minimum state of charge constraint in function `add_MG_storage_dispatch_constraints` if it is _true_
- Renamed function `generator_fuel_slope_and_intercept` to `fuel_slope_and_intercept` and generalize to not be specific to diesel measured in units of gal, then use for calculating non diesel fuel slope and intercept too

## v0.44.0
### Added 
- in `src/settings.jl`, added new const **INDICATOR_COMPATIBLE_SOLVERS**
- in `src/settings.jl`, added new member **solver_name** within the settings object.  This is currently not connected to the solver but does determine whether indicator constraints are modeled or if their big-M workarounds are used.
- added replacements for indicator constraints with the exception of battery degradation, which is implemented in a separate model, and FlexibleHVAC.  TODO's have been added for these remaining cases.
### Fixed
- Fixed previously broken tests using HiGHS in `test/runtests.jl` due to solver incompatibility.

## v0.43.0
### Fixed
- `simple_payback_years` calculation when there is export credit
- Issue with `SteamTurbine` heuristic size and default calculation when `size_class` was input
- BAU emissions calculation with heating load which was using thermal instead of fuel

## v0.42.0
### Changed
- In `core/pv.jl` a change was made to make sure we are using the same assumptions as PVWatts guidelines, the default `tilt` angle for a fixed array should be 20 degrees, irrespective of it being a rooftop `(1)` or ground-mounted (open-rack)`(2)` system. By default the `tilt` will be set to 20 degrees for ground-mount and rooftop, and 0 degrees for axis-tracking (`array_type = (3) or (4)`)
> "The PVWatts® default value for the tilt angle depends on the array type: For a fixed array, the default value is 20 degrees, and for one-axis tracking the default value is zero. A common rule of thumb for fixed arrays is to set the tilt angle to the latitude of the system's location to maximize the system's total electrical output over the year. Use a lower tilt angle favor peak production in the summer months when the sun is high in the sky, or a higher tilt angle to increase output during winter months. Higher tilt angles tend to cost more for racking and mounting hardware, and may increase the risk of wind damage to the array."

## v0.41.0
### Changed
- Changed default source for CO2 grid emissions values to NREL's Cambium 2022 Database (by default: CO2e, long-run marginal emissions rates levelized (averaged) over the analysis period, assuming start year 2024). Added new emissions inputs and call to Cambium API in `src/core/electric_utility.jl`. Included option for user to use AVERT data for CO2 using **co2_from_avert** boolean. 
- Updated `electric_utility` **emissions_region** to **avert_emissions_region** and **distance_to_emissions_region_meters** to **distance_to_avert_emissions_region_meters** in `src/electric_utility.jl` and `results/electric_utility.jl`. 
- Updated default **emissions_factor_XXX_decrease_fraction** (where XXX is CO2, NOx, SO2, and PM2.5) from 0.01174 to 0.02163 based on Cambium 2022 Mid-Case scenario, LRMER CO2e (Combustion+Precombustion) 2024-2049 projected values. CO2 projected decrease defaults to 0 if Cambium data are used for CO2 (Cambium API call will levelize values).  
- Updated AVERT emissions data to v4.1, which uses Regional Data Files (RDFs) for year 2022. Data is saved in `data/emissions/AVERT_Data`. For Alaska and Hawaii (regions AKGD, HIMS, HIOA), updated eGRID data to eGRID2021 datafile and adjusted CO2 values to CO2e values to align with default used for Cambium data. 
- Updated default fuel emissions factors from CO2 to CO2-equivalent (CO2e) values. In `src/core/generator.jl`, updated **emissions_factor_lb_CO2_per_gal** from 22.51 to 22.58. In `src/REopt.jl` updated **emissions_factor_lb_CO2_per_mmbtu** => Dict(
        "natural_gas"=>116.9 to 117.03,
        "landfill_bio_gas"=>114,8 to 115.38,
        "propane"=>138.6 to 139.16,
        "diesel_oil"=>163.1 to 163.61
    )
- Changed calculation of all `annual` emissions results (e.g. **Site.annual_emissions_tonnes_CO2**) to simple annual averages (lifecycle emissions divided by analysis_years). This is because the default climate emissions from Cambium are already levelized over the analysis horizon and therefore "year_one" emissions cannot be easily obtained. 
- Changed name of exported function **emissions_profiles** to **avert_emissions_profiles**
### Added
- In `src/REopt.jl` and `src/electric_utility.jl`, added **cambium_emissions_profile** as an export for use via the REopt_API. 
- In `src/REopt.jl`, added new const **EMISSIONS_DECREASE_DEFAULTS**
- In `src/results/electric_utility.jl` **cambium_emissions_region**
- In `test/runtests.jl` and `test/test_with_xpress.jl`, added testset **Cambium Emissions**
### Fixed 
- Adjust grid emissions profiles for day of week alignment with load_year.
- In `test_with_xpress.jl`, updated "Emissions and Renewable Energy Percent" expected values to account for load year adjustment. 
- In `src/core/electric_utility.jl`, error when user-provided emissions series does not match timestep per hour, as is done in other cases of incorrect user-provided data.
- Avoid adjusting rates twice when time_steps_per_hour > 1 

## v0.40.0
### Changed
- Changed **macrs_bonus_fraction** to from 0.80 to 0.60 (60%) for CHP, ElectricStorage, ColdThermalStorage, HotThermalStorage GHP, PV, Wind
### Fixed
- In `reopt.jl`, group objective function incentives (into **ObjectivePenalties**) and avoid directly modifying m[:Costs]. Previously, some of these were incorrectly included in the reported **Financial.lcc**. 

## v0.39.1
### Changed
- Changed testing suite from using Xpress to using HiGHS, an open-source solver.  This has led to a reduction in the number of tests due to incompatibility with indicator constraints.
### Fixed
- Fixed issue with running Wind on Windows: add execute permission for ssc.dll

## v0.39.0
### Added
- Added new technology `ElectricHeater` which uses electricity as input and provides heating as output; load balancing constraints have been updated accordingly

## v0.38.2
### Added 
- Added the following BAU outputs:  lifecycle_chp_standby_cost_after_tax, lifecycle_elecbill_after_tax, lifecycle_production_incentive_after_tax, lifecycle_outage_cost, lifecycle_MG_upgrade_and_fuel_cost
### Fixed
- Don't allow **Site** **min_resil_time_steps** input to be greater than the maximum value element in **ElectricUtility** **outage_durations**

## v0.38.1
### Fixed
- Fix CHP standby charge modeling - bad reference to pwf_e
- Avoid breaking backward compatibility with type declaration of (global) const urdb_api_key

## v0.38.0
### Changed
- Require NREL Developer API Key set as ENV["NREL_DEVELOPER_API_KEY"] = 'your API key' for PVWatts and Wind Toolkit

## v0.37.5
### Fixed
- Fixed AVERT emissions profiles for NOx. Were previously the same as the SO2 profiles. AVERT emissions profiles are currently generated from AVERT v3.2 https://www.epa.gov/avert/download-avert. See REopt User Manual for more information.
- Fix setting of equal demand tiers in scrub_urdb_demand_tiers!, which was previously causing an error. 
- When calling REopt.jl from a python environment using PyJulia and PyCall, some urdb_response fields get converted from a list-of-lists to a matrix type, when REopt.jl expects an array type. This fix adds checks on the type for two urdb_response fields and converts them to an array if needed.
- Update the outages dispatch results to align with CHP availability during outages

## v0.37.4
### Fixed
- Include `year` in creation of electric-only CHP for unavailability profile

## v0.37.3
### Changed
- Ignore `CHP` unavailability during stochastic, multiple outages; this is consistent with deterministic single outage

## v0.37.2
### Changed
- Do not enforce `CHP.min_turn_down_fraction` for outages

## v0.37.1
### Fixed
- CHP-only for multiple/stochastic outages
- Allow negative fuel_burn and thermal_prod intercepts for CPH
- Correct after_tax CHP results

## v0.37.0
### Added
- Added Bool attribute `is_electric_only` to CHP; if true, default installed and O&M costs are reduced by 25% and, for the reciprocating engine and combustion turbine prime movers, the federal ITC fraction is reduced to zero.
- Las Vegas CRB data was missing from ElectricLoad, but the climate_cities.shp file does not distinguish between Las Angeles and Las Vegas
### Changed
- Update `CHP.size_class` after heuristic size is determined based on size_class=0 guess (not input)
### Fixed
- Use the user-input `ExistingBoiler.efficiency` value for converting fuel input to thermal to preserve annual fuel energy input
- Fix heating loads monthly_mmbtu and addressable_load_fraction handling (type issues mostly)
- Bug fix for user-supplied 8760 WHL rates with tiered energy rate

## v0.36.0
### Changed
- Changed default values by prime mover for CHP technologies in `data/chp/chp_defaults.json`.  See user manual for details by prime mover and size class.
- Updated the package dependencies to be compatible with recent changes to HiGHS (for testing) and MathOptInterface
### Fixed
- The present worth factor for fuel (pwf_fuel) was not properly multiplying for lifecycle fuel costs

## v0.35.1
### Fixed
- Add GHP to proforma metrics for when GHP is evaluated (should have been there)
### Added
- Add different BAU outputs for heating and cooling systems

## v0.35.0
### Changed
- ANNUAL UPDATE TO DEFAULT VALUES. Changes outlined below with (old value) --> (new value). See user manual for references. 
  - Owner Discount rate, nominal (%): : **Financial** **owner_discount_rate_fraction** 0.0564	--> 0.0638
  - Offtaker Discount rate, nominal (%): **Financial**  **offtaker_discount_rate_fraction** 0.0564 --> 0.0638
  - Electricity cost escalation rate, nominal (%): **Financial** **elec_cost_escalation_rate_fraction** 0.019	--> 0.017
  - Existing boiler fuel cost escalation rate, nominal (%): **Financial**  **existing_boiler_fuel_cost_escalation_rate_fraction**	0.034	--> 0.015
  - Boiler fuel cost escalation rate, nominal (%): **Financial** **boiler_fuel_cost_escalation_rate_fraction**	0.034	--> 0.015
  - CHP fuel cost escalation rate, nominal (%): **Financial**  **chp_fuel_cost_escalation_rate_fraction**	0.034	--> 0.015
  - Generator fuel cost escalation rate, nominal (%): **Financial**  **generator_fuel_cost_escalation_rate_fraction**	0.027	--> 0.012
  - Array tilt – Ground mount, Fixed: **PV** **tilt** latitude	--> 20
  - O&M cost ($/kW/year): **PV** **om_cost_per_kw**	17	--> 18
  - System capital cost ($/kW): **PV** **installed_cost_per_kw**	1592	--> 1790
  - Energy capacity cost ($/kWh): **ElectricStorage** **installed_cost_per_kwh**	388	--> 455
  - Power capacity cost ($/kW): **ElectricStorage**	**installed_cost_per_kw**	775	--> 910
  - Energy capacity replacement cost ($/kWh): **ElectricStorage** **replace_cost_per_kwh**	220	--> 318
  - Power capacity replacement cost ($/kW): **ElectricStorage**	**replace_cost_per_kw**	440	--> 715
  - Fuel burn rate by generator capacity (gal/kWh): **Generator** **fuel_slope_gal_per_kwh**	0.076	--> removed and replaced with full and half-load efficiencies
  - Electric efficiency at 100% load (% HHV-basis): **Generator** **electric_efficiency_full_load**	N/A - new input	--> 0.322
  - Electric efficiency at 50% load (% HHV-basis): **Generator** **electric_efficiency_half_load**	N/A - new input	--> 0.322
  - Generator fuel higher heating value (HHV): **Generator** **fuel_higher_heating_value_kwh_per_gal**	N/A - new input	--> 40.7
  - System capital cost ($/kW): **Generator**  **installed_cost_per_kw** 500	--> $650 if the generator only runs during outages; $800 if it is allowed to run parallel with the grid; $880 for off-grid
  - Fixed O&M ($/kW/yr): **Generator** **om_cost_per_kw** Grid connected: 10 Off-grid: 20 --> Grid connected: 20 Off-grid: 10
  - System capital cost ($/kW) by Class: **Wind** **size_class_to_installed_cost**	residential - 5675 commercial - 4300 medium - 2766 large - 2239 --> residential - 6339 commercial - 4760 medium - 3137 large - 2386
  - O&M cost ($/kW/year): **Wind** **om_cost_per_kw** 35 --> 36
 
## v0.34.0
### Added
- Ability to run hybrid GHX sizing using **GhpGhx.jl** (automatic and fractional sizing)
- Added financial inputs for **GHP** and updated objective and results to reflect these changes
- Added central plant **GHP**
### Fixed
- Fix output of `get_tier_with_lowest_energy_rate(u::URDBrate)` to return an index and not cartesian coordinates for multi-tier energy rates.
- Updated **GHP** cost curve calculations so incentives apply to all GHP components
### Changed
- If a `REoptInputs` object solves with termination status infeasible, altert user and return a dictionary insteadof JuMP model

## v0.33.0
### Added
- Functionality to evaluate scenarios with Wind can in the ERP (`backup_reliability`)
- Dispatch data for outages: Wind, ElectricStorage SOC, and critical load
### Fixed
- Fix `backup_reliability_reopt_inputs(d, p, r)` so doesn't ignore `CHP` from REopt scenario
- In `backup_reliability_reopt_inputs(d, p, r)`, get `Generator` and `CHP` fuel related values from REopt results _Dict_ d and `REoptInputs` _struct_ p, unless the user overrides the REopt results by providing **generator_size_kw**
- Remove use of non-existent **tech_upgraded** `Outages` outputs, using **tech_microgrid_size_kw** instead
- Added missing **electric_storage_microgrid_upgraded** to `Outages` results
- Fix bug causing _InexactError_ in `num_battery_bins_default`
- Update docstrings in `backup_reliability.jl`
- Avoid supply > critical load during outages by changing load balance to ==
### Changed
- Updated REopt license
- Changed `backup_reliability` results key from **fuel_outage_survival_final_time_step** to **fuel_survival_final_time_step** for consistency with other keys

## v0.32.7
### Fixed
- Bugs in EASIUR health cost calcs
- Type handling for CoolingLoad monthly_tonhour input

## v0.32.6
### Changed
- Required **fuel_cost_per_mmbtu** for modeling **Boiler** tech, otherwise throw a handled error.
### Fixed
- Additional **SteamTurbine** defaults processing updates and bug fixes

## v0.32.5
### Changed
- Updated `get_existing_chiller_cop` function to accept scalar values instead of vectors to allow for faster API transactions.
- Refactored `backup_reliability.jl` to enable easier development: added conversion of all scalar generator inputs to vectors in `dictkeys_to_symbols` and reduced each functions with two versions (one with scalar and one with vector generator arguments) to a single version
- Simplify generator sizing logic in function `backup_reliability_reopt_inputs` (if user sets `generator_size_kw` or `num_generators`to 0, don't override based on REopt solution) and add a validation error
### Fixed
- Steamturbine defaults processing
- simulated_load monthly values processing
- Fixed incorrect name when accessing result field `Outages` **generator_microgrid_size_kw** in `outag_simulator.jl`

## v0.32.4
### Changed
- Consolidated PVWatts API calls to 1 call (previously 3 separate calls existed). API call occurs in `src/core/utils.jl/call_pvwatts_api()`. This function is called for PV in `src/core/production_factor.jl/get_production_factor(PV)` and for GHP in `src/core/scenario.jl`. If GHP and PV are evaluated together, the GHP PVWatts call for ambient temperature is also used to assign the pv.production_factor_series in Scenario.jl so that the PVWatts API does not get called again downstream in `get_production_factor(PV)`.  
- In `src/core/utils.jl/call_pvwatts_api()`, updated NSRDB bounds used in PVWatts query (now includes southern New Zealand)
- Updated PV Watts version from v6 to v8. PVWatts V8 updates the weather data to 2020 TMY data from the NREL NSRDB for locations covered by the database. (The NSRDB weather data used in PVWatts V6 is from around 2015.) See other differences at https://developer.nrel.gov/docs/solar/pvwatts/.
- Made PV struct mutable: This allows for assigning pv.production_factor_series when calling PVWatts for GHP, to avoid a extra PVWatts calls later.
- Changed unit test expected values due to update to PVWatts v8, which slightly changed expected PV production factors.
- Changed **fuel_avail_gal** default to 1e9 for on-grid scenarios (same as off-grid)
### Fixed
- Issue with using a leap year with a URDB rate - the URDB rate was creating energy_rate of length 8784 instead of intended 8760
- Don't double add adjustments to urdb rates with non-standard units
- Corrected `Generator` **installed_cost_per_kw** from 500 to 650 if **only_runs_during_grid_outage** is _true_ or 800 if _false_
- Corrected `SteamTurbine` defaults population from `get_steam_turbine_defaults_size_class()`

## v0.32.3
### Fixed
- Calculate **num_battery_bins** default in `backup_reliability.jl` based on battery duration to prevent significant discretization error (and add test)
- Account for battery (dis)charge efficiency after capping power in/out in `battery_bin_shift()`
- Remove _try_ _catch_ in `backup_reliability(d::Dict, p::REoptInputs, r::Dict)` so can see where error was thrown

## v0.32.2
### Fixed
- Fixed bug in multiple PVs pv_to_location dictionary creation. 
- Fixed bug in reporting of grid purchase results when multiple energy tiers are present.
- Fixed bug in TOU demand charge calculation when multiple demand tiers are present.

## v0.32.1
### Fixed
- In `backup_reliability.jl`:
    - Check if generator input is a Vector instead of has length greater than 1
    - Correct calculation of battery SOC adjustment in `fuel_use()` function
    - Correct outage time step survival condition in `fuel_use()` function
- Add test to ensure `backup_reliability()` gives the same results for equivalent scenarios (1. battery only and 2. battery plus generator with no fuel) and that the survival probability decreases monotonically with outage duration
- Add test to ensure `backup_reliability()` gives the same results as `simulate_outages()` when operational availability inputs are 1, probability of failure to run is 0, and mean time to failure is a very large number.

## v0.32.0
### Fixed
- Fixed calculation of `wind_kw_ac_hourly` in `outagesim/outage_simulator.jl`
- Add  a test of multiple outages that includes wind
- Add a timeout to PVWatts API call so that if it does not connect within 10 seconds, it will retry. It seems to always work on the first retry.

## v0.31.0
### Added
- Created and exported easiur_data function (returns health emissions costs and escalations) for the API to be able to call for it's easiur_costs endpoint
- Added docstrings for easiur_data and emissions_profiles

## v0.30.0
### Added
- `Generator` input **fuel_higher_heating_value_kwh_per_gal**, which defaults to the constant KWH_PER_GAL_DIESEL
### Changed
- Added more description to **production_factor_series inputs**
### Fixed
- Fixed spelling of degradation_fraction
- use push! instead of append() for array in core/cost_curve.jl
- Fixed calculation of batt_roundtrip_efficiency in outage_simulator.jl

## v0.29.0
### Added
- Add `CHP` `FuelUsed` and `FuelCost` modeling/tracking for stochastic/multi-outages
- Add `CHP` outputs for stochastic/multi-outages
### Changed
- Made outages output names not dynamic to allow integration into API
- Add missing units to outages results field names: **unserved_load_series_kw**, **unserved_load_per_outage_kwh**, **generator_fuel_used_per_outage_gal**
- Default `Financial` field **microgrid_upgrade_cost_fraction** to 0
- Add conditional logic to make `CHP.min_allowable_kw` 25% of `max_kw` if there is a conflicting relationship 
- Iterate on calculating `CHP` heuristic size based on average heating load which is also used to set `max_kw` if not given: once `size_class` is determined, recalculate using the efficiency numbers for that `size_class`.
### Fixed
- Fix non-handling of cost-curve/segmented techs in stochastic outages
- Fix issues with `simulated_load.jl` monthly heating energy input to return the heating load profile

## v0.28.1
### Added
- `emissions_profiles` function, exported for external use as an endpoint in REopt_API for the webtool/UI

## v0.28.0
### Changed 
- Changed Financial **breakeven_cost_of_emissions_reduction_per_tonnes_CO2** to **breakeven_cost_of_emissions_reduction_per_tonne_CO2**
- Changed `CHP.size_class` to start at 0 instead of 1, consistent with the API, and 0 represents the average of all `size_class`s
- Change `CHP.max_kw` to be based on either the heuristic sizing from average heating load (if heating) or peak electric load (if no heating, aka Prime Generator in the UI)
  - The "big_number" for `max_kw` was causing the model to take forever to solve and some erroneous behavior; this is also consistent with the API to limit max_kw to a reasonable number
### Added 
- Added previously missing Financial BAU outputs: **lifecycle_om_costs_before_tax**, **lifecycle_om_costs_after_tax**, **year_one_om_costs_before_tax**
### Fixed
- Fixed if statement to determing ElectricLoad "year" from && to ||, so that defaults to 2017 if any CRB input is used
    
## v0.27.0
### Added
- Energy Resilience Performance tool: capability to model limited reliability of backup generators and RE, and calculate survival probability metrics during power outages for a DER scenario
- Exported `backup_reliability` function to run the reliability based calculations
### Changed
- Changed `Generator` inputs **fuel_slope_gal_per_kwh** and **fuel_intercept_gal_per_hr** to **electric_efficiency_full_load** and **electric_efficiency_half_load** to represent the same fuel burn curve in a different way consistent with `CHP`

## v0.26.0
### Added 
- Added `has_stacktrace` boolean which is returned with error messages and indicates if error is of type which contains stacktrace
- Constraint on wind sizing based on Site.land_acres
- New Wind input **acres_per_kw**, defaults to 0.03
- Descriptions/help text for many inputs and outputs
- Add and modify the `GHP` results to align with the existing/expected results from the v2 REopt_API
- Add `CSV` and `DataFrames` packages to REopt.jl dependencies 
### Changed
- Update REopt.jl environment to Julia v1.8
- Changed default **year** in ElectricLoad to be 2017 if using a CRB model and 2022 otherwise. 
- Removed default year in URDBrate() functions, since year is always supplied to this function.
- In `scenario.jl`, `change heating_thermal_load_reduction_with_ghp_kw` to `space_heating_thermal_load_reduction_with_ghp_kw` to be more explicit
- Round Hot and Cold TES size result to 0 digits
- Use CoolProp to get water properties for Hot and Cold TES based on average of temperature inputs
### Fixed
- `Wind` evaluations with BAU - was temporarily broken because of an unconverted **year_one** -> **annual** expected name
- Fixed calculation of **year_one_coincident_peak_cost_before_tax** in `ElectricTariff` results to correctly calculate before-tax value. Previously, the after-tax value was being calculated for this field instead.
- Fixed `outage_simulator` to work with sub-hourly outage simulation scenarios
- Fixed a bug which threw an error when providing time-series thermal load inputs in a scenario inputs .json.
- Fixed calculation of ["Financial"]["lifecycle_om_costs_before_tax_bau"] (was previously showing after tax result)
- Added **bau_annual_emissions_tonnes_SO2** to the bau_outputs dict in results.jl and removed duplicate **bau_annual_emissions_tonnes_NOx** result
### Removed
- Removed duplicate **thermal_production_hot_water_or_steam** field from the absorption chiller defaults response dictionary. 

## v0.25.0
### Added
- multi-node MPC modeling capability
- more MPC outputs (e.g. Costs, ElectricStorage.to_load_series_kw)
- throw error if outage_durations and outage_probabilities not the same length
- throw error if length of outage_probabilities is >= 1 and sum of outage_probabilities is not equal to 1
- small incentive to minimize unserved load in each outage, not just the max over outage start times (makes expected outage results more realist and fixes same inputs giving different results)
- add `Outages` output **generator_fuel_used_per_outage** which is the sum over backup generators
### Changed
- remove _series from non-timeseries outage output names
- make the use of _ in multiple outages output names consistent
- updates multiple outage test values that changed due to fixing timestep bug
- Updated the following default values:
   - PV, Wind, Storage, CHP, GHP, Hot Water Storage, Cold Water Storage, Electric Storage: **federal_itc_fraction(PV,Wind, CHP,GHP)** and **total_itc_fraction(Hot Water Storage, Cold Water Storage, Electric Storage)** to 0.3 (30%)
   - PV, Wind, Storage, CHP, GHP, Hot Water Storage, Cold Water Storage, Electric Storage: **macrs_bonus_fraction** to 0.8 (80%)
   - Hot Water Storage and Cold Water Storage: **macrs_itc_reduction** to 0.5 (50%)
   - Hot Water Storage and Cold Water Storage: **macrs_option_years** to 7 years
### Fixed
- PV results for all multi-node scenarios
- MPC objective definition w/o ElectricStorage
- fixed mulitple outages timestep off-by-one bug
### Removed 
- Wind ITC no longer determined based on size class. Removed all size class dependencies from wind.jl

## v0.24.0
### Changed
- Major name change overall for outputs/results. Changed energy-related outputs with "year_one" in name to "annual" to reflect that they are actually average annual output values. Changed any "average_annual" naming to "annual" to simplify. Changed `to_tes` and `to_battery` outputs to `to_storage` for consistency
### Added 
- Added **thermal_production_series_mmbtu_per_hour** to CHP results. 
### Removed 
- Removed `Wind` and `Generator` outputs **year_one_energy_produced_kwh** since these techs do not include degradation

## v0.23.0
### Added
- Add **REoptLogger** type of global logger with a standard out to the console and to a dictionary
    - Instantiate `logREopt` as the global logger in `__init()__` function call as a global variable
    - Handle Warn or Error logs to save them along with information on where they occurred
    - Try-catch `core/reopt.jl -> run_reopt()` functions. Process any errors when catching the error.
    - Add Warnings and Errors from `logREopt` to results dictionary. If error is unhandled in REopt, include a stacktrace
    - Add a `status` of `error` to results for consistency
    - Ensure all error text is returned as strings for proper handling in the API
- Add `handle_errors(e::E, stacktrace::V) where {E <: Exception, V <: Vector}` and `handle_errors()` to `core/reopt.jl` to include info, warn and errors from REopt input data processing, optimization, and results processing in the returned dictionary.
- Tests for user-inputs of `ElectricTariff` `demand_lookback_months` and `demand_lookback_range` 
### Changed
- `core/reopt.jl` added try-catch statements to call `handle_errors()` when there is a REopt error (handled or unhandled) and return it to the requestor/user.
### Fixed
- URDB lookback was not incorporated based on the descriptions of how the 3 lookback variables should be entered in the code. Modified `parse_urdb_lookback_charges` function to correct.
- TOU demand for 15-min load was only looking at the first 8760 timesteps.
- Tiered energy rates jsons generated by the webtool errored and could not run.
- Aligned lookback parameter names from URDB with API

## v0.22.0
### Added
- Simulated load function which mimicks the REopt_API /simulated_load endpoint for getting commercial reference building load data from annual or monthly energy data, or blended/hybrid buildings
- `AbsorptionChiller` default values for costs and thermal coefficient of performance (which depend on maximum cooling load and heat transfer medium)
### Changed
- Pruned the unnecessary chp_defaults data that were either zeros or not dependent on `prime_mover` or `size_class`, and reorganized the CHP struct.

## v0.21.0
### Changed
For `CHP` and `SteamTurbine`, the `prime_mover` and/or `size_class` is chosen (if not input) based on the average heating load and the type of heating load (hot water or steam).
 - This logic replicates the current REopt webtool behavior which was implemented based on CHP industry experts, effectively syncing the webtool and the REopt.jl/API behavior.
 - This makes `prime_mover` **NOT** a required input and avoids a lot of other required inputs if `prime_mover` is not input.
 - The two functions made for `CHP` and `SteamTurbine` are exported in `REopt.jl` so they can be exposed in the API for communication with the webtool (or other API users).
### Removed 
`ExistingBoiler.production_type_by_chp_prime_mover` because that is no longer consistent with the logic added above.
 - The logic from 1. is such that `ExistingBoiler.production_type` determines the `CHP.prime_mover` if not specified, not the other way around.
 - If `ExistingBoiler.production_type` is not input, `hot_water` is used as the default.

## v0.20.1
### Added
- `CoolingLoad` time series and annual summary data to results
- `HeatingLoad` time series and annual summary data to results

## v0.20.0
### Added
- `Boiler` tech from the REopt_API (known as NewBoiler in API)
- `SteamTurbine` tech from the REopt_API
### Changed
- Made some modifications to thermal tech results to be consistent with naming conventions of REopt.jl
### Fixed
- Bug for scalar `ElectricTariff.wholesale_rate`
- Bug in which CHP could not charge Hot TES

## v0.19.0
### Changed
The following name changes were made: 
- Change "pct" to "rate_fraction" for "discount", "escalation", names containing "tax_pct" (financial terms)
- Change "pct" to "fraction" for all other variable names (e.g., "min_soc", "min_turndown_")
- Change `prod_factor_series` to `production_factor_series` and rename some internal methods and variables to match
- Change four (4) CHP input field names to spell out `electric` (from `elec`) and `efficiency` (from `effic`) for electric and thermal efficiencies
### Added
- Add schedule-based `FlatLoad`s which take the annual or monthly energy input and create a load profile based on the specified type of schedule. The load is "flat" (the same) for all hours within the chosen schedule.
- Add `addressable_load_fraction` inputs for `SpaceHeatingLoad` and `DomesticHotWaterLoad` which effectively ignores a portion of the entered loads. These inputs can be scalars (applied to all time steps of the year), monthly (applied to the timesteps of each month), or of length 8760 * `time_steps_per_hour`.
- Add a validation error for cooling in the case that the cooling electric load is greater than the total electric load.
  
## v0.18.1
### Removed
- **include_climate_in_objective**, **pwf_emissions_cost_CO2_grid**, and **pwf_emissions_cost_CO2_onsite** unnecessarily included in Site results

## v0.18.0
### Added
- Add geothermal heat pump (`GHP`), also known as ground-source heat pump (GSHP), to the REopt model for serving heating and cooling loads (typically the benefits include electrifying the heating load and improving the efficiency of cooling).
    - The unregistered `GhpGhx` package (https://github.com/NREL/GhpGhx.jl) is a "conditional" dependency of REopt by using the Requires.jl package, and this package sizes the ground heat exchanger (GHE) and gets the hourly electric consumption of the `GHP` for the specified heating and cooling loads that it serves.
    - The `GhpGhx` module calls for sizing the GHE can only be done if you first "add https://github.com/NREL/GhpGhx.jl" to the environment and then load the package by "using GhpGhx" before running REopt with `GHP`.
    - The `GHP` size and dispatch of the different `GHP` options is pre-determined by the `GhpGhx` package, so the REopt model just chooses one or none of the `GHP` options with a binary decision variable.
### Changed
- Change default value for `wind.jl` **operating_reserve_required_pct** from 0.1 to 0.5 (only applicable when **off_grid_flag**=_True_.)
- allow user to specify emissions_region in ElectricUtility, which is used instead of lat/long to look up AVERT data if emissions factors aren't provided by the user
- Updated results keys in `results/absorption_chiller.jl`
### Fixed
- Add **wholesale_rate** and **emissions_factor_series_lb_\<pollutant\>_per_kwh** inputs to the list of inputs that `dictkeys_tosymbols()` tries to convert to type _Array{Real}_. Due to serialization, when list inputs come from the API, they are of type _Array{Any}_ so must be converted to match type required by the constructors they are passed to.
- Fixed bug in calcuation of power delivered to cold thermal storage by the electric chiller in `results/existing_chiller.jl`.

## v0.17.0
### Added
- Emissions
    - add emissions factors for CO2, NOx, SO2, and PM25 to inputs of all fuel burning technologies
    - add emissions factor series for CO2, NOx, SO2, and PM25 to `ElectricUtility` inputs and use [AVERT v3.2](https://www.epa.gov/avert/download-avert) (2021 data) if not provided
    - add `include_climate_in_objective` and `include_health_in_objective` to `Settings` inputs
    - constrain CO2 emissions based on `CO2_emissions_reduction_min_pct`, `CO2_emissions_reduction_max_pct`, and `include_exported_elec_emissions_in_total` added to `Site` inputs
    - add emissions costs to `Financial` inputs and use EASIUR data for NOx, SO2, and PM25 if not provided
    - report emissions and their cost in `Site` (on-site and total) and `ElectricUtility` (grid) results
    - calculate `breakeven_cost_of_emissions_reduction_per_tonnes_CO2` for `Financial` results
- Renewable energy percentage
    - calculate renewable energy percentage (electric only and total) and add to `Site` results
    - add `renewable_electricity_min_pct`, `renewable_electricity_max_pct`, and `include_exported_renewable_electricity_in_total` to `Site` inputs
    - add `fuel_renewable_energy_pct` input for all fuel burning technologies
    - constrain renewable electricity percentage based on user inputs
- Add "Emissions and Renewable Energy Percent" testset
### Changed
- Allow Wind tech to be included when `off_grid_flag` is true
- Add `operating_reserve_required_pct` to Wind struct and incorporate wind into operating reserve constraints
- Add hot, cold TES results for MPC model
- Update documentation and add `docs/devdeploy.jl` to locally host the REopt.jl documentation 
- Make `ExistingBoiler` `fuel_cost_per_mmbtu` a required input
- In `production_factor.jl`, include lat-long coordinates if-statement to determine whether the "nsrdb" dataset should be used in call to PVWatts. Accounts for recent updates to NSRDB data used by PVWatts (v6). If outside of NSRDB range, use "intl" (international) dataset.
- Don't trigger GitHub 'Run test' workflow on a push that only changes README.md and/or CHANGELOG.md
- Avoid triggering duplicate GitHub workflows. When pushing to a branch that's in a PR, only trigger tests on the push not on the PR sync also.
### Fixed
- Bug fix to constrain dvCurtail in `time_steps_without_grid`
- Bug fix to report accurate wind ["year_one_to_load_series_kw"] in results/wind.jl (was previously not accounting for curtailed wind)

## v0.16.2
### Changed
- Update PV defaults to tilt=10 for rooftop, tilt = abs(lat) for ground mount, azimuth = 180 for northern lats, azimuth = 0 for southern lats.
### Fixed
- bug fix for Generator inputs to allow for time_steps_per_hour > 1
- change various `Float64` types to `Real` to allow integers too

## v0.16.1
### Fixed
- bug fix for outage simulator when `microgrid_only=true`

## v0.16.0
### Added
Allows users to model "off-grid" systems as a year-long outage: 
- add flag to "turn on" off-grid modeling `Settings.off_grid_flag` 
- when `off_grid_flag` is "true", adjust default values in core/ `electric_storage`, `electric_load`, `financial`, `generator`, `pv` 
- add operating reserve requirement inputs, outputs, and constraints based on load and PV generation 
- add minimum load met percent input and constraint
- add generator replacement year and cost (for off-grid and on-grid) 
- add off-grid additional annual costs (tax deductible) and upfront capital costs (depreciable via straight line depreciation)
### Changed
Name changes: 
- consistently append `_before_tax` and `_after_tax` to results names 
- change all instances of `timestep` to `time_step` and `timesteps` to `time_steps`
Other changes:
- report previously missing lcc breakdown components, all reported in `results/financial.jl`  
- change variable types from Float to Real to allow users to enter Ints (where applicable)
- `year_one_coincident_peak_cost_after_tax` is now correctly multiplied by `(1 - p.s.financial.offtaker_tax_pct)`

## v0.15.2
### Fixed
- bug fix for 15 & 30 minute electric, heating, and cooling loads
- bug fix for URDB fixed charges
- bug fix for default `Wind` `installed_cost_per_kw` and `federal_itc_pct`

## v0.15.1
### Added
- add `AbsorptionChiller` technology
- add `ElectricStorage.minimum_avg_soc_fraction` input and constraint

## v0.15.0
### Fixed
- bug fix in outage_simulator
### Changed
- allow Real Generator inputs (not just Float64)
- add "_series" to "Outages" outputs that are arrays [breaking]

## v0.14.0
### Changed
- update default values from v2 of API [breaking]
### Added
- add ElectricStorage degradation accounting and maintenance strategies
- finish cooling loads

## v0.13.0
### Added
- add FlexibleHVAC model (still testing)
- start thermal energy storage modeling
- add `ExistingBoiler` and `ExistingChiller`
- add `MPCLimits` inputs:
    - `grid_draw_limit_kw_by_time_step`
    - `export_limit_kw_by_time_step`
### Changed
- refactor `Storage` as `ElectricStorage`
### Fixed
- fix bugs for time_steps_per_hour != 1


## v0.12.4
### Removed
- rm "Lite" from docs
### Changed
- prioritize `urdb_response` over `urdb_label` in `ElectricTariff`

## v0.12.3
### Added
- add utils for PVwatts: `get_ambient_temperature` and `get_pvwatts_prodfactor`

## v0.12.2
### Added
- add CHP technology, including supplementary firing
- add URDB "sell" value from `energyratestructure` to wholesale rate
- update docs
### Changed
- allow annual or monthly energy rate w/o demand rate
- allow integer latitude/longitude

## v0.12.1
### Added
- add ExistingBoiler and CRB heating loads

## v0.12.0
### Changed
- change all output keys starting with "total_" or "net_" to "lifecycle_" (except "net_present_cost")
- update pv results for single PV in an array
### Fixed
- bug fix in urdb.jl when rate_name not found

## v0.11.0
### Added
- add ElectricLoad.blended_doe_reference_names & blended_doe_reference_percents
- add ElectricLoad.monthly_totals_kwh builtin profile scaling
- add ElectricTariff inputs: `add_monthly_rates_to_urdb_rate`, `tou_energy_rates_per_kwh`, 
    `add_tou_energy_rates_to_urdb_rate`, `coincident_peak_load_charge_per_kw`, `coincident_peak_load_active_time_steps`
### Fixed
- handle multiple PV outputs

## v0.10.0
### Added
- add modeling capability for tiered rates (energy, TOU demand, and monthly demand charges)
    - all of these tiered rates require binaries, which are conditionally added to the model
- add modeling capability for lookback demand charges
- add more outputs from the API (eg. `initial_capital_costs`)
- add option to run Business As Usual scenario in parallel with optimal scenario (default is `true`)
- add incentives (and cost curves) to `Wind` and `Generator`
### Changed
- removed "_us_dollars" from all names and generally aligned names with API
- renamed `outage_start(end)_time_step` to `outage_start(end)_time_step`
### Fixed
- fixed bug in URDB fixed charges

## v0.9.0
### Changed
- `ElectricTariff.NEM` boolean is now determined by `ElectricUtility.net_metering_limit_kw` (true if limit > 0)
### Added
- add `ElectricUtility` inputs for `net_metering_limit_kw` and `interconnection_limit_kw`
- add binary choice for net metering vs. wholesale export
- add `ElectricTariff.export_rate_beyond_net_metering_limit` input (scalar or vector allowed)
- add `can_net_meter`, `can_wholesale`, `can_export_beyond_nem_limit` tech inputs (`PV`, `Wind`, `Generator`)

## v0.8.0
### Added
- add `Wind` module, relying on System Advisor Model Wind module for production factors and Wind Toolkit for resource data
- new `ElectricTariff` input options:
    - `urdb_utility_name` and `urdb_rate_name`
    - `blended_annual_energy_rate` and `blended_annual_demand_rate`
- add two capabilities that require binary variables:
    - tax, production, and capacity incentives for PV (compatible with any energy generation technology)
    - technology cost curve modeling capability
    - both of these capabilities are only used for the technologies that require them (based on input values), unlike the API which always models these capabilities (and therefore always includes the binary variables).
- Three new tests: Wind, Blended Tariff and Complex Incentives (which aligns with API results)
### Changed
- `cost_per_kw[h]` input fields are now `installed_cost_per_kw[h]` to distinguish it from other costs like `om_cost_per_kw[h]`
- Financial input field refactored: `two_party_ownership` -> `third_party_ownership`
- `total_itc_pct` -> `federal_itc_pct` on technology inputs

## v0.7.3
### Fixed
- outage results processing would fail sometimes when an integer variable was not exact (e.g. 1.000000001)
- fixed `simulate_outages` for revised results formats (key names changed to align with the REopt API)

## v0.7.2
### Added
- add PV.production_factor_series input (can skip PVWatts call)
- add `run_mpc` capability, which dispatches DER for minimum energy cost over an arbitrary time horizon

## v0.7.1
### Fixed
- ElectricLoad.city default is empty string, must be filled in before annual_kwh look up

## v0.7.0
### Removed
- removed Storage.can_grid_export
### Added
- add optional integer constraint to prevent simultaneous export and import of power
- add warnings when adding integer variables
- add ability to add LinDistFlow constraints to multinode models
### Changed
- no longer require `ElectricLoad.city` input (look up ASHRAE climate zone from lat/lon)
- compatible with Julia 1.6

## v0.6.0
### Added
- add multi-node (site) capability for PV and Storage
- started documentation process using Github Pages and Documenter.jl
### Changed
- restructured outputs to align with the input structure, for example top-level keys added for `ElectricTariff` and `PV` in the outputs

## v0.5.3
### Changed
- compatible with Julia 1.5

## v0.5.2
### Fixed
- outage_simulator.jl had bug with summing over empty `Any[]`
### Added
- add optional `microgrid_only` arg to simulate_outages

## v0.5.1
### Added
- added outage dispatch outputs and speed up their derivation
### Removed
- removed redundant generator minimum turn down constraint

## v0.5.0
### Fixed
- handle missing input key for `year_one_soc_series_pct` in `outage_simulator` 
- remove erroneous `total_unserved_load = 0` output
- `dvUnservedLoad` definition was allowing microgrid production to storage and curtailment to be double counted towards meeting critical load
### Added
- add `unserved_load_per_outage` output

## v0.4.1
### Fixed
- removed `total_unserved_load` output because it can take hours to generate and can error out when outage indices are not consecutive
### Added
- add @info for time spent processing results

## v0.4.0
### Added
- add `simulate_outages` function (similar to REopt API outage simulator)
- removed MutableArithmetics package from Project.toml (since JuMP now has method for `value(::MutableArithmetics.Zero)`)
- add outage related outputs:
    - Generator_mg_kw
    - mg_Generator_upgrade_cost
    - mg_Generator_fuel_used
    - mg_PV_upgrade_cost
    - mg_storage_upgrade_cost
    - dvUnservedLoad array
    - max_outage_cost_per_outage_duration
### Changed
- allow value_of_lost_load_per_kwh values to be subtype of Real (rather than only Real)
- add `run_reopt` method for scenario Dict

## v0.3.0
### Added
- add separate decision variables and constraints for microgrid tech capacities
    - new Site input `mg_tech_sizes_equal_grid_sizes` (boolean), when _false_ the microgrid tech capacities are constrained to be <= the grid connected tech capacities
### Fixed
- allow non-integer `outage_probabilities`
- correct `total_unserved_load` output
- don't `add_min_hours_crit_ld_met_constraint` unless `min_resil_time_steps <= length(elecutil.outage_time_steps)`

## v0.2.0
### Added
- add support for custom ElectricLoad `loads_kw` input
- include existing capacity in microgrid upgrade cost
    - previously only had to pay to upgrade new capacity
- implement ElectricLoad `loads_kw_is_net` and `critical_loads_kw_is_net`
    - add existing PV production to raw load profile if `true`
- add `min_resil_time_steps` input and optional constraint for minimum time_steps that critical load must be met in every outage
### Fixed
- enforce storage cannot grid charge

## v0.1.1 Fix build.jl
deps/build.jl had a relative path dependency, fixed with an absolute path.

## v0.1.0 Initial release
This package is currently under development and only has a subset of capabilities of the REopt model used in the REopt API. For example, the Wind model, tiered electric utility tariffs, and piecewise linear cost curves are not yet modeled in this code. However this code is easier to use than the API (only dependencies are Julia and a solver) and has a novel model for uncertain outages.<|MERGE_RESOLUTION|>--- conflicted
+++ resolved
@@ -23,21 +23,19 @@
     ### Deprecated
     ### Removed
 
-<<<<<<< HEAD
-## Develop 2024-05-23
+## Develop 2024-05-29
 ### Changed
 - When the URDB response `energyratestructure` has a "unit" value that is not "kWh", throw an error instead of averaging rates in each energy tier.
 - Refactored heating flow constraints to be in ./src/constraints/thermal_tech_constraints.jl instead of its previous separate locations in the storage and turbine constraints.
-=======
-## v0.46.2
-### Changed
-- When the URDB response `energyratestructure` has a "unit" value that is not "kWh", throw an error instead of averaging rates in each energy tier.
-- Changed default Financial **owner_tax_rate_fraction** and **offtaker_tax_rate_fraction** from 0.257 to 0.26 to align with API and user manual defaults. 
->>>>>>> 9ededdf8
 ### Fixed
 - Updated the PV result **lifecycle_om_cost_after_tax** to account for the third-party factor for third-party ownership analyses.
 - Convert `max_electric_load_kw` to _Float64_ before passing to function `get_chp_defaults_prime_mover_size_class`
 - Fixed a bug in which excess heat from one heating technology resulted in waste heat from another technology.
+
+## v0.46.2
+### Changed
+- When the URDB response `energyratestructure` has a "unit" value that is not "kWh", throw an error instead of averaging rates in each energy tier.
+- Changed default Financial **owner_tax_rate_fraction** and **offtaker_tax_rate_fraction** from 0.257 to 0.26 to align with API and user manual defaults. 
 
 ## v0.46.1
 ### Changed
