# Changelog
All notable changes to this project will be documented in this file.

The format is based on [Keep a Changelog](https://keepachangelog.com/en/1.0.0/),
and this project adheres to [Semantic Versioning](https://semver.org/spec/v2.0.0.html).

## Guidelines
- When making a Pull Request into `develop` start a new double-hash header for "Develop - YYYY-MM-DD"
- When making a Pull Request into `master` change "Develop" to the next version number

### Formatting
- Use **bold** markup for field and model names (i.e. **outage_start_time_step**)
- Use `code` markup for  REopt-specific file names, classes and endpoints (e.g. `src/REopt.jl`)
- Use _italic_ for code terms (i.e. _list_)
- Prepend change with tag(s) directing where it is in the repository:  
`src`,`constraints`,`*.jl`

Classify the change according to the following categories:
    
    ### Added
    ### Changed
    ### Fixed
    ### Deprecated
    ### Removed

<<<<<<< HEAD
## Develop - 2023-07-13
### Changed
- Refactored `backup_reliability.jl` to enable easier development: added conversion of all scalar generator inputs to vectors in `dictkeys_to_symbols` and reduced each functions with two versions (one with scalar and one with vector generator arguments) to a single version
- Simplify generator sizing logic in function `backup_reliability_reopt_inputs` (if user sets `generator_size_kw` or `num_generators`to 0, don't override based on REopt solution) and add a validation error
## Fixed
- Fixed incorrect name when accessing result field `Outages` **generator_microgrid_size_kw** in `outag_simulator.jl`

## Develop - 2023-06-21
=======
## Develop 2023-08-09
### Changed
- Updated `get_existing_chiller_cop` function to accept scalar values instead of vectors to allow for faster API transactions.
### Fixed
- Steamturbine defaults processing
- simulated_load monthly values processing

## v0.32.4
>>>>>>> 86152aab
### Changed
- Consolidated PVWatts API calls to 1 call (previously 3 separate calls existed). API call occurs in `src/core/utils.jl/call_pvwatts_api()`. This function is called for PV in `src/core/production_factor.jl/get_production_factor(PV)` and for GHP in `src/core/scenario.jl`. If GHP and PV are evaluated together, the GHP PVWatts call for ambient temperature is also used to assign the pv.production_factor_series in Scenario.jl so that the PVWatts API does not get called again downstream in `get_production_factor(PV)`.  
- In `src/core/utils.jl/call_pvwatts_api()`, updated NSRDB bounds used in PVWatts query (now includes southern New Zealand)
- Updated PV Watts version from v6 to v8. PVWatts V8 updates the weather data to 2020 TMY data from the NREL NSRDB for locations covered by the database. (The NSRDB weather data used in PVWatts V6 is from around 2015.) See other differences at https://developer.nrel.gov/docs/solar/pvwatts/.
- Made PV struct mutable: This allows for assigning pv.production_factor_series when calling PVWatts for GHP, to avoid a extra PVWatts calls later.
- Changed unit test expected values due to update to PVWatts v8, which slightly changed expected PV production factors.
- Changed **fuel_avail_gal** default to 1e9 for on-grid scenarios (same as off-grid)
### Fixed
- Issue with using a leap year with a URDB rate - the URDB rate was creating energy_rate of length 8784 instead of intended 8760
- Don't double add adjustments to urdb rates with non-standard units
- Corrected `Generator` **installed_cost_per_kw** from 500 to 650 if **only_runs_during_grid_outage** is _true_ or 800 if _false_
- Corrected `SteamTurbine` defaults population from `get_steam_turbine_defaults_size_class()`

## v0.32.3
### Fixed
- Calculate **num_battery_bins** default in `backup_reliability.jl` based on battery duration to prevent significant discretization error (and add test)
- Account for battery (dis)charge efficiency after capping power in/out in `battery_bin_shift()`
- Remove _try_ _catch_ in `backup_reliability(d::Dict, p::REoptInputs, r::Dict)` so can see where error was thrown

## v0.32.2
### Fixed
- Fixed bug in multiple PVs pv_to_location dictionary creation. 
- Fixed bug in reporting of grid purchase results when multiple energy tiers are present.
- Fixed bug in TOU demand charge calculation when multiple demand tiers are present.

## v0.32.1
### Fixed
- In `backup_reliability.jl`:
    - Check if generator input is a Vector instead of has length greater than 1
    - Correct calculation of battery SOC adjustment in `fuel_use()` function
    - Correct outage time step survival condition in `fuel_use()` function
- Add test to ensure `backup_reliability()` gives the same results for equivalent scenarios (1. battery only and 2. battery plus generator with no fuel) and that the survival probability decreases monotonically with outage duration
- Add test to ensure `backup_reliability()` gives the same results as `simulate_outages()` when operational availability inputs are 1, probability of failure to run is 0, and mean time to failure is a very large number.

## v0.32.0
### Fixed
- Fixed calculation of `wind_kw_ac_hourly` in `outagesim/outage_simulator.jl`
- Add  a test of multiple outages that includes wind
- Add a timeout to PVWatts API call so that if it does not connect within 10 seconds, it will retry. It seems to always work on the first retry.

## v0.31.0
### Added
- Created and exported easiur_data function (returns health emissions costs and escalations) for the API to be able to call for it's easiur_costs endpoint
- Added docstrings for easiur_data and emissions_profiles

## v0.30.0
### Added
- `Generator` input **fuel_higher_heating_value_kwh_per_gal**, which defaults to the constant KWH_PER_GAL_DIESEL
### Changed
- Added more description to **production_factor_series inputs**
### Fixed
- Fixed spelling of degradation_fraction
- use push! instead of append() for array in core/cost_curve.jl
- Fixed calculation of batt_roundtrip_efficiency in outage_simulator.jl

## v0.29.0
### Added
- Add `CHP` `FuelUsed` and `FuelCost` modeling/tracking for stochastic/multi-outages
- Add `CHP` outputs for stochastic/multi-outages
### Changed
- Made outages output names not dynamic to allow integration into API
- Add missing units to outages results field names: **unserved_load_series_kw**, **unserved_load_per_outage_kwh**, **generator_fuel_used_per_outage_gal**
- Default `Financial` field **microgrid_upgrade_cost_fraction** to 0
- Add conditional logic to make `CHP.min_allowable_kw` 25% of `max_kw` if there is a conflicting relationship 
- Iterate on calculating `CHP` heuristic size based on average heating load which is also used to set `max_kw` if not given: once `size_class` is determined, recalculate using the efficiency numbers for that `size_class`.
### Fixed
- Fix non-handling of cost-curve/segmented techs in stochastic outages
- Fix issues with `simulated_load.jl` monthly heating energy input to return the heating load profile

## v0.28.1
### Added
- `emissions_profiles` function, exported for external use as an endpoint in REopt_API for the webtool/UI

## v0.28.0
### Changed 
- Changed Financial **breakeven_cost_of_emissions_reduction_per_tonnes_CO2** to **breakeven_cost_of_emissions_reduction_per_tonne_CO2**
- Changed `CHP.size_class` to start at 0 instead of 1, consistent with the API, and 0 represents the average of all `size_class`s
- Change `CHP.max_kw` to be based on either the heuristic sizing from average heating load (if heating) or peak electric load (if no heating, aka Prime Generator in the UI)
  - The "big_number" for `max_kw` was causing the model to take forever to solve and some erroneous behavior; this is also consistent with the API to limit max_kw to a reasonable number
### Added 
- Added previously missing Financial BAU outputs: **lifecycle_om_costs_before_tax**, **lifecycle_om_costs_after_tax**, **year_one_om_costs_before_tax**
### Fixed
- Fixed if statement to determing ElectricLoad "year" from && to ||, so that defaults to 2017 if any CRB input is used
    
## v0.27.0
### Added
- Energy Resilience Performance tool: capability to model limited reliability of backup generators and RE, and calculate survival probability metrics during power outages for a DER scenario
- Exported `backup_reliability` function to run the reliability based calculations
### Changed
- Changed `Generator` inputs **fuel_slope_gal_per_kwh** and **fuel_intercept_gal_per_hr** to **electric_efficiency_full_load** and **electric_efficiency_half_load** to represent the same fuel burn curve in a different way consistent with `CHP`

## v0.26.0
### Added 
- Added `has_stacktrace` boolean which is returned with error messages and indicates if error is of type which contains stacktrace
- Constraint on wind sizing based on Site.land_acres
- New Wind input **acres_per_kw**, defaults to 0.03
- Descriptions/help text for many inputs and outputs
- Add and modify the `GHP` results to align with the existing/expected results from the v2 REopt_API
- Add `CSV` and `DataFrames` packages to REopt.jl dependencies 
### Changed
- Update REopt.jl environment to Julia v1.8
- Changed default **year** in ElectricLoad to be 2017 if using a CRB model and 2022 otherwise. 
- Removed default year in URDBrate() functions, since year is always supplied to this function.
- In `scenario.jl`, `change heating_thermal_load_reduction_with_ghp_kw` to `space_heating_thermal_load_reduction_with_ghp_kw` to be more explicit
- Round Hot and Cold TES size result to 0 digits
- Use CoolProp to get water properties for Hot and Cold TES based on average of temperature inputs
### Fixed
- `Wind` evaluations with BAU - was temporarily broken because of an unconverted **year_one** -> **annual** expected name
- Fixed calculation of **year_one_coincident_peak_cost_before_tax** in `ElectricTariff` results to correctly calculate before-tax value. Previously, the after-tax value was being calculated for this field instead.
- Fixed `outage_simulator` to work with sub-hourly outage simulation scenarios
- Fixed a bug which threw an error when providing time-series thermal load inputs in a scenario inputs .json.
- Fixed calculation of ["Financial"]["lifecycle_om_costs_before_tax_bau"] (was previously showing after tax result)
- Added **bau_annual_emissions_tonnes_SO2** to the bau_outputs dict in results.jl and removed duplicate **bau_annual_emissions_tonnes_NOx** result
### Removed
- Removed duplicate **thermal_production_hot_water_or_steam** field from the absorption chiller defaults response dictionary. 

## v0.25.0
### Added
- multi-node MPC modeling capability
- more MPC outputs (e.g. Costs, ElectricStorage.to_load_series_kw)
- throw error if outage_durations and outage_probabilities not the same length
- throw error if length of outage_probabilities is >= 1 and sum of outage_probabilities is not equal to 1
- small incentive to minimize unserved load in each outage, not just the max over outage start times (makes expected outage results more realist and fixes same inputs giving different results)
- add `Outages` output **generator_fuel_used_per_outage** which is the sum over backup generators
### Changed
- remove _series from non-timeseries outage output names
- make the use of _ in multiple outages output names consistent
- updates multiple outage test values that changed due to fixing timestep bug
- Updated the following default values:
   - PV, Wind, Storage, CHP, GHP, Hot Water Storage, Cold Water Storage, Electric Storage: **federal_itc_fraction(PV,Wind, CHP,GHP)** and **total_itc_fraction(Hot Water Storage, Cold Water Storage, Electric Storage)** to 0.3 (30%)
   - PV, Wind, Storage, CHP, GHP, Hot Water Storage, Cold Water Storage, Electric Storage: **macrs_bonus_fraction** to 0.8 (80%)
   - Hot Water Storage and Cold Water Storage: **macrs_itc_reduction** to 0.5 (50%)
   - Hot Water Storage and Cold Water Storage: **macrs_option_years** to 7 years
### Fixed
- PV results for all multi-node scenarios
- MPC objective definition w/o ElectricStorage
- fixed mulitple outages timestep off-by-one bug
### Removed 
- Wind ITC no longer determined based on size class. Removed all size class dependencies from wind.jl

## v0.24.0
### Changed
- Major name change overall for outputs/results. Changed energy-related outputs with "year_one" in name to "annual" to reflect that they are actually average annual output values. Changed any "average_annual" naming to "annual" to simplify. Changed `to_tes` and `to_battery` outputs to `to_storage` for consistency
### Added 
- Added **thermal_production_series_mmbtu_per_hour** to CHP results. 
### Removed 
- Removed `Wind` and `Generator` outputs **year_one_energy_produced_kwh** since these techs do not include degradation

## v0.23.0
### Added
- Add **REoptLogger** type of global logger with a standard out to the console and to a dictionary
    - Instantiate `logREopt` as the global logger in `__init()__` function call as a global variable
    - Handle Warn or Error logs to save them along with information on where they occurred
    - Try-catch `core/reopt.jl -> run_reopt()` functions. Process any errors when catching the error.
    - Add Warnings and Errors from `logREopt` to results dictionary. If error is unhandled in REopt, include a stacktrace
    - Add a `status` of `error` to results for consistency
    - Ensure all error text is returned as strings for proper handling in the API
- Add `handle_errors(e::E, stacktrace::V) where {E <: Exception, V <: Vector}` and `handle_errors()` to `core/reopt.jl` to include info, warn and errors from REopt input data processing, optimization, and results processing in the returned dictionary.
- Tests for user-inputs of `ElectricTariff` `demand_lookback_months` and `demand_lookback_range` 
### Changed
- `core/reopt.jl` added try-catch statements to call `handle_errors()` when there is a REopt error (handled or unhandled) and return it to the requestor/user.
### Fixed
- URDB lookback was not incorporated based on the descriptions of how the 3 lookback variables should be entered in the code. Modified `parse_urdb_lookback_charges` function to correct.
- TOU demand for 15-min load was only looking at the first 8760 timesteps.
- Tiered energy rates jsons generated by the webtool errored and could not run.
- Aligned lookback parameter names from URDB with API

## v0.22.0
### Added
- Simulated load function which mimicks the REopt_API /simulated_load endpoint for getting commercial reference building load data from annual or monthly energy data, or blended/hybrid buildings
- `AbsorptionChiller` default values for costs and thermal coefficient of performance (which depend on maximum cooling load and heat transfer medium)
### Changed
- Pruned the unnecessary chp_defaults data that were either zeros or not dependent on `prime_mover` or `size_class`, and reorganized the CHP struct.

## v0.21.0
### Changed
For `CHP` and `SteamTurbine`, the `prime_mover` and/or `size_class` is chosen (if not input) based on the average heating load and the type of heating load (hot water or steam).
 - This logic replicates the current REopt webtool behavior which was implemented based on CHP industry experts, effectively syncing the webtool and the REopt.jl/API behavior.
 - This makes `prime_mover` **NOT** a required input and avoids a lot of other required inputs if `prime_mover` is not input.
 - The two functions made for `CHP` and `SteamTurbine` are exported in `REopt.jl` so they can be exposed in the API for communication with the webtool (or other API users).
### Removed 
`ExistingBoiler.production_type_by_chp_prime_mover` because that is no longer consistent with the logic added above.
 - The logic from 1. is such that `ExistingBoiler.production_type` determines the `CHP.prime_mover` if not specified, not the other way around.
 - If `ExistingBoiler.production_type` is not input, `hot_water` is used as the default.

## v0.20.1
### Added
- `CoolingLoad` time series and annual summary data to results
- `HeatingLoad` time series and annual summary data to results

## v0.20.0
### Added
- `Boiler` tech from the REopt_API (known as NewBoiler in API)
- `SteamTurbine` tech from the REopt_API
### Changed
- Made some modifications to thermal tech results to be consistent with naming conventions of REopt.jl
### Fixed
- Bug for scalar `ElectricTariff.wholesale_rate`
- Bug in which CHP could not charge Hot TES

## v0.19.0
### Changed
The following name changes were made: 
- Change "pct" to "rate_fraction" for "discount", "escalation", names containing "tax_pct" (financial terms)
- Change "pct" to "fraction" for all other variable names (e.g., "min_soc", "min_turndown_")
- Change `prod_factor_series` to `production_factor_series` and rename some internal methods and variables to match
- Change four (4) CHP input field names to spell out `electric` (from `elec`) and `efficiency` (from `effic`) for electric and thermal efficiencies
### Added
- Add schedule-based `FlatLoad`s which take the annual or monthly energy input and create a load profile based on the specified type of schedule. The load is "flat" (the same) for all hours within the chosen schedule.
- Add `addressable_load_fraction` inputs for `SpaceHeatingLoad` and `DomesticHotWaterLoad` which effectively ignores a portion of the entered loads. These inputs can be scalars (applied to all time steps of the year), monthly (applied to the timesteps of each month), or of length 8760 * `time_steps_per_hour`.
- Add a validation error for cooling in the case that the cooling electric load is greater than the total electric load.
  
## v0.18.1
### Removed
- **include_climate_in_objective**, **pwf_emissions_cost_CO2_grid**, and **pwf_emissions_cost_CO2_onsite** unnecessarily included in Site results

## v0.18.0
### Added
- Add geothermal heat pump (`GHP`), also known as ground-source heat pump (GSHP), to the REopt model for serving heating and cooling loads (typically the benefits include electrifying the heating load and improving the efficiency of cooling).
    - The unregistered `GhpGhx` package (https://github.com/NREL/GhpGhx.jl) is a "conditional" dependency of REopt by using the Requires.jl package, and this package sizes the ground heat exchanger (GHE) and gets the hourly electric consumption of the `GHP` for the specified heating and cooling loads that it serves.
    - The `GhpGhx` module calls for sizing the GHE can only be done if you first "add https://github.com/NREL/GhpGhx.jl" to the environment and then load the package by "using GhpGhx" before running REopt with `GHP`.
    - The `GHP` size and dispatch of the different `GHP` options is pre-determined by the `GhpGhx` package, so the REopt model just chooses one or none of the `GHP` options with a binary decision variable.
### Changed
- Change default value for `wind.jl` **operating_reserve_required_pct** from 0.1 to 0.5 (only applicable when **off_grid_flag**=_True_.)
- allow user to specify emissions_region in ElectricUtility, which is used instead of lat/long to look up AVERT data if emissions factors aren't provided by the user
- Updated results keys in `results/absorption_chiller.jl`
### Fixed
- Add **wholesale_rate** and **emissions_factor_series_lb_\<pollutant\>_per_kwh** inputs to the list of inputs that `dictkeys_tosymbols()` tries to convert to type _Array{Real}_. Due to serialization, when list inputs come from the API, they are of type _Array{Any}_ so must be converted to match type required by the constructors they are passed to.
- Fixed bug in calcuation of power delivered to cold thermal storage by the electric chiller in `results/existing_chiller.jl`.

## v0.17.0
### Added
- Emissions
    - add emissions factors for CO2, NOx, SO2, and PM25 to inputs of all fuel burning technologies
    - add emissions factor series for CO2, NOx, SO2, and PM25 to `ElectricUtility` inputs and use [AVERT v3.2](https://www.epa.gov/avert/download-avert) (2021 data) if not provided
    - add `include_climate_in_objective` and `include_health_in_objective` to `Settings` inputs
    - constrain CO2 emissions based on `CO2_emissions_reduction_min_pct`, `CO2_emissions_reduction_max_pct`, and `include_exported_elec_emissions_in_total` added to `Site` inputs
    - add emissions costs to `Financial` inputs and use EASIUR data for NOx, SO2, and PM25 if not provided
    - report emissions and their cost in `Site` (on-site and total) and `ElectricUtility` (grid) results
    - calculate `breakeven_cost_of_emissions_reduction_per_tonnes_CO2` for `Financial` results
- Renewable energy percentage
    - calculate renewable energy percentage (electric only and total) and add to `Site` results
    - add `renewable_electricity_min_pct`, `renewable_electricity_max_pct`, and `include_exported_renewable_electricity_in_total` to `Site` inputs
    - add `fuel_renewable_energy_pct` input for all fuel burning technologies
    - constrain renewable electricity percentage based on user inputs
- Add "Emissions and Renewable Energy Percent" testset
### Changed
- Allow Wind tech to be included when `off_grid_flag` is true
- Add `operating_reserve_required_pct` to Wind struct and incorporate wind into operating reserve constraints
- Add hot, cold TES results for MPC model
- Update documentation and add `docs/devdeploy.jl` to locally host the REopt.jl documentation 
- Make `ExistingBoiler` `fuel_cost_per_mmbtu` a required input
- In `production_factor.jl`, include lat-long coordinates if-statement to determine whether the "nsrdb" dataset should be used in call to PVWatts. Accounts for recent updates to NSRDB data used by PVWatts (v6). If outside of NSRDB range, use "intl" (international) dataset.
- Don't trigger GitHub 'Run test' workflow on a push that only changes README.md and/or CHANGELOG.md
- Avoid triggering duplicate GitHub workflows. When pushing to a branch that's in a PR, only trigger tests on the push not on the PR sync also.
### Fixed
- Bug fix to constrain dvCurtail in `time_steps_without_grid`
- Bug fix to report accurate wind ["year_one_to_load_series_kw"] in results/wind.jl (was previously not accounting for curtailed wind)

## v0.16.2
### Changed
- Update PV defaults to tilt=10 for rooftop, tilt = abs(lat) for ground mount, azimuth = 180 for northern lats, azimuth = 0 for southern lats.
### Fixed
- bug fix for Generator inputs to allow for time_steps_per_hour > 1
- change various `Float64` types to `Real` to allow integers too

## v0.16.1
### Fixed
- bug fix for outage simulator when `microgrid_only=true`

## v0.16.0
### Added
Allows users to model "off-grid" systems as a year-long outage: 
- add flag to "turn on" off-grid modeling `Settings.off_grid_flag` 
- when `off_grid_flag` is "true", adjust default values in core/ `electric_storage`, `electric_load`, `financial`, `generator`, `pv` 
- add operating reserve requirement inputs, outputs, and constraints based on load and PV generation 
- add minimum load met percent input and constraint
- add generator replacement year and cost (for off-grid and on-grid) 
- add off-grid additional annual costs (tax deductible) and upfront capital costs (depreciable via straight line depreciation)
### Changed
Name changes: 
- consistently append `_before_tax` and `_after_tax` to results names 
- change all instances of `timestep` to `time_step` and `timesteps` to `time_steps`
Other changes:
- report previously missing lcc breakdown components, all reported in `results/financial.jl`  
- change variable types from Float to Real to allow users to enter Ints (where applicable)
- `year_one_coincident_peak_cost_after_tax` is now correctly multiplied by `(1 - p.s.financial.offtaker_tax_pct)`

## v0.15.2
### Fixed
- bug fix for 15 & 30 minute electric, heating, and cooling loads
- bug fix for URDB fixed charges
- bug fix for default `Wind` `installed_cost_per_kw` and `federal_itc_pct`

## v0.15.1
### Added
- add `AbsorptionChiller` technology
- add `ElectricStorage.minimum_avg_soc_fraction` input and constraint

## v0.15.0
### Fixed
- bug fix in outage_simulator
### Changed
- allow Real Generator inputs (not just Float64)
- add "_series" to "Outages" outputs that are arrays [breaking]

## v0.14.0
### Changed
- update default values from v2 of API [breaking]
### Added
- add ElectricStorage degradation accounting and maintenance strategies
- finish cooling loads

## v0.13.0
### Added
- add FlexibleHVAC model (still testing)
- start thermal energy storage modeling
- add `ExistingBoiler` and `ExistingChiller`
- add `MPCLimits` inputs:
    - `grid_draw_limit_kw_by_time_step`
    - `export_limit_kw_by_time_step`
### Changed
- refactor `Storage` as `ElectricStorage`
### Fixed
- fix bugs for time_steps_per_hour != 1


## v0.12.4
### Removed
- rm "Lite" from docs
### Changed
- prioritize `urdb_response` over `urdb_label` in `ElectricTariff`

## v0.12.3
### Added
- add utils for PVwatts: `get_ambient_temperature` and `get_pvwatts_prodfactor`

## v0.12.2
### Added
- add CHP technology, including supplementary firing
- add URDB "sell" value from `energyratestructure` to wholesale rate
- update docs
### Changed
- allow annual or monthly energy rate w/o demand rate
- allow integer latitude/longitude

## v0.12.1
### Added
- add ExistingBoiler and CRB heating loads

## v0.12.0
### Changed
- change all output keys starting with "total_" or "net_" to "lifecycle_" (except "net_present_cost")
- update pv results for single PV in an array
### Fixed
- bug fix in urdb.jl when rate_name not found

## v0.11.0
### Added
- add ElectricLoad.blended_doe_reference_names & blended_doe_reference_percents
- add ElectricLoad.monthly_totals_kwh builtin profile scaling
- add ElectricTariff inputs: `add_monthly_rates_to_urdb_rate`, `tou_energy_rates_per_kwh`, 
    `add_tou_energy_rates_to_urdb_rate`, `coincident_peak_load_charge_per_kw`, `coincident_peak_load_active_time_steps`
### Fixed
- handle multiple PV outputs

## v0.10.0
### Added
- add modeling capability for tiered rates (energy, TOU demand, and monthly demand charges)
    - all of these tiered rates require binaries, which are conditionally added to the model
- add modeling capability for lookback demand charges
- add more outputs from the API (eg. `initial_capital_costs`)
- add option to run Business As Usual scenario in parallel with optimal scenario (default is `true`)
- add incentives (and cost curves) to `Wind` and `Generator`
### Changed
- removed "_us_dollars" from all names and generally aligned names with API
- renamed `outage_start(end)_time_step` to `outage_start(end)_time_step`
### Fixed
- fixed bug in URDB fixed charges

## v0.9.0
### Changed
- `ElectricTariff.NEM` boolean is now determined by `ElectricUtility.net_metering_limit_kw` (true if limit > 0)
### Added
- add `ElectricUtility` inputs for `net_metering_limit_kw` and `interconnection_limit_kw`
- add binary choice for net metering vs. wholesale export
- add `ElectricTariff.export_rate_beyond_net_metering_limit` input (scalar or vector allowed)
- add `can_net_meter`, `can_wholesale`, `can_export_beyond_nem_limit` tech inputs (`PV`, `Wind`, `Generator`)

## v0.8.0
### Added
- add `Wind` module, relying on System Advisor Model Wind module for production factors and Wind Toolkit for resource data
- new `ElectricTariff` input options:
    - `urdb_utility_name` and `urdb_rate_name`
    - `blended_annual_energy_rate` and `blended_annual_demand_rate`
- add two capabilities that require binary variables:
    - tax, production, and capacity incentives for PV (compatible with any energy generation technology)
    - technology cost curve modeling capability
    - both of these capabilities are only used for the technologies that require them (based on input values), unlike the API which always models these capabilities (and therefore always includes the binary variables).
- Three new tests: Wind, Blended Tariff and Complex Incentives (which aligns with API results)
### Changed
- `cost_per_kw[h]` input fields are now `installed_cost_per_kw[h]` to distinguish it from other costs like `om_cost_per_kw[h]`
- Financial input field refactored: `two_party_ownership` -> `third_party_ownership`
- `total_itc_pct` -> `federal_itc_pct` on technology inputs

## v0.7.3
### Fixed
- outage results processing would fail sometimes when an integer variable was not exact (e.g. 1.000000001)
- fixed `simulate_outages` for revised results formats (key names changed to align with the REopt API)

## v0.7.2
### Added
- add PV.production_factor_series input (can skip PVWatts call)
- add `run_mpc` capability, which dispatches DER for minimum energy cost over an arbitrary time horizon

## v0.7.1
### Fixed
- ElectricLoad.city default is empty string, must be filled in before annual_kwh look up

## v0.7.0
### Removed
- removed Storage.can_grid_export
### Added
- add optional integer constraint to prevent simultaneous export and import of power
- add warnings when adding integer variables
- add ability to add LinDistFlow constraints to multinode models
### Changed
- no longer require `ElectricLoad.city` input (look up ASHRAE climate zone from lat/lon)
- compatible with Julia 1.6

## v0.6.0
### Added
- add multi-node (site) capability for PV and Storage
- started documentation process using Github Pages and Documenter.jl
### Changed
- restructured outputs to align with the input structure, for example top-level keys added for `ElectricTariff` and `PV` in the outputs

## v0.5.3
### Changed
- compatible with Julia 1.5

## v0.5.2
### Fixed
- outage_simulator.jl had bug with summing over empty `Any[]`
### Added
- add optional `microgrid_only` arg to simulate_outages

## v0.5.1
### Added
- added outage dispatch outputs and speed up their derivation
### Removed
- removed redundant generator minimum turn down constraint

## v0.5.0
### Fixed
- handle missing input key for `year_one_soc_series_pct` in `outage_simulator` 
- remove erroneous `total_unserved_load = 0` output
- `dvUnservedLoad` definition was allowing microgrid production to storage and curtailment to be double counted towards meeting critical load
#### Added
- add `unserved_load_per_outage` output

## v0.4.1
### Fixed
- removed `total_unserved_load` output because it can take hours to generate and can error out when outage indices are not consecutive
### Added
- add @info for time spent processing results

## v0.4.0
### Added
- add `simulate_outages` function (similar to REopt API outage simulator)
- removed MutableArithmetics package from Project.toml (since JuMP now has method for `value(::MutableArithmetics.Zero)`)
- add outage related outputs:
    - Generator_mg_kw
    - mg_Generator_upgrade_cost
    - mg_Generator_fuel_used
    - mg_PV_upgrade_cost
    - mg_storage_upgrade_cost
    - dvUnservedLoad array
    - max_outage_cost_per_outage_duration
### Changed
- allow value_of_lost_load_per_kwh values to be subtype of Real (rather than only Real)
- add `run_reopt` method for scenario Dict

## v0.3.0
### Added
- add separate decision variables and constraints for microgrid tech capacities
    - new Site input `mg_tech_sizes_equal_grid_sizes` (boolean), when `false` the microgrid tech capacities are constrained to be <= the grid connected tech capacities
### Fixed
- allow non-integer `outage_probabilities`
- correct `total_unserved_load` output
- don't `add_min_hours_crit_ld_met_constraint` unless `min_resil_time_steps <= length(elecutil.outage_time_steps)`

## v0.2.0
### Added
- add support for custom ElectricLoad `loads_kw` input
- include existing capacity in microgrid upgrade cost
    - previously only had to pay to upgrade new capacity
- implement ElectricLoad `loads_kw_is_net` and `critical_loads_kw_is_net`
    - add existing PV production to raw load profile if `true`
- add `min_resil_time_steps` input and optional constraint for minimum time_steps that critical load must be met in every outage
### Fixed
- enforce storage cannot grid charge

## v0.1.1 Fix build.jl
deps/build.jl had a relative path dependency, fixed with an absolute path.

## v0.1.0 Initial release
This package is currently under development and only has a subset of capabilities of the REopt model used in the REopt API. For example, the Wind model, tiered electric utility tariffs, and piecewise linear cost curves are not yet modeled in this code. However this code is easier to use than the API (only dependencies are Julia and a solver) and has a novel model for uncertain outages.<|MERGE_RESOLUTION|>--- conflicted
+++ resolved
@@ -23,25 +23,18 @@
     ### Deprecated
     ### Removed
 
-<<<<<<< HEAD
-## Develop - 2023-07-13
-### Changed
+
+## Develop 2023-08-09
+### Changed
+- Updated `get_existing_chiller_cop` function to accept scalar values instead of vectors to allow for faster API transactions.
 - Refactored `backup_reliability.jl` to enable easier development: added conversion of all scalar generator inputs to vectors in `dictkeys_to_symbols` and reduced each functions with two versions (one with scalar and one with vector generator arguments) to a single version
 - Simplify generator sizing logic in function `backup_reliability_reopt_inputs` (if user sets `generator_size_kw` or `num_generators`to 0, don't override based on REopt solution) and add a validation error
-## Fixed
-- Fixed incorrect name when accessing result field `Outages` **generator_microgrid_size_kw** in `outag_simulator.jl`
-
-## Develop - 2023-06-21
-=======
-## Develop 2023-08-09
-### Changed
-- Updated `get_existing_chiller_cop` function to accept scalar values instead of vectors to allow for faster API transactions.
 ### Fixed
 - Steamturbine defaults processing
 - simulated_load monthly values processing
+- Fixed incorrect name when accessing result field `Outages` **generator_microgrid_size_kw** in `outag_simulator.jl`
 
 ## v0.32.4
->>>>>>> 86152aab
 ### Changed
 - Consolidated PVWatts API calls to 1 call (previously 3 separate calls existed). API call occurs in `src/core/utils.jl/call_pvwatts_api()`. This function is called for PV in `src/core/production_factor.jl/get_production_factor(PV)` and for GHP in `src/core/scenario.jl`. If GHP and PV are evaluated together, the GHP PVWatts call for ambient temperature is also used to assign the pv.production_factor_series in Scenario.jl so that the PVWatts API does not get called again downstream in `get_production_factor(PV)`.  
 - In `src/core/utils.jl/call_pvwatts_api()`, updated NSRDB bounds used in PVWatts query (now includes southern New Zealand)
