# Changelog
All notable changes to this project will be documented in this file.

The format is based on [Keep a Changelog](https://keepachangelog.com/en/1.0.0/),
and this project adheres to [Semantic Versioning](https://semver.org/spec/v2.0.0.html).

## Guidelines
- When making a Pull Request into `develop` start a new double-hash header for "Develop - YYYY-MM-DD"
- When making a Pull Request into `master` change "Develop" to the next version number

### Formatting
- Use **bold** markup for field and model names (i.e. **outage_start_time_step**)
- Use `code` markup for  REopt-specific file names, classes and endpoints (e.g. `src/REopt.jl`)
- Use _italic_ for code terms (i.e. _list_)
- Prepend change with tag(s) directing where it is in the repository:  
`src`,`constraints`,`*.jl`

Classify the change according to the following categories:
    
    ### Added
    ### Changed
    ### Fixed
    ### Deprecated
    ### Removed

<<<<<<< HEAD
## Develop - 2023-04-17
### Fixed
- Fixed bug in multiple PVs pv_to_location dictionary creation. 
## Develop 2023-04-18
=======
## v0.32.0
>>>>>>> fc2f6e8a
### Fixed
- Fixed calculation of `wind_kw_ac_hourly` in `outagesim/outage_simulator.jl`
- Add  a test of multiple outages that includes wind
### Fixed
- Add a timeout to PVWatts API call so that if it does not connect within 10 seconds, it will retry. It seems to always work on the first retry.

## v0.31.0
### Added
- Created and exported easiur_data function (returns health emissions costs and escalations) for the API to be able to call for it's easiur_costs endpoint
- Added docstrings for easiur_data and emissions_profiles

## v0.30.0
### Added
- `Generator` input **fuel_higher_heating_value_kwh_per_gal**, which defaults to the constant KWH_PER_GAL_DIESEL
### Changed
- Added more description to **production_factor_series inputs**
### Fixed
- Fixed spelling of degradation_fraction
- use push! instead of append() for array in core/cost_curve.jl
- Fixed calculation of batt_roundtrip_efficiency in outage_simulator.jl

## v0.29.0
### Added
- Add `CHP` `FuelUsed` and `FuelCost` modeling/tracking for stochastic/multi-outages
- Add `CHP` outputs for stochastic/multi-outages
### Changed
- Made outages output names not dynamic to allow integration into API
- Add missing units to outages results field names: **unserved_load_series_kw**, **unserved_load_per_outage_kwh**, **generator_fuel_used_per_outage_gal**
- Default `Financial` field **microgrid_upgrade_cost_fraction** to 0
- Add conditional logic to make `CHP.min_allowable_kw` 25% of `max_kw` if there is a conflicting relationship 
- Iterate on calculating `CHP` heuristic size based on average heating load which is also used to set `max_kw` if not given: once `size_class` is determined, recalculate using the efficiency numbers for that `size_class`.
### Fixed
- Fix non-handling of cost-curve/segmented techs in stochastic outages
- Fix issues with `simulated_load.jl` monthly heating energy input to return the heating load profile

## v0.28.1
### Added
- `emissions_profiles` function, exported for external use as an endpoint in REopt_API for the webtool/UI

## v0.28.0
### Changed 
- Changed Financial **breakeven_cost_of_emissions_reduction_per_tonnes_CO2** to **breakeven_cost_of_emissions_reduction_per_tonne_CO2**
- Changed `CHP.size_class` to start at 0 instead of 1, consistent with the API, and 0 represents the average of all `size_class`s
- Change `CHP.max_kw` to be based on either the heuristic sizing from average heating load (if heating) or peak electric load (if no heating, aka Prime Generator in the UI)
  - The "big_number" for `max_kw` was causing the model to take forever to solve and some erroneous behavior; this is also consistent with the API to limit max_kw to a reasonable number
### Added 
- Added previously missing Financial BAU outputs: **lifecycle_om_costs_before_tax**, **lifecycle_om_costs_after_tax**, **year_one_om_costs_before_tax**
### Fixed
- Fixed if statement to determing ElectricLoad "year" from && to ||, so that defaults to 2017 if any CRB input is used
    
## v0.27.0
### Added
- Energy Resilience Performance tool: capability to model limited reliability of backup generators and RE, and calculate survival probability metrics during power outages for a DER scenario
- Exported `backup_reliability` function to run the reliability based calculations
### Changed
- Changed `Generator` inputs **fuel_slope_gal_per_kwh** and **fuel_intercept_gal_per_hr** to **electric_efficiency_full_load** and **electric_efficiency_half_load** to represent the same fuel burn curve in a different way consistent with `CHP`

## v0.26.0
### Added 
- Added `has_stacktrace` boolean which is returned with error messages and indicates if error is of type which contains stacktrace
- Constraint on wind sizing based on Site.land_acres
- New Wind input **acres_per_kw**, defaults to 0.03
- Descriptions/help text for many inputs and outputs
- Add and modify the `GHP` results to align with the existing/expected results from the v2 REopt_API
- Add `CSV` and `DataFrames` packages to REopt.jl dependencies 
### Changed
- Update REopt.jl environment to Julia v1.8
- Changed default **year** in ElectricLoad to be 2017 if using a CRB model and 2022 otherwise. 
- Removed default year in URDBrate() functions, since year is always supplied to this function.
- In `scenario.jl`, `change heating_thermal_load_reduction_with_ghp_kw` to `space_heating_thermal_load_reduction_with_ghp_kw` to be more explicit
- Round Hot and Cold TES size result to 0 digits
- Use CoolProp to get water properties for Hot and Cold TES based on average of temperature inputs
### Fixed
- `Wind` evaluations with BAU - was temporarily broken because of an unconverted **year_one** -> **annual** expected name
- Fixed calculation of **year_one_coincident_peak_cost_before_tax** in `ElectricTariff` results to correctly calculate before-tax value. Previously, the after-tax value was being calculated for this field instead.
- Fixed `outage_simulator` to work with sub-hourly outage simulation scenarios
- Fixed a bug which threw an error when providing time-series thermal load inputs in a scenario inputs .json.
- Fixed calculation of ["Financial"]["lifecycle_om_costs_before_tax_bau"] (was previously showing after tax result)
- Added **bau_annual_emissions_tonnes_SO2** to the bau_outputs dict in results.jl and removed duplicate **bau_annual_emissions_tonnes_NOx** result
### Removed
- Removed duplicate **thermal_production_hot_water_or_steam** field from the absorption chiller defaults response dictionary. 

## v0.25.0
### Added
- multi-node MPC modeling capability
- more MPC outputs (e.g. Costs, ElectricStorage.to_load_series_kw)
- throw error if outage_durations and outage_probabilities not the same length
- throw error if length of outage_probabilities is >= 1 and sum of outage_probabilities is not equal to 1
- small incentive to minimize unserved load in each outage, not just the max over outage start times (makes expected outage results more realist and fixes same inputs giving different results)
- add `Outages` output **generator_fuel_used_per_outage** which is the sum over backup generators
### Changed
- remove _series from non-timeseries outage output names
- make the use of _ in multiple outages output names consistent
- updates multiple outage test values that changed due to fixing timestep bug
- Updated the following default values:
   - PV, Wind, Storage, CHP, GHP, Hot Water Storage, Cold Water Storage, Electric Storage: **federal_itc_fraction(PV,Wind, CHP,GHP)** and **total_itc_fraction(Hot Water Storage, Cold Water Storage, Electric Storage)** to 0.3 (30%)
   - PV, Wind, Storage, CHP, GHP, Hot Water Storage, Cold Water Storage, Electric Storage: **macrs_bonus_fraction** to 0.8 (80%)
   - Hot Water Storage and Cold Water Storage: **macrs_itc_reduction** to 0.5 (50%)
   - Hot Water Storage and Cold Water Storage: **macrs_option_years** to 7 years
### Fixed
- PV results for all multi-node scenarios
- MPC objective definition w/o ElectricStorage
- fixed mulitple outages timestep off-by-one bug
### Removed 
- Wind ITC no longer determined based on size class. Removed all size class dependencies from wind.jl

## v0.24.0
### Changed
- Major name change overall for outputs/results. Changed energy-related outputs with "year_one" in name to "annual" to reflect that they are actually average annual output values. Changed any "average_annual" naming to "annual" to simplify. Changed `to_tes` and `to_battery` outputs to `to_storage` for consistency
### Added 
- Added **thermal_production_series_mmbtu_per_hour** to CHP results. 
### Removed 
- Removed `Wind` and `Generator` outputs **year_one_energy_produced_kwh** since these techs do not include degradation

## v0.23.0
### Added
- Add **REoptLogger** type of global logger with a standard out to the console and to a dictionary
    - Instantiate `logREopt` as the global logger in `__init()__` function call as a global variable
    - Handle Warn or Error logs to save them along with information on where they occurred
    - Try-catch `core/reopt.jl -> run_reopt()` functions. Process any errors when catching the error.
    - Add Warnings and Errors from `logREopt` to results dictionary. If error is unhandled in REopt, include a stacktrace
    - Add a `status` of `error` to results for consistency
    - Ensure all error text is returned as strings for proper handling in the API
- Add `handle_errors(e::E, stacktrace::V) where {E <: Exception, V <: Vector}` and `handle_errors()` to `core/reopt.jl` to include info, warn and errors from REopt input data processing, optimization, and results processing in the returned dictionary.
- Tests for user-inputs of `ElectricTariff` `demand_lookback_months` and `demand_lookback_range` 
### Changed
- `core/reopt.jl` added try-catch statements to call `handle_errors()` when there is a REopt error (handled or unhandled) and return it to the requestor/user.
### Fixed
- URDB lookback was not incorporated based on the descriptions of how the 3 lookback variables should be entered in the code. Modified `parse_urdb_lookback_charges` function to correct.
- TOU demand for 15-min load was only looking at the first 8760 timesteps.
- Tiered energy rates jsons generated by the webtool errored and could not run.
- Aligned lookback parameter names from URDB with API

## v0.22.0
### Added
- Simulated load function which mimicks the REopt_API /simulated_load endpoint for getting commercial reference building load data from annual or monthly energy data, or blended/hybrid buildings
- `AbsorptionChiller` default values for costs and thermal coefficient of performance (which depend on maximum cooling load and heat transfer medium)
### Changed
- Pruned the unnecessary chp_defaults data that were either zeros or not dependent on `prime_mover` or `size_class`, and reorganized the CHP struct.

## v0.21.0
### Changed
For `CHP` and `SteamTurbine`, the `prime_mover` and/or `size_class` is chosen (if not input) based on the average heating load and the type of heating load (hot water or steam).
 - This logic replicates the current REopt webtool behavior which was implemented based on CHP industry experts, effectively syncing the webtool and the REopt.jl/API behavior.
 - This makes `prime_mover` **NOT** a required input and avoids a lot of other required inputs if `prime_mover` is not input.
 - The two functions made for `CHP` and `SteamTurbine` are exported in `REopt.jl` so they can be exposed in the API for communication with the webtool (or other API users).
### Removed 
`ExistingBoiler.production_type_by_chp_prime_mover` because that is no longer consistent with the logic added above.
 - The logic from 1. is such that `ExistingBoiler.production_type` determines the `CHP.prime_mover` if not specified, not the other way around.
 - If `ExistingBoiler.production_type` is not input, `hot_water` is used as the default.

## v0.20.1
### Added
- `CoolingLoad` time series and annual summary data to results
- `HeatingLoad` time series and annual summary data to results

## v0.20.0
### Added
- `Boiler` tech from the REopt_API (known as NewBoiler in API)
- `SteamTurbine` tech from the REopt_API
### Changed
- Made some modifications to thermal tech results to be consistent with naming conventions of REopt.jl
### Fixed
- Bug for scalar `ElectricTariff.wholesale_rate`
- Bug in which CHP could not charge Hot TES

## v0.19.0
### Changed
The following name changes were made: 
- Change "pct" to "rate_fraction" for "discount", "escalation", names containing "tax_pct" (financial terms)
- Change "pct" to "fraction" for all other variable names (e.g., "min_soc", "min_turndown_")
- Change `prod_factor_series` to `production_factor_series` and rename some internal methods and variables to match
- Change four (4) CHP input field names to spell out `electric` (from `elec`) and `efficiency` (from `effic`) for electric and thermal efficiencies
### Added
- Add schedule-based `FlatLoad`s which take the annual or monthly energy input and create a load profile based on the specified type of schedule. The load is "flat" (the same) for all hours within the chosen schedule.
- Add `addressable_load_fraction` inputs for `SpaceHeatingLoad` and `DomesticHotWaterLoad` which effectively ignores a portion of the entered loads. These inputs can be scalars (applied to all time steps of the year), monthly (applied to the timesteps of each month), or of length 8760 * `time_steps_per_hour`.
- Add a validation error for cooling in the case that the cooling electric load is greater than the total electric load.
  
## v0.18.1
### Removed
- **include_climate_in_objective**, **pwf_emissions_cost_CO2_grid**, and **pwf_emissions_cost_CO2_onsite** unnecessarily included in Site results

## v0.18.0
### Added
- Add geothermal heat pump (`GHP`), also known as ground-source heat pump (GSHP), to the REopt model for serving heating and cooling loads (typically the benefits include electrifying the heating load and improving the efficiency of cooling).
    - The unregistered `GhpGhx` package (https://github.com/NREL/GhpGhx.jl) is a "conditional" dependency of REopt by using the Requires.jl package, and this package sizes the ground heat exchanger (GHE) and gets the hourly electric consumption of the `GHP` for the specified heating and cooling loads that it serves.
    - The `GhpGhx` module calls for sizing the GHE can only be done if you first "add https://github.com/NREL/GhpGhx.jl" to the environment and then load the package by "using GhpGhx" before running REopt with `GHP`.
    - The `GHP` size and dispatch of the different `GHP` options is pre-determined by the `GhpGhx` package, so the REopt model just chooses one or none of the `GHP` options with a binary decision variable.
### Changed
- Change default value for `wind.jl` **operating_reserve_required_pct** from 0.1 to 0.5 (only applicable when **off_grid_flag**=_True_.)
- allow user to specify emissions_region in ElectricUtility, which is used instead of lat/long to look up AVERT data if emissions factors aren't provided by the user
- Updated results keys in `results/absorption_chiller.jl`
### Fixed
- Add **wholesale_rate** and **emissions_factor_series_lb_\<pollutant\>_per_kwh** inputs to the list of inputs that `dictkeys_tosymbols()` tries to convert to type _Array{Real}_. Due to serialization, when list inputs come from the API, they are of type _Array{Any}_ so must be converted to match type required by the constructors they are passed to.
- Fixed bug in calcuation of power delivered to cold thermal storage by the electric chiller in `results/existing_chiller.jl`.

## v0.17.0
### Added
- Emissions
    - add emissions factors for CO2, NOx, SO2, and PM25 to inputs of all fuel burning technologies
    - add emissions factor series for CO2, NOx, SO2, and PM25 to `ElectricUtility` inputs and use [AVERT v3.2](https://www.epa.gov/avert/download-avert) (2021 data) if not provided
    - add `include_climate_in_objective` and `include_health_in_objective` to `Settings` inputs
    - constrain CO2 emissions based on `CO2_emissions_reduction_min_pct`, `CO2_emissions_reduction_max_pct`, and `include_exported_elec_emissions_in_total` added to `Site` inputs
    - add emissions costs to `Financial` inputs and use EASIUR data for NOx, SO2, and PM25 if not provided
    - report emissions and their cost in `Site` (on-site and total) and `ElectricUtility` (grid) results
    - calculate `breakeven_cost_of_emissions_reduction_per_tonnes_CO2` for `Financial` results
- Renewable energy percentage
    - calculate renewable energy percentage (electric only and total) and add to `Site` results
    - add `renewable_electricity_min_pct`, `renewable_electricity_max_pct`, and `include_exported_renewable_electricity_in_total` to `Site` inputs
    - add `fuel_renewable_energy_pct` input for all fuel burning technologies
    - constrain renewable electricity percentage based on user inputs
- Add "Emissions and Renewable Energy Percent" testset
### Changed
- Allow Wind tech to be included when `off_grid_flag` is true
- Add `operating_reserve_required_pct` to Wind struct and incorporate wind into operating reserve constraints
- Add hot, cold TES results for MPC model
- Update documentation and add `docs/devdeploy.jl` to locally host the REopt.jl documentation 
- Make `ExistingBoiler` `fuel_cost_per_mmbtu` a required input
- In `production_factor.jl`, include lat-long coordinates if-statement to determine whether the "nsrdb" dataset should be used in call to PVWatts. Accounts for recent updates to NSRDB data used by PVWatts (v6). If outside of NSRDB range, use "intl" (international) dataset.
- Don't trigger GitHub 'Run test' workflow on a push that only changes README.md and/or CHANGELOG.md
- Avoid triggering duplicate GitHub workflows. When pushing to a branch that's in a PR, only trigger tests on the push not on the PR sync also.
### Fixed
- Bug fix to constrain dvCurtail in `time_steps_without_grid`
- Bug fix to report accurate wind ["year_one_to_load_series_kw"] in results/wind.jl (was previously not accounting for curtailed wind)

## v0.16.2
### Changed
- Update PV defaults to tilt=10 for rooftop, tilt = abs(lat) for ground mount, azimuth = 180 for northern lats, azimuth = 0 for southern lats.
### Fixed
- bug fix for Generator inputs to allow for time_steps_per_hour > 1
- change various `Float64` types to `Real` to allow integers too

## v0.16.1
### Fixed
- bug fix for outage simulator when `microgrid_only=true`

## v0.16.0
### Added
Allows users to model "off-grid" systems as a year-long outage: 
- add flag to "turn on" off-grid modeling `Settings.off_grid_flag` 
- when `off_grid_flag` is "true", adjust default values in core/ `electric_storage`, `electric_load`, `financial`, `generator`, `pv` 
- add operating reserve requirement inputs, outputs, and constraints based on load and PV generation 
- add minimum load met percent input and constraint
- add generator replacement year and cost (for off-grid and on-grid) 
- add off-grid additional annual costs (tax deductible) and upfront capital costs (depreciable via straight line depreciation)
### Changed
Name changes: 
- consistently append `_before_tax` and `_after_tax` to results names 
- change all instances of `timestep` to `time_step` and `timesteps` to `time_steps`
Other changes:
- report previously missing lcc breakdown components, all reported in `results/financial.jl`  
- change variable types from Float to Real to allow users to enter Ints (where applicable)
- `year_one_coincident_peak_cost_after_tax` is now correctly multiplied by `(1 - p.s.financial.offtaker_tax_pct)`

## v0.15.2
### Fixed
- bug fix for 15 & 30 minute electric, heating, and cooling loads
- bug fix for URDB fixed charges
- bug fix for default `Wind` `installed_cost_per_kw` and `federal_itc_pct`

## v0.15.1
### Added
- add `AbsorptionChiller` technology
- add `ElectricStorage.minimum_avg_soc_fraction` input and constraint

## v0.15.0
### Fixed
- bug fix in outage_simulator
### Changed
- allow Real Generator inputs (not just Float64)
- add "_series" to "Outages" outputs that are arrays [breaking]

## v0.14.0
### Changed
- update default values from v2 of API [breaking]
### Added
- add ElectricStorage degradation accounting and maintenance strategies
- finish cooling loads

## v0.13.0
### Added
- add FlexibleHVAC model (still testing)
- start thermal energy storage modeling
- add `ExistingBoiler` and `ExistingChiller`
- add `MPCLimits` inputs:
    - `grid_draw_limit_kw_by_time_step`
    - `export_limit_kw_by_time_step`
### Changed
- refactor `Storage` as `ElectricStorage`
### Fixed
- fix bugs for time_steps_per_hour != 1


## v0.12.4
### Removed
- rm "Lite" from docs
### Changed
- prioritize `urdb_response` over `urdb_label` in `ElectricTariff`

## v0.12.3
### Added
- add utils for PVwatts: `get_ambient_temperature` and `get_pvwatts_prodfactor`

## v0.12.2
### Added
- add CHP technology, including supplementary firing
- add URDB "sell" value from `energyratestructure` to wholesale rate
- update docs
### Changed
- allow annual or monthly energy rate w/o demand rate
- allow integer latitude/longitude

## v0.12.1
### Added
- add ExistingBoiler and CRB heating loads

## v0.12.0
### Changed
- change all output keys starting with "total_" or "net_" to "lifecycle_" (except "net_present_cost")
- update pv results for single PV in an array
### Fixed
- bug fix in urdb.jl when rate_name not found

## v0.11.0
### Added
- add ElectricLoad.blended_doe_reference_names & blended_doe_reference_percents
- add ElectricLoad.monthly_totals_kwh builtin profile scaling
- add ElectricTariff inputs: `add_monthly_rates_to_urdb_rate`, `tou_energy_rates_per_kwh`, 
    `add_tou_energy_rates_to_urdb_rate`, `coincident_peak_load_charge_per_kw`, `coincident_peak_load_active_time_steps`
### Fixed
- handle multiple PV outputs

## v0.10.0
### Added
- add modeling capability for tiered rates (energy, TOU demand, and monthly demand charges)
    - all of these tiered rates require binaries, which are conditionally added to the model
- add modeling capability for lookback demand charges
- add more outputs from the API (eg. `initial_capital_costs`)
- add option to run Business As Usual scenario in parallel with optimal scenario (default is `true`)
- add incentives (and cost curves) to `Wind` and `Generator`
### Changed
- removed "_us_dollars" from all names and generally aligned names with API
- renamed `outage_start(end)_time_step` to `outage_start(end)_time_step`
### Fixed
- fixed bug in URDB fixed charges

## v0.9.0
### Changed
- `ElectricTariff.NEM` boolean is now determined by `ElectricUtility.net_metering_limit_kw` (true if limit > 0)
### Added
- add `ElectricUtility` inputs for `net_metering_limit_kw` and `interconnection_limit_kw`
- add binary choice for net metering vs. wholesale export
- add `ElectricTariff.export_rate_beyond_net_metering_limit` input (scalar or vector allowed)
- add `can_net_meter`, `can_wholesale`, `can_export_beyond_nem_limit` tech inputs (`PV`, `Wind`, `Generator`)

## v0.8.0
### Added
- add `Wind` module, relying on System Advisor Model Wind module for production factors and Wind Toolkit for resource data
- new `ElectricTariff` input options:
    - `urdb_utility_name` and `urdb_rate_name`
    - `blended_annual_energy_rate` and `blended_annual_demand_rate`
- add two capabilities that require binary variables:
    - tax, production, and capacity incentives for PV (compatible with any energy generation technology)
    - technology cost curve modeling capability
    - both of these capabilities are only used for the technologies that require them (based on input values), unlike the API which always models these capabilities (and therefore always includes the binary variables).
- Three new tests: Wind, Blended Tariff and Complex Incentives (which aligns with API results)
### Changed
- `cost_per_kw[h]` input fields are now `installed_cost_per_kw[h]` to distinguish it from other costs like `om_cost_per_kw[h]`
- Financial input field refactored: `two_party_ownership` -> `third_party_ownership`
- `total_itc_pct` -> `federal_itc_pct` on technology inputs

## v0.7.3
### Fixed
- outage results processing would fail sometimes when an integer variable was not exact (e.g. 1.000000001)
- fixed `simulate_outages` for revised results formats (key names changed to align with the REopt API)

## v0.7.2
### Added
- add PV.production_factor_series input (can skip PVWatts call)
- add `run_mpc` capability, which dispatches DER for minimum energy cost over an arbitrary time horizon

## v0.7.1
### Fixed
- ElectricLoad.city default is empty string, must be filled in before annual_kwh look up

## v0.7.0
### Removed
- removed Storage.can_grid_export
### Added
- add optional integer constraint to prevent simultaneous export and import of power
- add warnings when adding integer variables
- add ability to add LinDistFlow constraints to multinode models
### Changed
- no longer require `ElectricLoad.city` input (look up ASHRAE climate zone from lat/lon)
- compatible with Julia 1.6

## v0.6.0
### Added
- add multi-node (site) capability for PV and Storage
- started documentation process using Github Pages and Documenter.jl
### Changed
- restructured outputs to align with the input structure, for example top-level keys added for `ElectricTariff` and `PV` in the outputs

## v0.5.3
### Changed
- compatible with Julia 1.5

## v0.5.2
### Fixed
- outage_simulator.jl had bug with summing over empty `Any[]`
### Added
- add optional `microgrid_only` arg to simulate_outages

## v0.5.1
### Added
- added outage dispatch outputs and speed up their derivation
### Removed
- removed redundant generator minimum turn down constraint

## v0.5.0
### Fixed
- handle missing input key for `year_one_soc_series_pct` in `outage_simulator` 
- remove erroneous `total_unserved_load = 0` output
- `dvUnservedLoad` definition was allowing microgrid production to storage and curtailment to be double counted towards meeting critical load
#### Added
- add `unserved_load_per_outage` output

## v0.4.1
### Fixed
- removed `total_unserved_load` output because it can take hours to generate and can error out when outage indices are not consecutive
### Added
- add @info for time spent processing results

## v0.4.0
### Added
- add `simulate_outages` function (similar to REopt API outage simulator)
- removed MutableArithmetics package from Project.toml (since JuMP now has method for `value(::MutableArithmetics.Zero)`)
- add outage related outputs:
    - Generator_mg_kw
    - mg_Generator_upgrade_cost
    - mg_Generator_fuel_used
    - mg_PV_upgrade_cost
    - mg_storage_upgrade_cost
    - dvUnservedLoad array
    - max_outage_cost_per_outage_duration
### Changed
- allow value_of_lost_load_per_kwh values to be subtype of Real (rather than only Real)
- add `run_reopt` method for scenario Dict

## v0.3.0
### Added
- add separate decision variables and constraints for microgrid tech capacities
    - new Site input `mg_tech_sizes_equal_grid_sizes` (boolean), when `false` the microgrid tech capacities are constrained to be <= the grid connected tech capacities
### Fixed
- allow non-integer `outage_probabilities`
- correct `total_unserved_load` output
- don't `add_min_hours_crit_ld_met_constraint` unless `min_resil_time_steps <= length(elecutil.outage_time_steps)`

## v0.2.0
### Added
- add support for custom ElectricLoad `loads_kw` input
- include existing capacity in microgrid upgrade cost
    - previously only had to pay to upgrade new capacity
- implement ElectricLoad `loads_kw_is_net` and `critical_loads_kw_is_net`
    - add existing PV production to raw load profile if `true`
- add `min_resil_time_steps` input and optional constraint for minimum time_steps that critical load must be met in every outage
### Fixed
- enforce storage cannot grid charge

## v0.1.1 Fix build.jl
deps/build.jl had a relative path dependency, fixed with an absolute path.

## v0.1.0 Initial release
This package is currently under development and only has a subset of capabilities of the REopt model used in the REopt API. For example, the Wind model, tiered electric utility tariffs, and piecewise linear cost curves are not yet modeled in this code. However this code is easier to use than the API (only dependencies are Julia and a solver) and has a novel model for uncertain outages.<|MERGE_RESOLUTION|>--- conflicted
+++ resolved
@@ -23,14 +23,11 @@
     ### Deprecated
     ### Removed
 
-<<<<<<< HEAD
 ## Develop - 2023-04-17
 ### Fixed
 - Fixed bug in multiple PVs pv_to_location dictionary creation. 
 ## Develop 2023-04-18
-=======
 ## v0.32.0
->>>>>>> fc2f6e8a
 ### Fixed
 - Fixed calculation of `wind_kw_ac_hourly` in `outagesim/outage_simulator.jl`
 - Add  a test of multiple outages that includes wind
