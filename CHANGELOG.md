# Changelog
All notable changes to this project will be documented in this file.

The format is based on [Keep a Changelog](https://keepachangelog.com/en/1.0.0/),
and this project adheres to [Semantic Versioning](https://semver.org/spec/v2.0.0.html).

## Guidelines
- When making a Pull Request into `develop` start a new double-hash header for "Develop - YYYY-MM-DD"
- When making a Pull Request into `master` change "Develop" to the next version number

### Formatting
- Use **bold** markup for field and model names (i.e. **outage_start_time_step**)
- Use `code` markup for  REopt-specific file names, classes and endpoints (e.g. `src/REopt.jl`)
- Use _italic_ for code terms (i.e. _list_)
- Prepend change with tag(s) directing where it is in the repository:  
`src`,`constraints`,`*.jl`

Classify the change according to the following categories:
    
    ### Added
    ### Changed
    ### Fixed
    ### Deprecated
    ### Removed

<<<<<<< HEAD
## v0.36.0 (pre-release)
=======

# v0.37.0
### Added
- Added Bool attribute `is_electric_only` to CHP; if true, default installed and O&M costs are reduced by 25% and, for the reciprocating engine and combustion turbine prime movers, the federal ITC fraction is reduced to zero.
- Las Vegas CRB data was missing from ElectricLoad, but the climate_cities.shp file does not distinguish between Las Angeles and Las Vegas
### Changed
- Update `CHP.size_class` after heuristic size is determined based on size_class=0 guess (not input)
### Fixed
- Use the user-input `ExistingBoiler.efficiency` value for converting fuel input to thermal to preserve annual fuel energy input
- Fix heating loads monthly_mmbtu and addressable_load_fraction handling (type issues mostly)
- Bug fix for user-supplied 8760 WHL rates with tiered energy rate

## v0.36.0
>>>>>>> 8c100b66
### Changed
- Changed default values by prime mover for CHP technologies in `data/chp/chp_defaults.json`.  See user manual for details by prime mover and size class.
- Updated the package dependencies to be compatible with recent changes to HiGHS (for testing) and MathOptInterface
### Fixed
- The present worth factor for fuel (pwf_fuel) was not properly multiplying for lifecycle fuel costs

## v0.35.1
### Fixed
- Add GHP to proforma metrics for when GHP is evaluated (should have been there)
### Added
- Add different BAU outputs for heating and cooling systems

## v0.35.0
### Changed
- ANNUAL UPDATE TO DEFAULT VALUES. Changes outlined below with (old value) --> (new value). See user manual for references. 
  - Owner Discount rate, nominal (%): : **Financial** **owner_discount_rate_fraction** 0.0564	--> 0.0638
  - Offtaker Discount rate, nominal (%): **Financial**  **offtaker_discount_rate_fraction** 0.0564 --> 0.0638
  - Electricity cost escalation rate, nominal (%): **Financial** **elec_cost_escalation_rate_fraction** 0.019	--> 0.017
  - Existing boiler fuel cost escalation rate, nominal (%): **Financial**  **existing_boiler_fuel_cost_escalation_rate_fraction**	0.034	--> 0.015
  - Boiler fuel cost escalation rate, nominal (%): **Financial** **boiler_fuel_cost_escalation_rate_fraction**	0.034	--> 0.015
  - CHP fuel cost escalation rate, nominal (%): **Financial**  **chp_fuel_cost_escalation_rate_fraction**	0.034	--> 0.015
  - Generator fuel cost escalation rate, nominal (%): **Financial**  **generator_fuel_cost_escalation_rate_fraction**	0.027	--> 0.012
  - Array tilt – Ground mount, Fixed: **PV** **tilt** latitude	--> 20
  - O&M cost ($/kW/year): **PV** **om_cost_per_kw**	17	--> 18
  - System capital cost ($/kW): **PV** **installed_cost_per_kw**	1592	--> 1790
  - Energy capacity cost ($/kWh): **ElectricStorage** **installed_cost_per_kwh**	388	--> 455
  - Power capacity cost ($/kW): **ElectricStorage**	**installed_cost_per_kw**	775	--> 910
  - Energy capacity replacement cost ($/kWh): **ElectricStorage** **replace_cost_per_kwh**	220	--> 318
  - Power capacity replacement cost ($/kW): **ElectricStorage**	**replace_cost_per_kw**	440	--> 715
  - Fuel burn rate by generator capacity (gal/kWh): **Generator** **fuel_slope_gal_per_kwh**	0.076	--> removed and replaced with full and half-load efficiencies
  - Electric efficiency at 100% load (% HHV-basis): **Generator** **electric_efficiency_full_load**	N/A - new input	--> 0.322
  - Electric efficiency at 50% load (% HHV-basis): **Generator** **electric_efficiency_half_load**	N/A - new input	--> 0.322
  - Generator fuel higher heating value (HHV): **Generator** **fuel_higher_heating_value_kwh_per_gal**	N/A - new input	--> 40.7
  - System capital cost ($/kW): **Generator**  **installed_cost_per_kw** 500	--> $650 if the generator only runs during outages; $800 if it is allowed to run parallel with the grid; $880 for off-grid
  - Fixed O&M ($/kW/yr): **Generator** **om_cost_per_kw** Grid connected: 10 Off-grid: 20 --> Grid connected: 20 Off-grid: 10
  - System capital cost ($/kW) by Class: **Wind** **size_class_to_installed_cost**	residential - 5675 commercial - 4300 medium - 2766 large - 2239 --> residential - 6339 commercial - 4760 medium - 3137 large - 2386
  - O&M cost ($/kW/year): **Wind** **om_cost_per_kw** 35 --> 36
 
## v0.34.0
### Added
- Ability to run hybrid GHX sizing using **GhpGhx.jl** (automatic and fractional sizing)
- Added financial inputs for **GHP** and updated objective and results to reflect these changes
- Added central plant **GHP**
### Fixed
- Fix output of `get_tier_with_lowest_energy_rate(u::URDBrate)` to return an index and not cartesian coordinates for multi-tier energy rates.
- Updated **GHP** cost curve calculations so incentives apply to all GHP components
### Changed
- If a `REoptInputs` object solves with termination status infeasible, altert user and return a dictionary insteadof JuMP model

## v0.33.0
### Added
- Functionality to evaluate scenarios with Wind can in the ERP (`backup_reliability`)
- Dispatch data for outages: Wind, ElectricStorage SOC, and critical load
### Fixed
- Fix `backup_reliability_reopt_inputs(d, p, r)` so doesn't ignore `CHP` from REopt scenario
- In `backup_reliability_reopt_inputs(d, p, r)`, get `Generator` and `CHP` fuel related values from REopt results _Dict_ d and `REoptInputs` _struct_ p, unless the user overrides the REopt results by providing **generator_size_kw**
- Remove use of non-existent **tech_upgraded** `Outages` outputs, using **tech_microgrid_size_kw** instead
- Added missing **electric_storage_microgrid_upgraded** to `Outages` results
- Fix bug causing _InexactError_ in `num_battery_bins_default`
- Update docstrings in `backup_reliability.jl`
- Avoid supply > critical load during outages by changing load balance to ==
### Changed
- Updated REopt license
- Changed `backup_reliability` results key from **fuel_outage_survival_final_time_step** to **fuel_survival_final_time_step** for consistency with other keys

## v0.32.7
### Fixed
- Bugs in EASIUR health cost calcs
- Type handling for CoolingLoad monthly_tonhour input

## v0.32.6
### Changed
- Required **fuel_cost_per_mmbtu** for modeling **Boiler** tech, otherwise throw a handled error.
### Fixed
- Additional **SteamTurbine** defaults processing updates and bug fixes

## v0.32.5
### Changed
- Updated `get_existing_chiller_cop` function to accept scalar values instead of vectors to allow for faster API transactions.
- Refactored `backup_reliability.jl` to enable easier development: added conversion of all scalar generator inputs to vectors in `dictkeys_to_symbols` and reduced each functions with two versions (one with scalar and one with vector generator arguments) to a single version
- Simplify generator sizing logic in function `backup_reliability_reopt_inputs` (if user sets `generator_size_kw` or `num_generators`to 0, don't override based on REopt solution) and add a validation error
### Fixed
- Steamturbine defaults processing
- simulated_load monthly values processing
- Fixed incorrect name when accessing result field `Outages` **generator_microgrid_size_kw** in `outag_simulator.jl`

## v0.32.4
### Changed
- Consolidated PVWatts API calls to 1 call (previously 3 separate calls existed). API call occurs in `src/core/utils.jl/call_pvwatts_api()`. This function is called for PV in `src/core/production_factor.jl/get_production_factor(PV)` and for GHP in `src/core/scenario.jl`. If GHP and PV are evaluated together, the GHP PVWatts call for ambient temperature is also used to assign the pv.production_factor_series in Scenario.jl so that the PVWatts API does not get called again downstream in `get_production_factor(PV)`.  
- In `src/core/utils.jl/call_pvwatts_api()`, updated NSRDB bounds used in PVWatts query (now includes southern New Zealand)
- Updated PV Watts version from v6 to v8. PVWatts V8 updates the weather data to 2020 TMY data from the NREL NSRDB for locations covered by the database. (The NSRDB weather data used in PVWatts V6 is from around 2015.) See other differences at https://developer.nrel.gov/docs/solar/pvwatts/.
- Made PV struct mutable: This allows for assigning pv.production_factor_series when calling PVWatts for GHP, to avoid a extra PVWatts calls later.
- Changed unit test expected values due to update to PVWatts v8, which slightly changed expected PV production factors.
- Changed **fuel_avail_gal** default to 1e9 for on-grid scenarios (same as off-grid)
### Fixed
- Issue with using a leap year with a URDB rate - the URDB rate was creating energy_rate of length 8784 instead of intended 8760
- Don't double add adjustments to urdb rates with non-standard units
- Corrected `Generator` **installed_cost_per_kw** from 500 to 650 if **only_runs_during_grid_outage** is _true_ or 800 if _false_
- Corrected `SteamTurbine` defaults population from `get_steam_turbine_defaults_size_class()`

## v0.32.3
### Fixed
- Calculate **num_battery_bins** default in `backup_reliability.jl` based on battery duration to prevent significant discretization error (and add test)
- Account for battery (dis)charge efficiency after capping power in/out in `battery_bin_shift()`
- Remove _try_ _catch_ in `backup_reliability(d::Dict, p::REoptInputs, r::Dict)` so can see where error was thrown

## v0.32.2
### Fixed
- Fixed bug in multiple PVs pv_to_location dictionary creation. 
- Fixed bug in reporting of grid purchase results when multiple energy tiers are present.
- Fixed bug in TOU demand charge calculation when multiple demand tiers are present.

## v0.32.1
### Fixed
- In `backup_reliability.jl`:
    - Check if generator input is a Vector instead of has length greater than 1
    - Correct calculation of battery SOC adjustment in `fuel_use()` function
    - Correct outage time step survival condition in `fuel_use()` function
- Add test to ensure `backup_reliability()` gives the same results for equivalent scenarios (1. battery only and 2. battery plus generator with no fuel) and that the survival probability decreases monotonically with outage duration
- Add test to ensure `backup_reliability()` gives the same results as `simulate_outages()` when operational availability inputs are 1, probability of failure to run is 0, and mean time to failure is a very large number.

## v0.32.0
### Fixed
- Fixed calculation of `wind_kw_ac_hourly` in `outagesim/outage_simulator.jl`
- Add  a test of multiple outages that includes wind
- Add a timeout to PVWatts API call so that if it does not connect within 10 seconds, it will retry. It seems to always work on the first retry.

## v0.31.0
### Added
- Created and exported easiur_data function (returns health emissions costs and escalations) for the API to be able to call for it's easiur_costs endpoint
- Added docstrings for easiur_data and emissions_profiles

## v0.30.0
### Added
- `Generator` input **fuel_higher_heating_value_kwh_per_gal**, which defaults to the constant KWH_PER_GAL_DIESEL
### Changed
- Added more description to **production_factor_series inputs**
### Fixed
- Fixed spelling of degradation_fraction
- use push! instead of append() for array in core/cost_curve.jl
- Fixed calculation of batt_roundtrip_efficiency in outage_simulator.jl

## v0.29.0
### Added
- Add `CHP` `FuelUsed` and `FuelCost` modeling/tracking for stochastic/multi-outages
- Add `CHP` outputs for stochastic/multi-outages
### Changed
- Made outages output names not dynamic to allow integration into API
- Add missing units to outages results field names: **unserved_load_series_kw**, **unserved_load_per_outage_kwh**, **generator_fuel_used_per_outage_gal**
- Default `Financial` field **microgrid_upgrade_cost_fraction** to 0
- Add conditional logic to make `CHP.min_allowable_kw` 25% of `max_kw` if there is a conflicting relationship 
- Iterate on calculating `CHP` heuristic size based on average heating load which is also used to set `max_kw` if not given: once `size_class` is determined, recalculate using the efficiency numbers for that `size_class`.
### Fixed
- Fix non-handling of cost-curve/segmented techs in stochastic outages
- Fix issues with `simulated_load.jl` monthly heating energy input to return the heating load profile

## v0.28.1
### Added
- `emissions_profiles` function, exported for external use as an endpoint in REopt_API for the webtool/UI

## v0.28.0
### Changed 
- Changed Financial **breakeven_cost_of_emissions_reduction_per_tonnes_CO2** to **breakeven_cost_of_emissions_reduction_per_tonne_CO2**
- Changed `CHP.size_class` to start at 0 instead of 1, consistent with the API, and 0 represents the average of all `size_class`s
- Change `CHP.max_kw` to be based on either the heuristic sizing from average heating load (if heating) or peak electric load (if no heating, aka Prime Generator in the UI)
  - The "big_number" for `max_kw` was causing the model to take forever to solve and some erroneous behavior; this is also consistent with the API to limit max_kw to a reasonable number
### Added 
- Added previously missing Financial BAU outputs: **lifecycle_om_costs_before_tax**, **lifecycle_om_costs_after_tax**, **year_one_om_costs_before_tax**
### Fixed
- Fixed if statement to determing ElectricLoad "year" from && to ||, so that defaults to 2017 if any CRB input is used
    
## v0.27.0
### Added
- Energy Resilience Performance tool: capability to model limited reliability of backup generators and RE, and calculate survival probability metrics during power outages for a DER scenario
- Exported `backup_reliability` function to run the reliability based calculations
### Changed
- Changed `Generator` inputs **fuel_slope_gal_per_kwh** and **fuel_intercept_gal_per_hr** to **electric_efficiency_full_load** and **electric_efficiency_half_load** to represent the same fuel burn curve in a different way consistent with `CHP`

## v0.26.0
### Added 
- Added `has_stacktrace` boolean which is returned with error messages and indicates if error is of type which contains stacktrace
- Constraint on wind sizing based on Site.land_acres
- New Wind input **acres_per_kw**, defaults to 0.03
- Descriptions/help text for many inputs and outputs
- Add and modify the `GHP` results to align with the existing/expected results from the v2 REopt_API
- Add `CSV` and `DataFrames` packages to REopt.jl dependencies 
### Changed
- Update REopt.jl environment to Julia v1.8
- Changed default **year** in ElectricLoad to be 2017 if using a CRB model and 2022 otherwise. 
- Removed default year in URDBrate() functions, since year is always supplied to this function.
- In `scenario.jl`, `change heating_thermal_load_reduction_with_ghp_kw` to `space_heating_thermal_load_reduction_with_ghp_kw` to be more explicit
- Round Hot and Cold TES size result to 0 digits
- Use CoolProp to get water properties for Hot and Cold TES based on average of temperature inputs
### Fixed
- `Wind` evaluations with BAU - was temporarily broken because of an unconverted **year_one** -> **annual** expected name
- Fixed calculation of **year_one_coincident_peak_cost_before_tax** in `ElectricTariff` results to correctly calculate before-tax value. Previously, the after-tax value was being calculated for this field instead.
- Fixed `outage_simulator` to work with sub-hourly outage simulation scenarios
- Fixed a bug which threw an error when providing time-series thermal load inputs in a scenario inputs .json.
- Fixed calculation of ["Financial"]["lifecycle_om_costs_before_tax_bau"] (was previously showing after tax result)
- Added **bau_annual_emissions_tonnes_SO2** to the bau_outputs dict in results.jl and removed duplicate **bau_annual_emissions_tonnes_NOx** result
### Removed
- Removed duplicate **thermal_production_hot_water_or_steam** field from the absorption chiller defaults response dictionary. 

## v0.25.0
### Added
- multi-node MPC modeling capability
- more MPC outputs (e.g. Costs, ElectricStorage.to_load_series_kw)
- throw error if outage_durations and outage_probabilities not the same length
- throw error if length of outage_probabilities is >= 1 and sum of outage_probabilities is not equal to 1
- small incentive to minimize unserved load in each outage, not just the max over outage start times (makes expected outage results more realist and fixes same inputs giving different results)
- add `Outages` output **generator_fuel_used_per_outage** which is the sum over backup generators
### Changed
- remove _series from non-timeseries outage output names
- make the use of _ in multiple outages output names consistent
- updates multiple outage test values that changed due to fixing timestep bug
- Updated the following default values:
   - PV, Wind, Storage, CHP, GHP, Hot Water Storage, Cold Water Storage, Electric Storage: **federal_itc_fraction(PV,Wind, CHP,GHP)** and **total_itc_fraction(Hot Water Storage, Cold Water Storage, Electric Storage)** to 0.3 (30%)
   - PV, Wind, Storage, CHP, GHP, Hot Water Storage, Cold Water Storage, Electric Storage: **macrs_bonus_fraction** to 0.8 (80%)
   - Hot Water Storage and Cold Water Storage: **macrs_itc_reduction** to 0.5 (50%)
   - Hot Water Storage and Cold Water Storage: **macrs_option_years** to 7 years
### Fixed
- PV results for all multi-node scenarios
- MPC objective definition w/o ElectricStorage
- fixed mulitple outages timestep off-by-one bug
### Removed 
- Wind ITC no longer determined based on size class. Removed all size class dependencies from wind.jl

## v0.24.0
### Changed
- Major name change overall for outputs/results. Changed energy-related outputs with "year_one" in name to "annual" to reflect that they are actually average annual output values. Changed any "average_annual" naming to "annual" to simplify. Changed `to_tes` and `to_battery` outputs to `to_storage` for consistency
### Added 
- Added **thermal_production_series_mmbtu_per_hour** to CHP results. 
### Removed 
- Removed `Wind` and `Generator` outputs **year_one_energy_produced_kwh** since these techs do not include degradation

## v0.23.0
### Added
- Add **REoptLogger** type of global logger with a standard out to the console and to a dictionary
    - Instantiate `logREopt` as the global logger in `__init()__` function call as a global variable
    - Handle Warn or Error logs to save them along with information on where they occurred
    - Try-catch `core/reopt.jl -> run_reopt()` functions. Process any errors when catching the error.
    - Add Warnings and Errors from `logREopt` to results dictionary. If error is unhandled in REopt, include a stacktrace
    - Add a `status` of `error` to results for consistency
    - Ensure all error text is returned as strings for proper handling in the API
- Add `handle_errors(e::E, stacktrace::V) where {E <: Exception, V <: Vector}` and `handle_errors()` to `core/reopt.jl` to include info, warn and errors from REopt input data processing, optimization, and results processing in the returned dictionary.
- Tests for user-inputs of `ElectricTariff` `demand_lookback_months` and `demand_lookback_range` 
### Changed
- `core/reopt.jl` added try-catch statements to call `handle_errors()` when there is a REopt error (handled or unhandled) and return it to the requestor/user.
### Fixed
- URDB lookback was not incorporated based on the descriptions of how the 3 lookback variables should be entered in the code. Modified `parse_urdb_lookback_charges` function to correct.
- TOU demand for 15-min load was only looking at the first 8760 timesteps.
- Tiered energy rates jsons generated by the webtool errored and could not run.
- Aligned lookback parameter names from URDB with API

## v0.22.0
### Added
- Simulated load function which mimicks the REopt_API /simulated_load endpoint for getting commercial reference building load data from annual or monthly energy data, or blended/hybrid buildings
- `AbsorptionChiller` default values for costs and thermal coefficient of performance (which depend on maximum cooling load and heat transfer medium)
### Changed
- Pruned the unnecessary chp_defaults data that were either zeros or not dependent on `prime_mover` or `size_class`, and reorganized the CHP struct.

## v0.21.0
### Changed
For `CHP` and `SteamTurbine`, the `prime_mover` and/or `size_class` is chosen (if not input) based on the average heating load and the type of heating load (hot water or steam).
 - This logic replicates the current REopt webtool behavior which was implemented based on CHP industry experts, effectively syncing the webtool and the REopt.jl/API behavior.
 - This makes `prime_mover` **NOT** a required input and avoids a lot of other required inputs if `prime_mover` is not input.
 - The two functions made for `CHP` and `SteamTurbine` are exported in `REopt.jl` so they can be exposed in the API for communication with the webtool (or other API users).
### Removed 
`ExistingBoiler.production_type_by_chp_prime_mover` because that is no longer consistent with the logic added above.
 - The logic from 1. is such that `ExistingBoiler.production_type` determines the `CHP.prime_mover` if not specified, not the other way around.
 - If `ExistingBoiler.production_type` is not input, `hot_water` is used as the default.

## v0.20.1
### Added
- `CoolingLoad` time series and annual summary data to results
- `HeatingLoad` time series and annual summary data to results

## v0.20.0
### Added
- `Boiler` tech from the REopt_API (known as NewBoiler in API)
- `SteamTurbine` tech from the REopt_API
### Changed
- Made some modifications to thermal tech results to be consistent with naming conventions of REopt.jl
### Fixed
- Bug for scalar `ElectricTariff.wholesale_rate`
- Bug in which CHP could not charge Hot TES

## v0.19.0
### Changed
The following name changes were made: 
- Change "pct" to "rate_fraction" for "discount", "escalation", names containing "tax_pct" (financial terms)
- Change "pct" to "fraction" for all other variable names (e.g., "min_soc", "min_turndown_")
- Change `prod_factor_series` to `production_factor_series` and rename some internal methods and variables to match
- Change four (4) CHP input field names to spell out `electric` (from `elec`) and `efficiency` (from `effic`) for electric and thermal efficiencies
### Added
- Add schedule-based `FlatLoad`s which take the annual or monthly energy input and create a load profile based on the specified type of schedule. The load is "flat" (the same) for all hours within the chosen schedule.
- Add `addressable_load_fraction` inputs for `SpaceHeatingLoad` and `DomesticHotWaterLoad` which effectively ignores a portion of the entered loads. These inputs can be scalars (applied to all time steps of the year), monthly (applied to the timesteps of each month), or of length 8760 * `time_steps_per_hour`.
- Add a validation error for cooling in the case that the cooling electric load is greater than the total electric load.
  
## v0.18.1
### Removed
- **include_climate_in_objective**, **pwf_emissions_cost_CO2_grid**, and **pwf_emissions_cost_CO2_onsite** unnecessarily included in Site results

## v0.18.0
### Added
- Add geothermal heat pump (`GHP`), also known as ground-source heat pump (GSHP), to the REopt model for serving heating and cooling loads (typically the benefits include electrifying the heating load and improving the efficiency of cooling).
    - The unregistered `GhpGhx` package (https://github.com/NREL/GhpGhx.jl) is a "conditional" dependency of REopt by using the Requires.jl package, and this package sizes the ground heat exchanger (GHE) and gets the hourly electric consumption of the `GHP` for the specified heating and cooling loads that it serves.
    - The `GhpGhx` module calls for sizing the GHE can only be done if you first "add https://github.com/NREL/GhpGhx.jl" to the environment and then load the package by "using GhpGhx" before running REopt with `GHP`.
    - The `GHP` size and dispatch of the different `GHP` options is pre-determined by the `GhpGhx` package, so the REopt model just chooses one or none of the `GHP` options with a binary decision variable.
### Changed
- Change default value for `wind.jl` **operating_reserve_required_pct** from 0.1 to 0.5 (only applicable when **off_grid_flag**=_True_.)
- allow user to specify emissions_region in ElectricUtility, which is used instead of lat/long to look up AVERT data if emissions factors aren't provided by the user
- Updated results keys in `results/absorption_chiller.jl`
### Fixed
- Add **wholesale_rate** and **emissions_factor_series_lb_\<pollutant\>_per_kwh** inputs to the list of inputs that `dictkeys_tosymbols()` tries to convert to type _Array{Real}_. Due to serialization, when list inputs come from the API, they are of type _Array{Any}_ so must be converted to match type required by the constructors they are passed to.
- Fixed bug in calcuation of power delivered to cold thermal storage by the electric chiller in `results/existing_chiller.jl`.

## v0.17.0
### Added
- Emissions
    - add emissions factors for CO2, NOx, SO2, and PM25 to inputs of all fuel burning technologies
    - add emissions factor series for CO2, NOx, SO2, and PM25 to `ElectricUtility` inputs and use [AVERT v3.2](https://www.epa.gov/avert/download-avert) (2021 data) if not provided
    - add `include_climate_in_objective` and `include_health_in_objective` to `Settings` inputs
    - constrain CO2 emissions based on `CO2_emissions_reduction_min_pct`, `CO2_emissions_reduction_max_pct`, and `include_exported_elec_emissions_in_total` added to `Site` inputs
    - add emissions costs to `Financial` inputs and use EASIUR data for NOx, SO2, and PM25 if not provided
    - report emissions and their cost in `Site` (on-site and total) and `ElectricUtility` (grid) results
    - calculate `breakeven_cost_of_emissions_reduction_per_tonnes_CO2` for `Financial` results
- Renewable energy percentage
    - calculate renewable energy percentage (electric only and total) and add to `Site` results
    - add `renewable_electricity_min_pct`, `renewable_electricity_max_pct`, and `include_exported_renewable_electricity_in_total` to `Site` inputs
    - add `fuel_renewable_energy_pct` input for all fuel burning technologies
    - constrain renewable electricity percentage based on user inputs
- Add "Emissions and Renewable Energy Percent" testset
### Changed
- Allow Wind tech to be included when `off_grid_flag` is true
- Add `operating_reserve_required_pct` to Wind struct and incorporate wind into operating reserve constraints
- Add hot, cold TES results for MPC model
- Update documentation and add `docs/devdeploy.jl` to locally host the REopt.jl documentation 
- Make `ExistingBoiler` `fuel_cost_per_mmbtu` a required input
- In `production_factor.jl`, include lat-long coordinates if-statement to determine whether the "nsrdb" dataset should be used in call to PVWatts. Accounts for recent updates to NSRDB data used by PVWatts (v6). If outside of NSRDB range, use "intl" (international) dataset.
- Don't trigger GitHub 'Run test' workflow on a push that only changes README.md and/or CHANGELOG.md
- Avoid triggering duplicate GitHub workflows. When pushing to a branch that's in a PR, only trigger tests on the push not on the PR sync also.
### Fixed
- Bug fix to constrain dvCurtail in `time_steps_without_grid`
- Bug fix to report accurate wind ["year_one_to_load_series_kw"] in results/wind.jl (was previously not accounting for curtailed wind)

## v0.16.2
### Changed
- Update PV defaults to tilt=10 for rooftop, tilt = abs(lat) for ground mount, azimuth = 180 for northern lats, azimuth = 0 for southern lats.
### Fixed
- bug fix for Generator inputs to allow for time_steps_per_hour > 1
- change various `Float64` types to `Real` to allow integers too

## v0.16.1
### Fixed
- bug fix for outage simulator when `microgrid_only=true`

## v0.16.0
### Added
Allows users to model "off-grid" systems as a year-long outage: 
- add flag to "turn on" off-grid modeling `Settings.off_grid_flag` 
- when `off_grid_flag` is "true", adjust default values in core/ `electric_storage`, `electric_load`, `financial`, `generator`, `pv` 
- add operating reserve requirement inputs, outputs, and constraints based on load and PV generation 
- add minimum load met percent input and constraint
- add generator replacement year and cost (for off-grid and on-grid) 
- add off-grid additional annual costs (tax deductible) and upfront capital costs (depreciable via straight line depreciation)
### Changed
Name changes: 
- consistently append `_before_tax` and `_after_tax` to results names 
- change all instances of `timestep` to `time_step` and `timesteps` to `time_steps`
Other changes:
- report previously missing lcc breakdown components, all reported in `results/financial.jl`  
- change variable types from Float to Real to allow users to enter Ints (where applicable)
- `year_one_coincident_peak_cost_after_tax` is now correctly multiplied by `(1 - p.s.financial.offtaker_tax_pct)`

## v0.15.2
### Fixed
- bug fix for 15 & 30 minute electric, heating, and cooling loads
- bug fix for URDB fixed charges
- bug fix for default `Wind` `installed_cost_per_kw` and `federal_itc_pct`

## v0.15.1
### Added
- add `AbsorptionChiller` technology
- add `ElectricStorage.minimum_avg_soc_fraction` input and constraint

## v0.15.0
### Fixed
- bug fix in outage_simulator
### Changed
- allow Real Generator inputs (not just Float64)
- add "_series" to "Outages" outputs that are arrays [breaking]

## v0.14.0
### Changed
- update default values from v2 of API [breaking]
### Added
- add ElectricStorage degradation accounting and maintenance strategies
- finish cooling loads

## v0.13.0
### Added
- add FlexibleHVAC model (still testing)
- start thermal energy storage modeling
- add `ExistingBoiler` and `ExistingChiller`
- add `MPCLimits` inputs:
    - `grid_draw_limit_kw_by_time_step`
    - `export_limit_kw_by_time_step`
### Changed
- refactor `Storage` as `ElectricStorage`
### Fixed
- fix bugs for time_steps_per_hour != 1


## v0.12.4
### Removed
- rm "Lite" from docs
### Changed
- prioritize `urdb_response` over `urdb_label` in `ElectricTariff`

## v0.12.3
### Added
- add utils for PVwatts: `get_ambient_temperature` and `get_pvwatts_prodfactor`

## v0.12.2
### Added
- add CHP technology, including supplementary firing
- add URDB "sell" value from `energyratestructure` to wholesale rate
- update docs
### Changed
- allow annual or monthly energy rate w/o demand rate
- allow integer latitude/longitude

## v0.12.1
### Added
- add ExistingBoiler and CRB heating loads

## v0.12.0
### Changed
- change all output keys starting with "total_" or "net_" to "lifecycle_" (except "net_present_cost")
- update pv results for single PV in an array
### Fixed
- bug fix in urdb.jl when rate_name not found

## v0.11.0
### Added
- add ElectricLoad.blended_doe_reference_names & blended_doe_reference_percents
- add ElectricLoad.monthly_totals_kwh builtin profile scaling
- add ElectricTariff inputs: `add_monthly_rates_to_urdb_rate`, `tou_energy_rates_per_kwh`, 
    `add_tou_energy_rates_to_urdb_rate`, `coincident_peak_load_charge_per_kw`, `coincident_peak_load_active_time_steps`
### Fixed
- handle multiple PV outputs

## v0.10.0
### Added
- add modeling capability for tiered rates (energy, TOU demand, and monthly demand charges)
    - all of these tiered rates require binaries, which are conditionally added to the model
- add modeling capability for lookback demand charges
- add more outputs from the API (eg. `initial_capital_costs`)
- add option to run Business As Usual scenario in parallel with optimal scenario (default is `true`)
- add incentives (and cost curves) to `Wind` and `Generator`
### Changed
- removed "_us_dollars" from all names and generally aligned names with API
- renamed `outage_start(end)_time_step` to `outage_start(end)_time_step`
### Fixed
- fixed bug in URDB fixed charges

## v0.9.0
### Changed
- `ElectricTariff.NEM` boolean is now determined by `ElectricUtility.net_metering_limit_kw` (true if limit > 0)
### Added
- add `ElectricUtility` inputs for `net_metering_limit_kw` and `interconnection_limit_kw`
- add binary choice for net metering vs. wholesale export
- add `ElectricTariff.export_rate_beyond_net_metering_limit` input (scalar or vector allowed)
- add `can_net_meter`, `can_wholesale`, `can_export_beyond_nem_limit` tech inputs (`PV`, `Wind`, `Generator`)

## v0.8.0
### Added
- add `Wind` module, relying on System Advisor Model Wind module for production factors and Wind Toolkit for resource data
- new `ElectricTariff` input options:
    - `urdb_utility_name` and `urdb_rate_name`
    - `blended_annual_energy_rate` and `blended_annual_demand_rate`
- add two capabilities that require binary variables:
    - tax, production, and capacity incentives for PV (compatible with any energy generation technology)
    - technology cost curve modeling capability
    - both of these capabilities are only used for the technologies that require them (based on input values), unlike the API which always models these capabilities (and therefore always includes the binary variables).
- Three new tests: Wind, Blended Tariff and Complex Incentives (which aligns with API results)
### Changed
- `cost_per_kw[h]` input fields are now `installed_cost_per_kw[h]` to distinguish it from other costs like `om_cost_per_kw[h]`
- Financial input field refactored: `two_party_ownership` -> `third_party_ownership`
- `total_itc_pct` -> `federal_itc_pct` on technology inputs

## v0.7.3
### Fixed
- outage results processing would fail sometimes when an integer variable was not exact (e.g. 1.000000001)
- fixed `simulate_outages` for revised results formats (key names changed to align with the REopt API)

## v0.7.2
### Added
- add PV.production_factor_series input (can skip PVWatts call)
- add `run_mpc` capability, which dispatches DER for minimum energy cost over an arbitrary time horizon

## v0.7.1
### Fixed
- ElectricLoad.city default is empty string, must be filled in before annual_kwh look up

## v0.7.0
### Removed
- removed Storage.can_grid_export
### Added
- add optional integer constraint to prevent simultaneous export and import of power
- add warnings when adding integer variables
- add ability to add LinDistFlow constraints to multinode models
### Changed
- no longer require `ElectricLoad.city` input (look up ASHRAE climate zone from lat/lon)
- compatible with Julia 1.6

## v0.6.0
### Added
- add multi-node (site) capability for PV and Storage
- started documentation process using Github Pages and Documenter.jl
### Changed
- restructured outputs to align with the input structure, for example top-level keys added for `ElectricTariff` and `PV` in the outputs

## v0.5.3
### Changed
- compatible with Julia 1.5

## v0.5.2
### Fixed
- outage_simulator.jl had bug with summing over empty `Any[]`
### Added
- add optional `microgrid_only` arg to simulate_outages

## v0.5.1
### Added
- added outage dispatch outputs and speed up their derivation
### Removed
- removed redundant generator minimum turn down constraint

## v0.5.0
### Fixed
- handle missing input key for `year_one_soc_series_pct` in `outage_simulator` 
- remove erroneous `total_unserved_load = 0` output
- `dvUnservedLoad` definition was allowing microgrid production to storage and curtailment to be double counted towards meeting critical load
#### Added
- add `unserved_load_per_outage` output

## v0.4.1
### Fixed
- removed `total_unserved_load` output because it can take hours to generate and can error out when outage indices are not consecutive
### Added
- add @info for time spent processing results

## v0.4.0
### Added
- add `simulate_outages` function (similar to REopt API outage simulator)
- removed MutableArithmetics package from Project.toml (since JuMP now has method for `value(::MutableArithmetics.Zero)`)
- add outage related outputs:
    - Generator_mg_kw
    - mg_Generator_upgrade_cost
    - mg_Generator_fuel_used
    - mg_PV_upgrade_cost
    - mg_storage_upgrade_cost
    - dvUnservedLoad array
    - max_outage_cost_per_outage_duration
### Changed
- allow value_of_lost_load_per_kwh values to be subtype of Real (rather than only Real)
- add `run_reopt` method for scenario Dict

## v0.3.0
### Added
- add separate decision variables and constraints for microgrid tech capacities
    - new Site input `mg_tech_sizes_equal_grid_sizes` (boolean), when `false` the microgrid tech capacities are constrained to be <= the grid connected tech capacities
### Fixed
- allow non-integer `outage_probabilities`
- correct `total_unserved_load` output
- don't `add_min_hours_crit_ld_met_constraint` unless `min_resil_time_steps <= length(elecutil.outage_time_steps)`

## v0.2.0
### Added
- add support for custom ElectricLoad `loads_kw` input
- include existing capacity in microgrid upgrade cost
    - previously only had to pay to upgrade new capacity
- implement ElectricLoad `loads_kw_is_net` and `critical_loads_kw_is_net`
    - add existing PV production to raw load profile if `true`
- add `min_resil_time_steps` input and optional constraint for minimum time_steps that critical load must be met in every outage
### Fixed
- enforce storage cannot grid charge

## v0.1.1 Fix build.jl
deps/build.jl had a relative path dependency, fixed with an absolute path.

## v0.1.0 Initial release
This package is currently under development and only has a subset of capabilities of the REopt model used in the REopt API. For example, the Wind model, tiered electric utility tariffs, and piecewise linear cost curves are not yet modeled in this code. However this code is easier to use than the API (only dependencies are Julia and a solver) and has a novel model for uncertain outages.<|MERGE_RESOLUTION|>--- conflicted
+++ resolved
@@ -23,9 +23,6 @@
     ### Deprecated
     ### Removed
 
-<<<<<<< HEAD
-## v0.36.0 (pre-release)
-=======
 
 # v0.37.0
 ### Added
@@ -39,7 +36,6 @@
 - Bug fix for user-supplied 8760 WHL rates with tiered energy rate
 
 ## v0.36.0
->>>>>>> 8c100b66
 ### Changed
 - Changed default values by prime mover for CHP technologies in `data/chp/chp_defaults.json`.  See user manual for details by prime mover and size class.
 - Updated the package dependencies to be compatible with recent changes to HiGHS (for testing) and MathOptInterface
