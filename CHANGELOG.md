--- conflicted
+++ resolved
@@ -23,25 +23,21 @@
     ### Deprecated
     ### Removed
 
-<<<<<<< HEAD
-## Develop 09-17-2024
-=======
+## Develop fix-warning-threshold-for-wholesale
+### Fixed
+- Fixed an issue in which a warning on the wholesale benefit threshold being met is shown when no warning should be present. 
+
 ## v0.48.0
 ### Added
 - Added new file `src/core/ASHP.jl` with new technology **ASHP**, which uses electricity as input and provides heating and/or cooling as output; load balancing and technology-specific constraints have been updated and added accordingly
 - In `src/core/existing_chiller.jl`, Added new atttribute **retire_in_optimal** to the **ExistingChiller** struct
 - Financial output **initial_capital_costs_after_incentives_without_macrs** which has "net year one" CapEx after incentives except for MACRS, which helps with users defining their own "simple payback period"
->>>>>>> e36b314f
+
 ### Changed
 - Improve the full test suite reporting with a verbose summary table, and update the structure to reflect long-term open-source solver usage.
 - Removed MacOS from the runner list and just run with Windows OS, since MacOS commonly freezes and gets cancelled. We have not seen Windows OS pass while other OS's fail.
 - Suppress JuMP warning messages from 15-minute and multiple PVs test scenarios to avoid flooding the test logs with those warnings.
 - Updated/specified User-Agent header of "REopt.jl" for PVWatts and Wind Toolkit API requests; default before was "HTTP.jl"; this allows specific tracking of REopt.jl usage which call PVWatts and Wind Toolkit through api.data.gov.
-<<<<<<< HEAD
-### Fixed
-- Fixed an issue in which a warning on the wholesale benefit threshold being met is shown when that is not the case. 
-
-=======
 - Improves DRY coding by replacing multiple instances of the same chunks of code for MACRS deprecation and CHP capital cost into functions that are now in financial.jl.
 - Simplifies the CHP sizing test to avoid a ~30 minute solve time, by avoiding the fuel burn y-intercept binaries which come with differences between full-load and part-load efficiency.
 - For third party analysis proforma.jl metrics, O&M cost for existing Generator is now kept with offtaker, not the owner/developer
@@ -52,7 +48,7 @@
 - Added a couple of missing techs for the initial capital cost calculation in financial.jl.
 - An issue with setup_boiler_inputs in reopt_inputs.jl.
 - Fuel costs in proforma.jl were not consistent with the optimization costs, so that was corrected so that they are only added to the offtaker cashflows and not the owner/developer cashflows for third party.
->>>>>>> e36b314f
+
 
 ## v0.47.2
 ### Fixed
