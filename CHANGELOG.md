# Changelog
All notable changes to this project will be documented in this file.

The format is based on [Keep a Changelog](https://keepachangelog.com/en/1.0.0/),
and this project adheres to [Semantic Versioning](https://semver.org/spec/v2.0.0.html).

## Guidelines
- When making a Pull Request into `develop` start a new double-hash header for "Develop - YYYY-MM-DD"
- When making a Pull Request into `master` change "Develop" to the next version number

### Formatting
- Use **bold** markup for field and model names (i.e. **outage_start_time_step**)
- Use `code` markup for  REopt-specific file names, classes and endpoints (e.g. `src/REopt.jl`)
- Use _italic_ for code terms (i.e. _list_)
- Prepend change with tag(s) directing where it is in the repository:  
`src`,`constraints`,`*.jl`

Classify the change according to the following categories:
    
    ### Added
    ### Changed
    ### Fixed
    ### Deprecated
    ### Removed

<<<<<<< HEAD
## Develop
### Changed
- ANNUAL UPDATE TO DEFAULT VALUES. Changes outlined below with (old value) --> (new value). See user manual for references. 
  - Owner Discount rate, nominal (%): : **Financial** **owner_discount_rate_fraction** 0.0564	--> 0.0638
  - Offtaker Discount rate, nominal (%): **Financial**  **offtaker_discount_rate_fraction** 0.0564 --> 0.0638
  - Electricity cost escalation rate, nominal (%): **Financial** **elec_cost_escalation_rate_fraction** 0.019	--> 0.017
  - Existing boiler fuel cost escalation rate, nominal (%): **Financial**  **existing_boiler_fuel_cost_escalation_rate_fraction**	0.034	--> 0.015
  - Boiler fuel cost escalation rate, nominal (%): **Financial** **boiler_fuel_cost_escalation_rate_fraction**	0.034	--> 0.015
  - CHP fuel cost escalation rate, nominal (%): **Financial**  **chp_fuel_cost_escalation_rate_fraction**	0.034	--> 0.015
  - Generator fuel cost escalation rate, nominal (%): **Financial**  **generator_fuel_cost_escalation_rate_fraction**	0.027	--> 0.012
  - Array tilt – Ground mount, Fixed: **PV** **tilt** latitude	--> 20
  - O&M cost ($/kW/year): **PV** **om_cost_per_kw**	17	--> 18
  - System capital cost ($/kW): **PV** **installed_cost_per_kw**	1592	--> 1790
  - Energy capacity cost ($/kWh): **ElectricStorage** **installed_cost_per_kwh**	388	--> 455
  - Power capacity cost ($/kW): **ElectricStorage**	**installed_cost_per_kw**	775	--> 910
  - Energy capacity replacement cost ($/kWh): **ElectricStorage** **replace_cost_per_kwh**	220	--> 318
  - Power capacity replacement cost ($/kW): **ElectricStorage**	**replace_cost_per_kw**	440	--> 715
  - Fuel burn rate by generator capacity (gal/kWh): **Generator** **fuel_slope_gal_per_kwh**	0.076	--> removed and replaced with full and half-load efficiencies
  - Electric efficiency at 100% load (% HHV-basis): **Generator** **electric_efficiency_full_load**	N/A - new input	--> 0.322
  - Electric efficiency at 50% load (% HHV-basis): **Generator** **electric_efficiency_half_load**	N/A - new input	--> 0.322
  - Generator fuel higher heating value (HHV): **Generator** **fuel_higher_heating_value_kwh_per_gal**	N/A - new input	--> 40.7
  - System capital cost ($/kW): **Generator**  **installed_cost_per_kw** 500	--> $650 if the generator only runs during outages; $800 if it is allowed to run parallel with the grid; $880 for off-grid
  - Fixed O&M ($/kW/yr): **Generator** **om_cost_per_kw** Grid connected: 10 Off-grid: 20 --> Grid connected: 20 Off-grid: 10
  - System capital cost ($/kW) by Class: **Wind** **size_class_to_installed_cost**	residential - 5675 commercial - 4300 medium - 2766 large - 2239 --> residential - 6339 commercial - 4760 medium - 3137 large - 2386
  - O&M cost ($/kW/year): **Wind** **om_cost_per_kw** 35 --> 36
=======
## v0.34.0
### Added
- Ability to run hybrid GHX sizing using **GhpGhx.jl** (automatic and fractional sizing)
- Added financial inputs for **GHP** and updated objective and results to reflect these changes
- Added central plant **GHP**
### Fixed
- Fix output of `get_tier_with_lowest_energy_rate(u::URDBrate)` to return an index and not cartesian coordinates for multi-tier energy rates.
- Updated **GHP** cost curve calculations so incentives apply to all GHP components

### Changed
- If a `REoptInputs` object solves with termination status infeasible, altert user and return a dictionary insteadof JuMP model

>>>>>>> aad7db62
## v0.33.0
### Added
- Functionality to evaluate scenarios with Wind can in the ERP (`backup_reliability`)
- Dispatch data for outages: Wind, ElectricStorage SOC, and critical load
### Fixed
- Fix `backup_reliability_reopt_inputs(d, p, r)` so doesn't ignore `CHP` from REopt scenario
- In `backup_reliability_reopt_inputs(d, p, r)`, get `Generator` and `CHP` fuel related values from REopt results _Dict_ d and `REoptInputs` _struct_ p, unless the user overrides the REopt results by providing **generator_size_kw**
- Remove use of non-existent **tech_upgraded** `Outages` outputs, using **tech_microgrid_size_kw** instead
- Added missing **electric_storage_microgrid_upgraded** to `Outages` results
- Fix bug causing _InexactError_ in `num_battery_bins_default`
- Update docstrings in `backup_reliability.jl`
- Avoid supply > critical load during outages by changing load balance to ==
### Changed
- Updated REopt license
- Changed `backup_reliability` results key from **fuel_outage_survival_final_time_step** to **fuel_survival_final_time_step** for consistency with other keys

## v0.32.7
### Fixed
- Bugs in EASIUR health cost calcs
- Type handling for CoolingLoad monthly_tonhour input

## v0.32.6
### Changed
- Required **fuel_cost_per_mmbtu** for modeling **Boiler** tech, otherwise throw a handled error.
### Fixed
- Additional **SteamTurbine** defaults processing updates and bug fixes

## v0.32.5
### Changed
- Updated `get_existing_chiller_cop` function to accept scalar values instead of vectors to allow for faster API transactions.
- Refactored `backup_reliability.jl` to enable easier development: added conversion of all scalar generator inputs to vectors in `dictkeys_to_symbols` and reduced each functions with two versions (one with scalar and one with vector generator arguments) to a single version
- Simplify generator sizing logic in function `backup_reliability_reopt_inputs` (if user sets `generator_size_kw` or `num_generators`to 0, don't override based on REopt solution) and add a validation error
### Fixed
- Steamturbine defaults processing
- simulated_load monthly values processing
- Fixed incorrect name when accessing result field `Outages` **generator_microgrid_size_kw** in `outag_simulator.jl`

## v0.32.4
### Changed
- Consolidated PVWatts API calls to 1 call (previously 3 separate calls existed). API call occurs in `src/core/utils.jl/call_pvwatts_api()`. This function is called for PV in `src/core/production_factor.jl/get_production_factor(PV)` and for GHP in `src/core/scenario.jl`. If GHP and PV are evaluated together, the GHP PVWatts call for ambient temperature is also used to assign the pv.production_factor_series in Scenario.jl so that the PVWatts API does not get called again downstream in `get_production_factor(PV)`.  
- In `src/core/utils.jl/call_pvwatts_api()`, updated NSRDB bounds used in PVWatts query (now includes southern New Zealand)
- Updated PV Watts version from v6 to v8. PVWatts V8 updates the weather data to 2020 TMY data from the NREL NSRDB for locations covered by the database. (The NSRDB weather data used in PVWatts V6 is from around 2015.) See other differences at https://developer.nrel.gov/docs/solar/pvwatts/.
- Made PV struct mutable: This allows for assigning pv.production_factor_series when calling PVWatts for GHP, to avoid a extra PVWatts calls later.
- Changed unit test expected values due to update to PVWatts v8, which slightly changed expected PV production factors.
- Changed **fuel_avail_gal** default to 1e9 for on-grid scenarios (same as off-grid)
### Fixed
- Issue with using a leap year with a URDB rate - the URDB rate was creating energy_rate of length 8784 instead of intended 8760
- Don't double add adjustments to urdb rates with non-standard units
- Corrected `Generator` **installed_cost_per_kw** from 500 to 650 if **only_runs_during_grid_outage** is _true_ or 800 if _false_
- Corrected `SteamTurbine` defaults population from `get_steam_turbine_defaults_size_class()`

## v0.32.3
### Fixed
- Calculate **num_battery_bins** default in `backup_reliability.jl` based on battery duration to prevent significant discretization error (and add test)
- Account for battery (dis)charge efficiency after capping power in/out in `battery_bin_shift()`
- Remove _try_ _catch_ in `backup_reliability(d::Dict, p::REoptInputs, r::Dict)` so can see where error was thrown

## v0.32.2
### Fixed
- Fixed bug in multiple PVs pv_to_location dictionary creation. 
- Fixed bug in reporting of grid purchase results when multiple energy tiers are present.
- Fixed bug in TOU demand charge calculation when multiple demand tiers are present.

## v0.32.1
### Fixed
- In `backup_reliability.jl`:
    - Check if generator input is a Vector instead of has length greater than 1
    - Correct calculation of battery SOC adjustment in `fuel_use()` function
    - Correct outage time step survival condition in `fuel_use()` function
- Add test to ensure `backup_reliability()` gives the same results for equivalent scenarios (1. battery only and 2. battery plus generator with no fuel) and that the survival probability decreases monotonically with outage duration
- Add test to ensure `backup_reliability()` gives the same results as `simulate_outages()` when operational availability inputs are 1, probability of failure to run is 0, and mean time to failure is a very large number.

## v0.32.0
### Fixed
- Fixed calculation of `wind_kw_ac_hourly` in `outagesim/outage_simulator.jl`
- Add  a test of multiple outages that includes wind
- Add a timeout to PVWatts API call so that if it does not connect within 10 seconds, it will retry. It seems to always work on the first retry.

## v0.31.0
### Added
- Created and exported easiur_data function (returns health emissions costs and escalations) for the API to be able to call for it's easiur_costs endpoint
- Added docstrings for easiur_data and emissions_profiles

## v0.30.0
### Added
- `Generator` input **fuel_higher_heating_value_kwh_per_gal**, which defaults to the constant KWH_PER_GAL_DIESEL
### Changed
- Added more description to **production_factor_series inputs**
### Fixed
- Fixed spelling of degradation_fraction
- use push! instead of append() for array in core/cost_curve.jl
- Fixed calculation of batt_roundtrip_efficiency in outage_simulator.jl

## v0.29.0
### Added
- Add `CHP` `FuelUsed` and `FuelCost` modeling/tracking for stochastic/multi-outages
- Add `CHP` outputs for stochastic/multi-outages
### Changed
- Made outages output names not dynamic to allow integration into API
- Add missing units to outages results field names: **unserved_load_series_kw**, **unserved_load_per_outage_kwh**, **generator_fuel_used_per_outage_gal**
- Default `Financial` field **microgrid_upgrade_cost_fraction** to 0
- Add conditional logic to make `CHP.min_allowable_kw` 25% of `max_kw` if there is a conflicting relationship 
- Iterate on calculating `CHP` heuristic size based on average heating load which is also used to set `max_kw` if not given: once `size_class` is determined, recalculate using the efficiency numbers for that `size_class`.
### Fixed
- Fix non-handling of cost-curve/segmented techs in stochastic outages
- Fix issues with `simulated_load.jl` monthly heating energy input to return the heating load profile

## v0.28.1
### Added
- `emissions_profiles` function, exported for external use as an endpoint in REopt_API for the webtool/UI

## v0.28.0
### Changed 
- Changed Financial **breakeven_cost_of_emissions_reduction_per_tonnes_CO2** to **breakeven_cost_of_emissions_reduction_per_tonne_CO2**
- Changed `CHP.size_class` to start at 0 instead of 1, consistent with the API, and 0 represents the average of all `size_class`s
- Change `CHP.max_kw` to be based on either the heuristic sizing from average heating load (if heating) or peak electric load (if no heating, aka Prime Generator in the UI)
  - The "big_number" for `max_kw` was causing the model to take forever to solve and some erroneous behavior; this is also consistent with the API to limit max_kw to a reasonable number
### Added 
- Added previously missing Financial BAU outputs: **lifecycle_om_costs_before_tax**, **lifecycle_om_costs_after_tax**, **year_one_om_costs_before_tax**
### Fixed
- Fixed if statement to determing ElectricLoad "year" from && to ||, so that defaults to 2017 if any CRB input is used
    
## v0.27.0
### Added
- Energy Resilience Performance tool: capability to model limited reliability of backup generators and RE, and calculate survival probability metrics during power outages for a DER scenario
- Exported `backup_reliability` function to run the reliability based calculations
### Changed
- Changed `Generator` inputs **fuel_slope_gal_per_kwh** and **fuel_intercept_gal_per_hr** to **electric_efficiency_full_load** and **electric_efficiency_half_load** to represent the same fuel burn curve in a different way consistent with `CHP`

## v0.26.0
### Added 
- Added `has_stacktrace` boolean which is returned with error messages and indicates if error is of type which contains stacktrace
- Constraint on wind sizing based on Site.land_acres
- New Wind input **acres_per_kw**, defaults to 0.03
- Descriptions/help text for many inputs and outputs
- Add and modify the `GHP` results to align with the existing/expected results from the v2 REopt_API
- Add `CSV` and `DataFrames` packages to REopt.jl dependencies 
### Changed
- Update REopt.jl environment to Julia v1.8
- Changed default **year** in ElectricLoad to be 2017 if using a CRB model and 2022 otherwise. 
- Removed default year in URDBrate() functions, since year is always supplied to this function.
- In `scenario.jl`, `change heating_thermal_load_reduction_with_ghp_kw` to `space_heating_thermal_load_reduction_with_ghp_kw` to be more explicit
- Round Hot and Cold TES size result to 0 digits
- Use CoolProp to get water properties for Hot and Cold TES based on average of temperature inputs
### Fixed
- `Wind` evaluations with BAU - was temporarily broken because of an unconverted **year_one** -> **annual** expected name
- Fixed calculation of **year_one_coincident_peak_cost_before_tax** in `ElectricTariff` results to correctly calculate before-tax value. Previously, the after-tax value was being calculated for this field instead.
- Fixed `outage_simulator` to work with sub-hourly outage simulation scenarios
- Fixed a bug which threw an error when providing time-series thermal load inputs in a scenario inputs .json.
- Fixed calculation of ["Financial"]["lifecycle_om_costs_before_tax_bau"] (was previously showing after tax result)
- Added **bau_annual_emissions_tonnes_SO2** to the bau_outputs dict in results.jl and removed duplicate **bau_annual_emissions_tonnes_NOx** result
### Removed
- Removed duplicate **thermal_production_hot_water_or_steam** field from the absorption chiller defaults response dictionary. 

## v0.25.0
### Added
- multi-node MPC modeling capability
- more MPC outputs (e.g. Costs, ElectricStorage.to_load_series_kw)
- throw error if outage_durations and outage_probabilities not the same length
- throw error if length of outage_probabilities is >= 1 and sum of outage_probabilities is not equal to 1
- small incentive to minimize unserved load in each outage, not just the max over outage start times (makes expected outage results more realist and fixes same inputs giving different results)
- add `Outages` output **generator_fuel_used_per_outage** which is the sum over backup generators
### Changed
- remove _series from non-timeseries outage output names
- make the use of _ in multiple outages output names consistent
- updates multiple outage test values that changed due to fixing timestep bug
- Updated the following default values:
   - PV, Wind, Storage, CHP, GHP, Hot Water Storage, Cold Water Storage, Electric Storage: **federal_itc_fraction(PV,Wind, CHP,GHP)** and **total_itc_fraction(Hot Water Storage, Cold Water Storage, Electric Storage)** to 0.3 (30%)
   - PV, Wind, Storage, CHP, GHP, Hot Water Storage, Cold Water Storage, Electric Storage: **macrs_bonus_fraction** to 0.8 (80%)
   - Hot Water Storage and Cold Water Storage: **macrs_itc_reduction** to 0.5 (50%)
   - Hot Water Storage and Cold Water Storage: **macrs_option_years** to 7 years
### Fixed
- PV results for all multi-node scenarios
- MPC objective definition w/o ElectricStorage
- fixed mulitple outages timestep off-by-one bug
### Removed 
- Wind ITC no longer determined based on size class. Removed all size class dependencies from wind.jl

## v0.24.0
### Changed
- Major name change overall for outputs/results. Changed energy-related outputs with "year_one" in name to "annual" to reflect that they are actually average annual output values. Changed any "average_annual" naming to "annual" to simplify. Changed `to_tes` and `to_battery` outputs to `to_storage` for consistency
### Added 
- Added **thermal_production_series_mmbtu_per_hour** to CHP results. 
### Removed 
- Removed `Wind` and `Generator` outputs **year_one_energy_produced_kwh** since these techs do not include degradation

## v0.23.0
### Added
- Add **REoptLogger** type of global logger with a standard out to the console and to a dictionary
    - Instantiate `logREopt` as the global logger in `__init()__` function call as a global variable
    - Handle Warn or Error logs to save them along with information on where they occurred
    - Try-catch `core/reopt.jl -> run_reopt()` functions. Process any errors when catching the error.
    - Add Warnings and Errors from `logREopt` to results dictionary. If error is unhandled in REopt, include a stacktrace
    - Add a `status` of `error` to results for consistency
    - Ensure all error text is returned as strings for proper handling in the API
- Add `handle_errors(e::E, stacktrace::V) where {E <: Exception, V <: Vector}` and `handle_errors()` to `core/reopt.jl` to include info, warn and errors from REopt input data processing, optimization, and results processing in the returned dictionary.
- Tests for user-inputs of `ElectricTariff` `demand_lookback_months` and `demand_lookback_range` 
### Changed
- `core/reopt.jl` added try-catch statements to call `handle_errors()` when there is a REopt error (handled or unhandled) and return it to the requestor/user.
### Fixed
- URDB lookback was not incorporated based on the descriptions of how the 3 lookback variables should be entered in the code. Modified `parse_urdb_lookback_charges` function to correct.
- TOU demand for 15-min load was only looking at the first 8760 timesteps.
- Tiered energy rates jsons generated by the webtool errored and could not run.
- Aligned lookback parameter names from URDB with API

## v0.22.0
### Added
- Simulated load function which mimicks the REopt_API /simulated_load endpoint for getting commercial reference building load data from annual or monthly energy data, or blended/hybrid buildings
- `AbsorptionChiller` default values for costs and thermal coefficient of performance (which depend on maximum cooling load and heat transfer medium)
### Changed
- Pruned the unnecessary chp_defaults data that were either zeros or not dependent on `prime_mover` or `size_class`, and reorganized the CHP struct.

## v0.21.0
### Changed
For `CHP` and `SteamTurbine`, the `prime_mover` and/or `size_class` is chosen (if not input) based on the average heating load and the type of heating load (hot water or steam).
 - This logic replicates the current REopt webtool behavior which was implemented based on CHP industry experts, effectively syncing the webtool and the REopt.jl/API behavior.
 - This makes `prime_mover` **NOT** a required input and avoids a lot of other required inputs if `prime_mover` is not input.
 - The two functions made for `CHP` and `SteamTurbine` are exported in `REopt.jl` so they can be exposed in the API for communication with the webtool (or other API users).
### Removed 
`ExistingBoiler.production_type_by_chp_prime_mover` because that is no longer consistent with the logic added above.
 - The logic from 1. is such that `ExistingBoiler.production_type` determines the `CHP.prime_mover` if not specified, not the other way around.
 - If `ExistingBoiler.production_type` is not input, `hot_water` is used as the default.

## v0.20.1
### Added
- `CoolingLoad` time series and annual summary data to results
- `HeatingLoad` time series and annual summary data to results

## v0.20.0
### Added
- `Boiler` tech from the REopt_API (known as NewBoiler in API)
- `SteamTurbine` tech from the REopt_API
### Changed
- Made some modifications to thermal tech results to be consistent with naming conventions of REopt.jl
### Fixed
- Bug for scalar `ElectricTariff.wholesale_rate`
- Bug in which CHP could not charge Hot TES

## v0.19.0
### Changed
The following name changes were made: 
- Change "pct" to "rate_fraction" for "discount", "escalation", names containing "tax_pct" (financial terms)
- Change "pct" to "fraction" for all other variable names (e.g., "min_soc", "min_turndown_")
- Change `prod_factor_series` to `production_factor_series` and rename some internal methods and variables to match
- Change four (4) CHP input field names to spell out `electric` (from `elec`) and `efficiency` (from `effic`) for electric and thermal efficiencies
### Added
- Add schedule-based `FlatLoad`s which take the annual or monthly energy input and create a load profile based on the specified type of schedule. The load is "flat" (the same) for all hours within the chosen schedule.
- Add `addressable_load_fraction` inputs for `SpaceHeatingLoad` and `DomesticHotWaterLoad` which effectively ignores a portion of the entered loads. These inputs can be scalars (applied to all time steps of the year), monthly (applied to the timesteps of each month), or of length 8760 * `time_steps_per_hour`.
- Add a validation error for cooling in the case that the cooling electric load is greater than the total electric load.
  
## v0.18.1
### Removed
- **include_climate_in_objective**, **pwf_emissions_cost_CO2_grid**, and **pwf_emissions_cost_CO2_onsite** unnecessarily included in Site results

## v0.18.0
### Added
- Add geothermal heat pump (`GHP`), also known as ground-source heat pump (GSHP), to the REopt model for serving heating and cooling loads (typically the benefits include electrifying the heating load and improving the efficiency of cooling).
    - The unregistered `GhpGhx` package (https://github.com/NREL/GhpGhx.jl) is a "conditional" dependency of REopt by using the Requires.jl package, and this package sizes the ground heat exchanger (GHE) and gets the hourly electric consumption of the `GHP` for the specified heating and cooling loads that it serves.
    - The `GhpGhx` module calls for sizing the GHE can only be done if you first "add https://github.com/NREL/GhpGhx.jl" to the environment and then load the package by "using GhpGhx" before running REopt with `GHP`.
    - The `GHP` size and dispatch of the different `GHP` options is pre-determined by the `GhpGhx` package, so the REopt model just chooses one or none of the `GHP` options with a binary decision variable.
### Changed
- Change default value for `wind.jl` **operating_reserve_required_pct** from 0.1 to 0.5 (only applicable when **off_grid_flag**=_True_.)
- allow user to specify emissions_region in ElectricUtility, which is used instead of lat/long to look up AVERT data if emissions factors aren't provided by the user
- Updated results keys in `results/absorption_chiller.jl`
### Fixed
- Add **wholesale_rate** and **emissions_factor_series_lb_\<pollutant\>_per_kwh** inputs to the list of inputs that `dictkeys_tosymbols()` tries to convert to type _Array{Real}_. Due to serialization, when list inputs come from the API, they are of type _Array{Any}_ so must be converted to match type required by the constructors they are passed to.
- Fixed bug in calcuation of power delivered to cold thermal storage by the electric chiller in `results/existing_chiller.jl`.

## v0.17.0
### Added
- Emissions
    - add emissions factors for CO2, NOx, SO2, and PM25 to inputs of all fuel burning technologies
    - add emissions factor series for CO2, NOx, SO2, and PM25 to `ElectricUtility` inputs and use [AVERT v3.2](https://www.epa.gov/avert/download-avert) (2021 data) if not provided
    - add `include_climate_in_objective` and `include_health_in_objective` to `Settings` inputs
    - constrain CO2 emissions based on `CO2_emissions_reduction_min_pct`, `CO2_emissions_reduction_max_pct`, and `include_exported_elec_emissions_in_total` added to `Site` inputs
    - add emissions costs to `Financial` inputs and use EASIUR data for NOx, SO2, and PM25 if not provided
    - report emissions and their cost in `Site` (on-site and total) and `ElectricUtility` (grid) results
    - calculate `breakeven_cost_of_emissions_reduction_per_tonnes_CO2` for `Financial` results
- Renewable energy percentage
    - calculate renewable energy percentage (electric only and total) and add to `Site` results
    - add `renewable_electricity_min_pct`, `renewable_electricity_max_pct`, and `include_exported_renewable_electricity_in_total` to `Site` inputs
    - add `fuel_renewable_energy_pct` input for all fuel burning technologies
    - constrain renewable electricity percentage based on user inputs
- Add "Emissions and Renewable Energy Percent" testset
### Changed
- Allow Wind tech to be included when `off_grid_flag` is true
- Add `operating_reserve_required_pct` to Wind struct and incorporate wind into operating reserve constraints
- Add hot, cold TES results for MPC model
- Update documentation and add `docs/devdeploy.jl` to locally host the REopt.jl documentation 
- Make `ExistingBoiler` `fuel_cost_per_mmbtu` a required input
- In `production_factor.jl`, include lat-long coordinates if-statement to determine whether the "nsrdb" dataset should be used in call to PVWatts. Accounts for recent updates to NSRDB data used by PVWatts (v6). If outside of NSRDB range, use "intl" (international) dataset.
- Don't trigger GitHub 'Run test' workflow on a push that only changes README.md and/or CHANGELOG.md
- Avoid triggering duplicate GitHub workflows. When pushing to a branch that's in a PR, only trigger tests on the push not on the PR sync also.
### Fixed
- Bug fix to constrain dvCurtail in `time_steps_without_grid`
- Bug fix to report accurate wind ["year_one_to_load_series_kw"] in results/wind.jl (was previously not accounting for curtailed wind)

## v0.16.2
### Changed
- Update PV defaults to tilt=10 for rooftop, tilt = abs(lat) for ground mount, azimuth = 180 for northern lats, azimuth = 0 for southern lats.
### Fixed
- bug fix for Generator inputs to allow for time_steps_per_hour > 1
- change various `Float64` types to `Real` to allow integers too

## v0.16.1
### Fixed
- bug fix for outage simulator when `microgrid_only=true`

## v0.16.0
### Added
Allows users to model "off-grid" systems as a year-long outage: 
- add flag to "turn on" off-grid modeling `Settings.off_grid_flag` 
- when `off_grid_flag` is "true", adjust default values in core/ `electric_storage`, `electric_load`, `financial`, `generator`, `pv` 
- add operating reserve requirement inputs, outputs, and constraints based on load and PV generation 
- add minimum load met percent input and constraint
- add generator replacement year and cost (for off-grid and on-grid) 
- add off-grid additional annual costs (tax deductible) and upfront capital costs (depreciable via straight line depreciation)
### Changed
Name changes: 
- consistently append `_before_tax` and `_after_tax` to results names 
- change all instances of `timestep` to `time_step` and `timesteps` to `time_steps`
Other changes:
- report previously missing lcc breakdown components, all reported in `results/financial.jl`  
- change variable types from Float to Real to allow users to enter Ints (where applicable)
- `year_one_coincident_peak_cost_after_tax` is now correctly multiplied by `(1 - p.s.financial.offtaker_tax_pct)`

## v0.15.2
### Fixed
- bug fix for 15 & 30 minute electric, heating, and cooling loads
- bug fix for URDB fixed charges
- bug fix for default `Wind` `installed_cost_per_kw` and `federal_itc_pct`

## v0.15.1
### Added
- add `AbsorptionChiller` technology
- add `ElectricStorage.minimum_avg_soc_fraction` input and constraint

## v0.15.0
### Fixed
- bug fix in outage_simulator
### Changed
- allow Real Generator inputs (not just Float64)
- add "_series" to "Outages" outputs that are arrays [breaking]

## v0.14.0
### Changed
- update default values from v2 of API [breaking]
### Added
- add ElectricStorage degradation accounting and maintenance strategies
- finish cooling loads

## v0.13.0
### Added
- add FlexibleHVAC model (still testing)
- start thermal energy storage modeling
- add `ExistingBoiler` and `ExistingChiller`
- add `MPCLimits` inputs:
    - `grid_draw_limit_kw_by_time_step`
    - `export_limit_kw_by_time_step`
### Changed
- refactor `Storage` as `ElectricStorage`
### Fixed
- fix bugs for time_steps_per_hour != 1


## v0.12.4
### Removed
- rm "Lite" from docs
### Changed
- prioritize `urdb_response` over `urdb_label` in `ElectricTariff`

## v0.12.3
### Added
- add utils for PVwatts: `get_ambient_temperature` and `get_pvwatts_prodfactor`

## v0.12.2
### Added
- add CHP technology, including supplementary firing
- add URDB "sell" value from `energyratestructure` to wholesale rate
- update docs
### Changed
- allow annual or monthly energy rate w/o demand rate
- allow integer latitude/longitude

## v0.12.1
### Added
- add ExistingBoiler and CRB heating loads

## v0.12.0
### Changed
- change all output keys starting with "total_" or "net_" to "lifecycle_" (except "net_present_cost")
- update pv results for single PV in an array
### Fixed
- bug fix in urdb.jl when rate_name not found

## v0.11.0
### Added
- add ElectricLoad.blended_doe_reference_names & blended_doe_reference_percents
- add ElectricLoad.monthly_totals_kwh builtin profile scaling
- add ElectricTariff inputs: `add_monthly_rates_to_urdb_rate`, `tou_energy_rates_per_kwh`, 
    `add_tou_energy_rates_to_urdb_rate`, `coincident_peak_load_charge_per_kw`, `coincident_peak_load_active_time_steps`
### Fixed
- handle multiple PV outputs

## v0.10.0
### Added
- add modeling capability for tiered rates (energy, TOU demand, and monthly demand charges)
    - all of these tiered rates require binaries, which are conditionally added to the model
- add modeling capability for lookback demand charges
- add more outputs from the API (eg. `initial_capital_costs`)
- add option to run Business As Usual scenario in parallel with optimal scenario (default is `true`)
- add incentives (and cost curves) to `Wind` and `Generator`
### Changed
- removed "_us_dollars" from all names and generally aligned names with API
- renamed `outage_start(end)_time_step` to `outage_start(end)_time_step`
### Fixed
- fixed bug in URDB fixed charges

## v0.9.0
### Changed
- `ElectricTariff.NEM` boolean is now determined by `ElectricUtility.net_metering_limit_kw` (true if limit > 0)
### Added
- add `ElectricUtility` inputs for `net_metering_limit_kw` and `interconnection_limit_kw`
- add binary choice for net metering vs. wholesale export
- add `ElectricTariff.export_rate_beyond_net_metering_limit` input (scalar or vector allowed)
- add `can_net_meter`, `can_wholesale`, `can_export_beyond_nem_limit` tech inputs (`PV`, `Wind`, `Generator`)

## v0.8.0
### Added
- add `Wind` module, relying on System Advisor Model Wind module for production factors and Wind Toolkit for resource data
- new `ElectricTariff` input options:
    - `urdb_utility_name` and `urdb_rate_name`
    - `blended_annual_energy_rate` and `blended_annual_demand_rate`
- add two capabilities that require binary variables:
    - tax, production, and capacity incentives for PV (compatible with any energy generation technology)
    - technology cost curve modeling capability
    - both of these capabilities are only used for the technologies that require them (based on input values), unlike the API which always models these capabilities (and therefore always includes the binary variables).
- Three new tests: Wind, Blended Tariff and Complex Incentives (which aligns with API results)
### Changed
- `cost_per_kw[h]` input fields are now `installed_cost_per_kw[h]` to distinguish it from other costs like `om_cost_per_kw[h]`
- Financial input field refactored: `two_party_ownership` -> `third_party_ownership`
- `total_itc_pct` -> `federal_itc_pct` on technology inputs

## v0.7.3
### Fixed
- outage results processing would fail sometimes when an integer variable was not exact (e.g. 1.000000001)
- fixed `simulate_outages` for revised results formats (key names changed to align with the REopt API)

## v0.7.2
### Added
- add PV.production_factor_series input (can skip PVWatts call)
- add `run_mpc` capability, which dispatches DER for minimum energy cost over an arbitrary time horizon

## v0.7.1
### Fixed
- ElectricLoad.city default is empty string, must be filled in before annual_kwh look up

## v0.7.0
### Removed
- removed Storage.can_grid_export
### Added
- add optional integer constraint to prevent simultaneous export and import of power
- add warnings when adding integer variables
- add ability to add LinDistFlow constraints to multinode models
### Changed
- no longer require `ElectricLoad.city` input (look up ASHRAE climate zone from lat/lon)
- compatible with Julia 1.6

## v0.6.0
### Added
- add multi-node (site) capability for PV and Storage
- started documentation process using Github Pages and Documenter.jl
### Changed
- restructured outputs to align with the input structure, for example top-level keys added for `ElectricTariff` and `PV` in the outputs

## v0.5.3
### Changed
- compatible with Julia 1.5

## v0.5.2
### Fixed
- outage_simulator.jl had bug with summing over empty `Any[]`
### Added
- add optional `microgrid_only` arg to simulate_outages

## v0.5.1
### Added
- added outage dispatch outputs and speed up their derivation
### Removed
- removed redundant generator minimum turn down constraint

## v0.5.0
### Fixed
- handle missing input key for `year_one_soc_series_pct` in `outage_simulator` 
- remove erroneous `total_unserved_load = 0` output
- `dvUnservedLoad` definition was allowing microgrid production to storage and curtailment to be double counted towards meeting critical load
#### Added
- add `unserved_load_per_outage` output

## v0.4.1
### Fixed
- removed `total_unserved_load` output because it can take hours to generate and can error out when outage indices are not consecutive
### Added
- add @info for time spent processing results

## v0.4.0
### Added
- add `simulate_outages` function (similar to REopt API outage simulator)
- removed MutableArithmetics package from Project.toml (since JuMP now has method for `value(::MutableArithmetics.Zero)`)
- add outage related outputs:
    - Generator_mg_kw
    - mg_Generator_upgrade_cost
    - mg_Generator_fuel_used
    - mg_PV_upgrade_cost
    - mg_storage_upgrade_cost
    - dvUnservedLoad array
    - max_outage_cost_per_outage_duration
### Changed
- allow value_of_lost_load_per_kwh values to be subtype of Real (rather than only Real)
- add `run_reopt` method for scenario Dict

## v0.3.0
### Added
- add separate decision variables and constraints for microgrid tech capacities
    - new Site input `mg_tech_sizes_equal_grid_sizes` (boolean), when `false` the microgrid tech capacities are constrained to be <= the grid connected tech capacities
### Fixed
- allow non-integer `outage_probabilities`
- correct `total_unserved_load` output
- don't `add_min_hours_crit_ld_met_constraint` unless `min_resil_time_steps <= length(elecutil.outage_time_steps)`

## v0.2.0
### Added
- add support for custom ElectricLoad `loads_kw` input
- include existing capacity in microgrid upgrade cost
    - previously only had to pay to upgrade new capacity
- implement ElectricLoad `loads_kw_is_net` and `critical_loads_kw_is_net`
    - add existing PV production to raw load profile if `true`
- add `min_resil_time_steps` input and optional constraint for minimum time_steps that critical load must be met in every outage
### Fixed
- enforce storage cannot grid charge

## v0.1.1 Fix build.jl
deps/build.jl had a relative path dependency, fixed with an absolute path.

## v0.1.0 Initial release
This package is currently under development and only has a subset of capabilities of the REopt model used in the REopt API. For example, the Wind model, tiered electric utility tariffs, and piecewise linear cost curves are not yet modeled in this code. However this code is easier to use than the API (only dependencies are Julia and a solver) and has a novel model for uncertain outages.<|MERGE_RESOLUTION|>--- conflicted
+++ resolved
@@ -23,7 +23,6 @@
     ### Deprecated
     ### Removed
 
-<<<<<<< HEAD
 ## Develop
 ### Changed
 - ANNUAL UPDATE TO DEFAULT VALUES. Changes outlined below with (old value) --> (new value). See user manual for references. 
@@ -49,7 +48,6 @@
   - Fixed O&M ($/kW/yr): **Generator** **om_cost_per_kw** Grid connected: 10 Off-grid: 20 --> Grid connected: 20 Off-grid: 10
   - System capital cost ($/kW) by Class: **Wind** **size_class_to_installed_cost**	residential - 5675 commercial - 4300 medium - 2766 large - 2239 --> residential - 6339 commercial - 4760 medium - 3137 large - 2386
   - O&M cost ($/kW/year): **Wind** **om_cost_per_kw** 35 --> 36
-=======
 ## v0.34.0
 ### Added
 - Ability to run hybrid GHX sizing using **GhpGhx.jl** (automatic and fractional sizing)
@@ -62,7 +60,6 @@
 ### Changed
 - If a `REoptInputs` object solves with termination status infeasible, altert user and return a dictionary insteadof JuMP model
 
->>>>>>> aad7db62
 ## v0.33.0
 ### Added
 - Functionality to evaluate scenarios with Wind can in the ERP (`backup_reliability`)
