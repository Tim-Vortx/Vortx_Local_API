--- conflicted
+++ resolved
@@ -23,7 +23,6 @@
     ### Deprecated
     ### Removed
 
-<<<<<<< HEAD
 ## Develop - 2023-06-26
 ### Changed
 - Change default source for CO2 grid emissions values to NREL's Cambium 2022 Database (by default: CO2e, long-run marginal emissions rates levelized (averaged) over the analysis period, assuming start year 2024). Add new emissions inputs and call to Cambium API in `src/core/electric_utility.jl`. Include option for user to use AVERT data for CO2 using **co2_from_avert** boolian. 
@@ -46,11 +45,9 @@
 - Adjust grid emissions profiles for day of week alignment with load_year.
 - In `test_with_xpress.jl`, updated "Emissions and Renewable Energy Percent" expected values to account for load year adjustment. 
 - In `src/core/electric_utility.jl`, error when user-provided emissions series does not match timestep per hour, as is done in other cases of incorrect user-provided data. 
-=======
 ## Develop 2024-01-16
 ### Fixed
 - In `reopt.jl`, group objective function incentives (into **ObjectivePenalties**) and avoid directly modifying m[:Costs]. Previously, some of these were incorrectly included in the reported **Financial.lcc**. 
->>>>>>> b5288624
 
 ## v0.39.1
 ### Changed
