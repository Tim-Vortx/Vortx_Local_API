# Changelog
All notable changes to this project will be documented in this file.

The format is based on [Keep a Changelog](https://keepachangelog.com/en/1.0.0/),
and this project adheres to [Semantic Versioning](https://semver.org/spec/v2.0.0.html).

## Guidelines
- When making a Pull Request into `develop` start a new double-hash header for "Develop - YYYY-MM-DD"
- When making a Pull Request into `master` change "Develop" to the next version number

### Formatting
- Use **bold** markup for field and model names (i.e. **outage_start_time_step**)
- Use `code` markup for  REopt-specific file names, classes and endpoints (e.g. `src/REopt.jl`)
- Use _italic_ for code terms (i.e. _list_)
- Prepend change with tag(s) directing where it is in the repository:  
`src`,`constraints`,`*.jl`

Classify the change according to the following categories:
    
    ### Added
    ### Changed
    ### Fixed
    ### Deprecated
    ### Removed

<<<<<<< HEAD
## Develop 2023-12-13
### Changed
- Changed testing suite from using Xpress to using HiGHS, an open-source solver.  This has led to a reduction in the number of tests due to incompatibility with indicator constraints.
=======
## Develop 12-13-2023
### Fixed
- Fixed issue with running Wind on Windows: add execute permission for ssc.dll
>>>>>>> e01e57c3

## v0.39.0
### Added
- Added new technology `ElectricHeater` which uses electricity as input and provides heating as output; load balancing constraints have been updated accordingly

## v0.38.2
### Added 
- Added the following BAU outputs:  lifecycle_chp_standby_cost_after_tax, lifecycle_elecbill_after_tax, lifecycle_production_incentive_after_tax, lifecycle_outage_cost, lifecycle_MG_upgrade_and_fuel_cost
### Fixed
- Don't allow **Site** **min_resil_time_steps** input to be greater than the maximum value element in **ElectricUtility** **outage_durations**

## v0.38.1
### Fixed
- Fix CHP standby charge modeling - bad reference to pwf_e
- Avoid breaking backward compatibility with type declaration of (global) const urdb_api_key

## v0.38.0
### Changed
- Require NREL Developer API Key set as ENV["NREL_DEVELOPER_API_KEY"] = 'your API key' for PVWatts and Wind Toolkit

## v0.37.5
### Fixed
- Fixed AVERT emissions profiles for NOx. Were previously the same as the SO2 profiles. AVERT emissions profiles are currently generated from AVERT v3.2 https://www.epa.gov/avert/download-avert. See REopt User Manual for more information.
- Fix setting of equal demand tiers in scrub_urdb_demand_tiers!, which was previously causing an error. 
- When calling REopt.jl from a python environment using PyJulia and PyCall, some urdb_response fields get converted from a list-of-lists to a matrix type, when REopt.jl expects an array type. This fix adds checks on the type for two urdb_response fields and converts them to an array if needed.
- Update the outages dispatch results to align with CHP availability during outages

## v0.37.4
### Fixed
- Include `year` in creation of electric-only CHP for unavailability profile

## v0.37.3
### Changed
- Ignore `CHP` unavailability during stochastic, multiple outages; this is consistent with deterministic single outage

## v0.37.2
### Changed
- Do not enforce `CHP.min_turn_down_fraction` for outages

## v0.37.1
### Fixed
- CHP-only for multiple/stochastic outages
- Allow negative fuel_burn and thermal_prod intercepts for CPH
- Correct after_tax CHP results

## v0.37.0
### Added
- Added Bool attribute `is_electric_only` to CHP; if true, default installed and O&M costs are reduced by 25% and, for the reciprocating engine and combustion turbine prime movers, the federal ITC fraction is reduced to zero.
- Las Vegas CRB data was missing from ElectricLoad, but the climate_cities.shp file does not distinguish between Las Angeles and Las Vegas
### Changed
- Update `CHP.size_class` after heuristic size is determined based on size_class=0 guess (not input)
### Fixed
- Use the user-input `ExistingBoiler.efficiency` value for converting fuel input to thermal to preserve annual fuel energy input
- Fix heating loads monthly_mmbtu and addressable_load_fraction handling (type issues mostly)
- Bug fix for user-supplied 8760 WHL rates with tiered energy rate

## v0.36.0
### Changed
- Changed default values by prime mover for CHP technologies in `data/chp/chp_defaults.json`.  See user manual for details by prime mover and size class.
- Updated the package dependencies to be compatible with recent changes to HiGHS (for testing) and MathOptInterface
### Fixed
- The present worth factor for fuel (pwf_fuel) was not properly multiplying for lifecycle fuel costs

## v0.35.1
### Fixed
- Add GHP to proforma metrics for when GHP is evaluated (should have been there)
### Added
- Add different BAU outputs for heating and cooling systems

## v0.35.0
### Changed
- ANNUAL UPDATE TO DEFAULT VALUES. Changes outlined below with (old value) --> (new value). See user manual for references. 
  - Owner Discount rate, nominal (%): : **Financial** **owner_discount_rate_fraction** 0.0564	--> 0.0638
  - Offtaker Discount rate, nominal (%): **Financial**  **offtaker_discount_rate_fraction** 0.0564 --> 0.0638
  - Electricity cost escalation rate, nominal (%): **Financial** **elec_cost_escalation_rate_fraction** 0.019	--> 0.017
  - Existing boiler fuel cost escalation rate, nominal (%): **Financial**  **existing_boiler_fuel_cost_escalation_rate_fraction**	0.034	--> 0.015
  - Boiler fuel cost escalation rate, nominal (%): **Financial** **boiler_fuel_cost_escalation_rate_fraction**	0.034	--> 0.015
  - CHP fuel cost escalation rate, nominal (%): **Financial**  **chp_fuel_cost_escalation_rate_fraction**	0.034	--> 0.015
  - Generator fuel cost escalation rate, nominal (%): **Financial**  **generator_fuel_cost_escalation_rate_fraction**	0.027	--> 0.012
  - Array tilt – Ground mount, Fixed: **PV** **tilt** latitude	--> 20
  - O&M cost ($/kW/year): **PV** **om_cost_per_kw**	17	--> 18
  - System capital cost ($/kW): **PV** **installed_cost_per_kw**	1592	--> 1790
  - Energy capacity cost ($/kWh): **ElectricStorage** **installed_cost_per_kwh**	388	--> 455
  - Power capacity cost ($/kW): **ElectricStorage**	**installed_cost_per_kw**	775	--> 910
  - Energy capacity replacement cost ($/kWh): **ElectricStorage** **replace_cost_per_kwh**	220	--> 318
  - Power capacity replacement cost ($/kW): **ElectricStorage**	**replace_cost_per_kw**	440	--> 715
  - Fuel burn rate by generator capacity (gal/kWh): **Generator** **fuel_slope_gal_per_kwh**	0.076	--> removed and replaced with full and half-load efficiencies
  - Electric efficiency at 100% load (% HHV-basis): **Generator** **electric_efficiency_full_load**	N/A - new input	--> 0.322
  - Electric efficiency at 50% load (% HHV-basis): **Generator** **electric_efficiency_half_load**	N/A - new input	--> 0.322
  - Generator fuel higher heating value (HHV): **Generator** **fuel_higher_heating_value_kwh_per_gal**	N/A - new input	--> 40.7
  - System capital cost ($/kW): **Generator**  **installed_cost_per_kw** 500	--> $650 if the generator only runs during outages; $800 if it is allowed to run parallel with the grid; $880 for off-grid
  - Fixed O&M ($/kW/yr): **Generator** **om_cost_per_kw** Grid connected: 10 Off-grid: 20 --> Grid connected: 20 Off-grid: 10
  - System capital cost ($/kW) by Class: **Wind** **size_class_to_installed_cost**	residential - 5675 commercial - 4300 medium - 2766 large - 2239 --> residential - 6339 commercial - 4760 medium - 3137 large - 2386
  - O&M cost ($/kW/year): **Wind** **om_cost_per_kw** 35 --> 36
 
## v0.34.0
### Added
- Ability to run hybrid GHX sizing using **GhpGhx.jl** (automatic and fractional sizing)
- Added financial inputs for **GHP** and updated objective and results to reflect these changes
- Added central plant **GHP**
### Fixed
- Fix output of `get_tier_with_lowest_energy_rate(u::URDBrate)` to return an index and not cartesian coordinates for multi-tier energy rates.
- Updated **GHP** cost curve calculations so incentives apply to all GHP components
### Changed
- If a `REoptInputs` object solves with termination status infeasible, altert user and return a dictionary insteadof JuMP model

## v0.33.0
### Added
- Functionality to evaluate scenarios with Wind can in the ERP (`backup_reliability`)
- Dispatch data for outages: Wind, ElectricStorage SOC, and critical load
### Fixed
- Fix `backup_reliability_reopt_inputs(d, p, r)` so doesn't ignore `CHP` from REopt scenario
- In `backup_reliability_reopt_inputs(d, p, r)`, get `Generator` and `CHP` fuel related values from REopt results _Dict_ d and `REoptInputs` _struct_ p, unless the user overrides the REopt results by providing **generator_size_kw**
- Remove use of non-existent **tech_upgraded** `Outages` outputs, using **tech_microgrid_size_kw** instead
- Added missing **electric_storage_microgrid_upgraded** to `Outages` results
- Fix bug causing _InexactError_ in `num_battery_bins_default`
- Update docstrings in `backup_reliability.jl`
- Avoid supply > critical load during outages by changing load balance to ==
### Changed
- Updated REopt license
- Changed `backup_reliability` results key from **fuel_outage_survival_final_time_step** to **fuel_survival_final_time_step** for consistency with other keys

## v0.32.7
### Fixed
- Bugs in EASIUR health cost calcs
- Type handling for CoolingLoad monthly_tonhour input

## v0.32.6
### Changed
- Required **fuel_cost_per_mmbtu** for modeling **Boiler** tech, otherwise throw a handled error.
### Fixed
- Additional **SteamTurbine** defaults processing updates and bug fixes

## v0.32.5
### Changed
- Updated `get_existing_chiller_cop` function to accept scalar values instead of vectors to allow for faster API transactions.
- Refactored `backup_reliability.jl` to enable easier development: added conversion of all scalar generator inputs to vectors in `dictkeys_to_symbols` and reduced each functions with two versions (one with scalar and one with vector generator arguments) to a single version
- Simplify generator sizing logic in function `backup_reliability_reopt_inputs` (if user sets `generator_size_kw` or `num_generators`to 0, don't override based on REopt solution) and add a validation error
### Fixed
- Steamturbine defaults processing
- simulated_load monthly values processing
- Fixed incorrect name when accessing result field `Outages` **generator_microgrid_size_kw** in `outag_simulator.jl`

## v0.32.4
### Changed
- Consolidated PVWatts API calls to 1 call (previously 3 separate calls existed). API call occurs in `src/core/utils.jl/call_pvwatts_api()`. This function is called for PV in `src/core/production_factor.jl/get_production_factor(PV)` and for GHP in `src/core/scenario.jl`. If GHP and PV are evaluated together, the GHP PVWatts call for ambient temperature is also used to assign the pv.production_factor_series in Scenario.jl so that the PVWatts API does not get called again downstream in `get_production_factor(PV)`.  
- In `src/core/utils.jl/call_pvwatts_api()`, updated NSRDB bounds used in PVWatts query (now includes southern New Zealand)
- Updated PV Watts version from v6 to v8. PVWatts V8 updates the weather data to 2020 TMY data from the NREL NSRDB for locations covered by the database. (The NSRDB weather data used in PVWatts V6 is from around 2015.) See other differences at https://developer.nrel.gov/docs/solar/pvwatts/.
- Made PV struct mutable: This allows for assigning pv.production_factor_series when calling PVWatts for GHP, to avoid a extra PVWatts calls later.
- Changed unit test expected values due to update to PVWatts v8, which slightly changed expected PV production factors.
- Changed **fuel_avail_gal** default to 1e9 for on-grid scenarios (same as off-grid)
### Fixed
- Issue with using a leap year with a URDB rate - the URDB rate was creating energy_rate of length 8784 instead of intended 8760
- Don't double add adjustments to urdb rates with non-standard units
- Corrected `Generator` **installed_cost_per_kw** from 500 to 650 if **only_runs_during_grid_outage** is _true_ or 800 if _false_
- Corrected `SteamTurbine` defaults population from `get_steam_turbine_defaults_size_class()`

## v0.32.3
### Fixed
- Calculate **num_battery_bins** default in `backup_reliability.jl` based on battery duration to prevent significant discretization error (and add test)
- Account for battery (dis)charge efficiency after capping power in/out in `battery_bin_shift()`
- Remove _try_ _catch_ in `backup_reliability(d::Dict, p::REoptInputs, r::Dict)` so can see where error was thrown

## v0.32.2
### Fixed
- Fixed bug in multiple PVs pv_to_location dictionary creation. 
- Fixed bug in reporting of grid purchase results when multiple energy tiers are present.
- Fixed bug in TOU demand charge calculation when multiple demand tiers are present.

## v0.32.1
### Fixed
- In `backup_reliability.jl`:
    - Check if generator input is a Vector instead of has length greater than 1
    - Correct calculation of battery SOC adjustment in `fuel_use()` function
    - Correct outage time step survival condition in `fuel_use()` function
- Add test to ensure `backup_reliability()` gives the same results for equivalent scenarios (1. battery only and 2. battery plus generator with no fuel) and that the survival probability decreases monotonically with outage duration
- Add test to ensure `backup_reliability()` gives the same results as `simulate_outages()` when operational availability inputs are 1, probability of failure to run is 0, and mean time to failure is a very large number.

## v0.32.0
### Fixed
- Fixed calculation of `wind_kw_ac_hourly` in `outagesim/outage_simulator.jl`
- Add  a test of multiple outages that includes wind
- Add a timeout to PVWatts API call so that if it does not connect within 10 seconds, it will retry. It seems to always work on the first retry.

## v0.31.0
### Added
- Created and exported easiur_data function (returns health emissions costs and escalations) for the API to be able to call for it's easiur_costs endpoint
- Added docstrings for easiur_data and emissions_profiles

## v0.30.0
### Added
- `Generator` input **fuel_higher_heating_value_kwh_per_gal**, which defaults to the constant KWH_PER_GAL_DIESEL
### Changed
- Added more description to **production_factor_series inputs**
### Fixed
- Fixed spelling of degradation_fraction
- use push! instead of append() for array in core/cost_curve.jl
- Fixed calculation of batt_roundtrip_efficiency in outage_simulator.jl

## v0.29.0
### Added
- Add `CHP` `FuelUsed` and `FuelCost` modeling/tracking for stochastic/multi-outages
- Add `CHP` outputs for stochastic/multi-outages
### Changed
- Made outages output names not dynamic to allow integration into API
- Add missing units to outages results field names: **unserved_load_series_kw**, **unserved_load_per_outage_kwh**, **generator_fuel_used_per_outage_gal**
- Default `Financial` field **microgrid_upgrade_cost_fraction** to 0
- Add conditional logic to make `CHP.min_allowable_kw` 25% of `max_kw` if there is a conflicting relationship 
- Iterate on calculating `CHP` heuristic size based on average heating load which is also used to set `max_kw` if not given: once `size_class` is determined, recalculate using the efficiency numbers for that `size_class`.
### Fixed
- Fix non-handling of cost-curve/segmented techs in stochastic outages
- Fix issues with `simulated_load.jl` monthly heating energy input to return the heating load profile

## v0.28.1
### Added
- `emissions_profiles` function, exported for external use as an endpoint in REopt_API for the webtool/UI

## v0.28.0
### Changed 
- Changed Financial **breakeven_cost_of_emissions_reduction_per_tonnes_CO2** to **breakeven_cost_of_emissions_reduction_per_tonne_CO2**
- Changed `CHP.size_class` to start at 0 instead of 1, consistent with the API, and 0 represents the average of all `size_class`s
- Change `CHP.max_kw` to be based on either the heuristic sizing from average heating load (if heating) or peak electric load (if no heating, aka Prime Generator in the UI)
  - The "big_number" for `max_kw` was causing the model to take forever to solve and some erroneous behavior; this is also consistent with the API to limit max_kw to a reasonable number
### Added 
- Added previously missing Financial BAU outputs: **lifecycle_om_costs_before_tax**, **lifecycle_om_costs_after_tax**, **year_one_om_costs_before_tax**
### Fixed
- Fixed if statement to determing ElectricLoad "year" from && to ||, so that defaults to 2017 if any CRB input is used
    
## v0.27.0
### Added
- Energy Resilience Performance tool: capability to model limited reliability of backup generators and RE, and calculate survival probability metrics during power outages for a DER scenario
- Exported `backup_reliability` function to run the reliability based calculations
### Changed
- Changed `Generator` inputs **fuel_slope_gal_per_kwh** and **fuel_intercept_gal_per_hr** to **electric_efficiency_full_load** and **electric_efficiency_half_load** to represent the same fuel burn curve in a different way consistent with `CHP`

## v0.26.0
### Added 
- Added `has_stacktrace` boolean which is returned with error messages and indicates if error is of type which contains stacktrace
- Constraint on wind sizing based on Site.land_acres
- New Wind input **acres_per_kw**, defaults to 0.03
- Descriptions/help text for many inputs and outputs
- Add and modify the `GHP` results to align with the existing/expected results from the v2 REopt_API
- Add `CSV` and `DataFrames` packages to REopt.jl dependencies 
### Changed
- Update REopt.jl environment to Julia v1.8
- Changed default **year** in ElectricLoad to be 2017 if using a CRB model and 2022 otherwise. 
- Removed default year in URDBrate() functions, since year is always supplied to this function.
- In `scenario.jl`, `change heating_thermal_load_reduction_with_ghp_kw` to `space_heating_thermal_load_reduction_with_ghp_kw` to be more explicit
- Round Hot and Cold TES size result to 0 digits
- Use CoolProp to get water properties for Hot and Cold TES based on average of temperature inputs
### Fixed
- `Wind` evaluations with BAU - was temporarily broken because of an unconverted **year_one** -> **annual** expected name
- Fixed calculation of **year_one_coincident_peak_cost_before_tax** in `ElectricTariff` results to correctly calculate before-tax value. Previously, the after-tax value was being calculated for this field instead.
- Fixed `outage_simulator` to work with sub-hourly outage simulation scenarios
- Fixed a bug which threw an error when providing time-series thermal load inputs in a scenario inputs .json.
- Fixed calculation of ["Financial"]["lifecycle_om_costs_before_tax_bau"] (was previously showing after tax result)
- Added **bau_annual_emissions_tonnes_SO2** to the bau_outputs dict in results.jl and removed duplicate **bau_annual_emissions_tonnes_NOx** result
### Removed
- Removed duplicate **thermal_production_hot_water_or_steam** field from the absorption chiller defaults response dictionary. 

## v0.25.0
### Added
- multi-node MPC modeling capability
- more MPC outputs (e.g. Costs, ElectricStorage.to_load_series_kw)
- throw error if outage_durations and outage_probabilities not the same length
- throw error if length of outage_probabilities is >= 1 and sum of outage_probabilities is not equal to 1
- small incentive to minimize unserved load in each outage, not just the max over outage start times (makes expected outage results more realist and fixes same inputs giving different results)
- add `Outages` output **generator_fuel_used_per_outage** which is the sum over backup generators
### Changed
- remove _series from non-timeseries outage output names
- make the use of _ in multiple outages output names consistent
- updates multiple outage test values that changed due to fixing timestep bug
- Updated the following default values:
   - PV, Wind, Storage, CHP, GHP, Hot Water Storage, Cold Water Storage, Electric Storage: **federal_itc_fraction(PV,Wind, CHP,GHP)** and **total_itc_fraction(Hot Water Storage, Cold Water Storage, Electric Storage)** to 0.3 (30%)
   - PV, Wind, Storage, CHP, GHP, Hot Water Storage, Cold Water Storage, Electric Storage: **macrs_bonus_fraction** to 0.8 (80%)
   - Hot Water Storage and Cold Water Storage: **macrs_itc_reduction** to 0.5 (50%)
   - Hot Water Storage and Cold Water Storage: **macrs_option_years** to 7 years
### Fixed
- PV results for all multi-node scenarios
- MPC objective definition w/o ElectricStorage
- fixed mulitple outages timestep off-by-one bug
### Removed 
- Wind ITC no longer determined based on size class. Removed all size class dependencies from wind.jl

## v0.24.0
### Changed
- Major name change overall for outputs/results. Changed energy-related outputs with "year_one" in name to "annual" to reflect that they are actually average annual output values. Changed any "average_annual" naming to "annual" to simplify. Changed `to_tes` and `to_battery` outputs to `to_storage` for consistency
### Added 
- Added **thermal_production_series_mmbtu_per_hour** to CHP results. 
### Removed 
- Removed `Wind` and `Generator` outputs **year_one_energy_produced_kwh** since these techs do not include degradation

## v0.23.0
### Added
- Add **REoptLogger** type of global logger with a standard out to the console and to a dictionary
    - Instantiate `logREopt` as the global logger in `__init()__` function call as a global variable
    - Handle Warn or Error logs to save them along with information on where they occurred
    - Try-catch `core/reopt.jl -> run_reopt()` functions. Process any errors when catching the error.
    - Add Warnings and Errors from `logREopt` to results dictionary. If error is unhandled in REopt, include a stacktrace
    - Add a `status` of `error` to results for consistency
    - Ensure all error text is returned as strings for proper handling in the API
- Add `handle_errors(e::E, stacktrace::V) where {E <: Exception, V <: Vector}` and `handle_errors()` to `core/reopt.jl` to include info, warn and errors from REopt input data processing, optimization, and results processing in the returned dictionary.
- Tests for user-inputs of `ElectricTariff` `demand_lookback_months` and `demand_lookback_range` 
### Changed
- `core/reopt.jl` added try-catch statements to call `handle_errors()` when there is a REopt error (handled or unhandled) and return it to the requestor/user.
### Fixed
- URDB lookback was not incorporated based on the descriptions of how the 3 lookback variables should be entered in the code. Modified `parse_urdb_lookback_charges` function to correct.
- TOU demand for 15-min load was only looking at the first 8760 timesteps.
- Tiered energy rates jsons generated by the webtool errored and could not run.
- Aligned lookback parameter names from URDB with API

## v0.22.0
### Added
- Simulated load function which mimicks the REopt_API /simulated_load endpoint for getting commercial reference building load data from annual or monthly energy data, or blended/hybrid buildings
- `AbsorptionChiller` default values for costs and thermal coefficient of performance (which depend on maximum cooling load and heat transfer medium)
### Changed
- Pruned the unnecessary chp_defaults data that were either zeros or not dependent on `prime_mover` or `size_class`, and reorganized the CHP struct.

## v0.21.0
### Changed
For `CHP` and `SteamTurbine`, the `prime_mover` and/or `size_class` is chosen (if not input) based on the average heating load and the type of heating load (hot water or steam).
 - This logic replicates the current REopt webtool behavior which was implemented based on CHP industry experts, effectively syncing the webtool and the REopt.jl/API behavior.
 - This makes `prime_mover` **NOT** a required input and avoids a lot of other required inputs if `prime_mover` is not input.
 - The two functions made for `CHP` and `SteamTurbine` are exported in `REopt.jl` so they can be exposed in the API for communication with the webtool (or other API users).
### Removed 
`ExistingBoiler.production_type_by_chp_prime_mover` because that is no longer consistent with the logic added above.
 - The logic from 1. is such that `ExistingBoiler.production_type` determines the `CHP.prime_mover` if not specified, not the other way around.
 - If `ExistingBoiler.production_type` is not input, `hot_water` is used as the default.

## v0.20.1
### Added
- `CoolingLoad` time series and annual summary data to results
- `HeatingLoad` time series and annual summary data to results

## v0.20.0
### Added
- `Boiler` tech from the REopt_API (known as NewBoiler in API)
- `SteamTurbine` tech from the REopt_API
### Changed
- Made some modifications to thermal tech results to be consistent with naming conventions of REopt.jl
### Fixed
- Bug for scalar `ElectricTariff.wholesale_rate`
- Bug in which CHP could not charge Hot TES

## v0.19.0
### Changed
The following name changes were made: 
- Change "pct" to "rate_fraction" for "discount", "escalation", names containing "tax_pct" (financial terms)
- Change "pct" to "fraction" for all other variable names (e.g., "min_soc", "min_turndown_")
- Change `prod_factor_series` to `production_factor_series` and rename some internal methods and variables to match
- Change four (4) CHP input field names to spell out `electric` (from `elec`) and `efficiency` (from `effic`) for electric and thermal efficiencies
### Added
- Add schedule-based `FlatLoad`s which take the annual or monthly energy input and create a load profile based on the specified type of schedule. The load is "flat" (the same) for all hours within the chosen schedule.
- Add `addressable_load_fraction` inputs for `SpaceHeatingLoad` and `DomesticHotWaterLoad` which effectively ignores a portion of the entered loads. These inputs can be scalars (applied to all time steps of the year), monthly (applied to the timesteps of each month), or of length 8760 * `time_steps_per_hour`.
- Add a validation error for cooling in the case that the cooling electric load is greater than the total electric load.
  
## v0.18.1
### Removed
- **include_climate_in_objective**, **pwf_emissions_cost_CO2_grid**, and **pwf_emissions_cost_CO2_onsite** unnecessarily included in Site results

## v0.18.0
### Added
- Add geothermal heat pump (`GHP`), also known as ground-source heat pump (GSHP), to the REopt model for serving heating and cooling loads (typically the benefits include electrifying the heating load and improving the efficiency of cooling).
    - The unregistered `GhpGhx` package (https://github.com/NREL/GhpGhx.jl) is a "conditional" dependency of REopt by using the Requires.jl package, and this package sizes the ground heat exchanger (GHE) and gets the hourly electric consumption of the `GHP` for the specified heating and cooling loads that it serves.
    - The `GhpGhx` module calls for sizing the GHE can only be done if you first "add https://github.com/NREL/GhpGhx.jl" to the environment and then load the package by "using GhpGhx" before running REopt with `GHP`.
    - The `GHP` size and dispatch of the different `GHP` options is pre-determined by the `GhpGhx` package, so the REopt model just chooses one or none of the `GHP` options with a binary decision variable.
### Changed
- Change default value for `wind.jl` **operating_reserve_required_pct** from 0.1 to 0.5 (only applicable when **off_grid_flag**=_True_.)
- allow user to specify emissions_region in ElectricUtility, which is used instead of lat/long to look up AVERT data if emissions factors aren't provided by the user
- Updated results keys in `results/absorption_chiller.jl`
### Fixed
- Add **wholesale_rate** and **emissions_factor_series_lb_\<pollutant\>_per_kwh** inputs to the list of inputs that `dictkeys_tosymbols()` tries to convert to type _Array{Real}_. Due to serialization, when list inputs come from the API, they are of type _Array{Any}_ so must be converted to match type required by the constructors they are passed to.
- Fixed bug in calcuation of power delivered to cold thermal storage by the electric chiller in `results/existing_chiller.jl`.

## v0.17.0
### Added
- Emissions
    - add emissions factors for CO2, NOx, SO2, and PM25 to inputs of all fuel burning technologies
    - add emissions factor series for CO2, NOx, SO2, and PM25 to `ElectricUtility` inputs and use [AVERT v3.2](https://www.epa.gov/avert/download-avert) (2021 data) if not provided
    - add `include_climate_in_objective` and `include_health_in_objective` to `Settings` inputs
    - constrain CO2 emissions based on `CO2_emissions_reduction_min_pct`, `CO2_emissions_reduction_max_pct`, and `include_exported_elec_emissions_in_total` added to `Site` inputs
    - add emissions costs to `Financial` inputs and use EASIUR data for NOx, SO2, and PM25 if not provided
    - report emissions and their cost in `Site` (on-site and total) and `ElectricUtility` (grid) results
    - calculate `breakeven_cost_of_emissions_reduction_per_tonnes_CO2` for `Financial` results
- Renewable energy percentage
    - calculate renewable energy percentage (electric only and total) and add to `Site` results
    - add `renewable_electricity_min_pct`, `renewable_electricity_max_pct`, and `include_exported_renewable_electricity_in_total` to `Site` inputs
    - add `fuel_renewable_energy_pct` input for all fuel burning technologies
    - constrain renewable electricity percentage based on user inputs
- Add "Emissions and Renewable Energy Percent" testset
### Changed
- Allow Wind tech to be included when `off_grid_flag` is true
- Add `operating_reserve_required_pct` to Wind struct and incorporate wind into operating reserve constraints
- Add hot, cold TES results for MPC model
- Update documentation and add `docs/devdeploy.jl` to locally host the REopt.jl documentation 
- Make `ExistingBoiler` `fuel_cost_per_mmbtu` a required input
- In `production_factor.jl`, include lat-long coordinates if-statement to determine whether the "nsrdb" dataset should be used in call to PVWatts. Accounts for recent updates to NSRDB data used by PVWatts (v6). If outside of NSRDB range, use "intl" (international) dataset.
- Don't trigger GitHub 'Run test' workflow on a push that only changes README.md and/or CHANGELOG.md
- Avoid triggering duplicate GitHub workflows. When pushing to a branch that's in a PR, only trigger tests on the push not on the PR sync also.
### Fixed
- Bug fix to constrain dvCurtail in `time_steps_without_grid`
- Bug fix to report accurate wind ["year_one_to_load_series_kw"] in results/wind.jl (was previously not accounting for curtailed wind)

## v0.16.2
### Changed
- Update PV defaults to tilt=10 for rooftop, tilt = abs(lat) for ground mount, azimuth = 180 for northern lats, azimuth = 0 for southern lats.
### Fixed
- bug fix for Generator inputs to allow for time_steps_per_hour > 1
- change various `Float64` types to `Real` to allow integers too

## v0.16.1
### Fixed
- bug fix for outage simulator when `microgrid_only=true`

## v0.16.0
### Added
Allows users to model "off-grid" systems as a year-long outage: 
- add flag to "turn on" off-grid modeling `Settings.off_grid_flag` 
- when `off_grid_flag` is "true", adjust default values in core/ `electric_storage`, `electric_load`, `financial`, `generator`, `pv` 
- add operating reserve requirement inputs, outputs, and constraints based on load and PV generation 
- add minimum load met percent input and constraint
- add generator replacement year and cost (for off-grid and on-grid) 
- add off-grid additional annual costs (tax deductible) and upfront capital costs (depreciable via straight line depreciation)
### Changed
Name changes: 
- consistently append `_before_tax` and `_after_tax` to results names 
- change all instances of `timestep` to `time_step` and `timesteps` to `time_steps`
Other changes:
- report previously missing lcc breakdown components, all reported in `results/financial.jl`  
- change variable types from Float to Real to allow users to enter Ints (where applicable)
- `year_one_coincident_peak_cost_after_tax` is now correctly multiplied by `(1 - p.s.financial.offtaker_tax_pct)`

## v0.15.2
### Fixed
- bug fix for 15 & 30 minute electric, heating, and cooling loads
- bug fix for URDB fixed charges
- bug fix for default `Wind` `installed_cost_per_kw` and `federal_itc_pct`

## v0.15.1
### Added
- add `AbsorptionChiller` technology
- add `ElectricStorage.minimum_avg_soc_fraction` input and constraint

## v0.15.0
### Fixed
- bug fix in outage_simulator
### Changed
- allow Real Generator inputs (not just Float64)
- add "_series" to "Outages" outputs that are arrays [breaking]

## v0.14.0
### Changed
- update default values from v2 of API [breaking]
### Added
- add ElectricStorage degradation accounting and maintenance strategies
- finish cooling loads

## v0.13.0
### Added
- add FlexibleHVAC model (still testing)
- start thermal energy storage modeling
- add `ExistingBoiler` and `ExistingChiller`
- add `MPCLimits` inputs:
    - `grid_draw_limit_kw_by_time_step`
    - `export_limit_kw_by_time_step`
### Changed
- refactor `Storage` as `ElectricStorage`
### Fixed
- fix bugs for time_steps_per_hour != 1


## v0.12.4
### Removed
- rm "Lite" from docs
### Changed
- prioritize `urdb_response` over `urdb_label` in `ElectricTariff`

## v0.12.3
### Added
- add utils for PVwatts: `get_ambient_temperature` and `get_pvwatts_prodfactor`

## v0.12.2
### Added
- add CHP technology, including supplementary firing
- add URDB "sell" value from `energyratestructure` to wholesale rate
- update docs
### Changed
- allow annual or monthly energy rate w/o demand rate
- allow integer latitude/longitude

## v0.12.1
### Added
- add ExistingBoiler and CRB heating loads

## v0.12.0
### Changed
- change all output keys starting with "total_" or "net_" to "lifecycle_" (except "net_present_cost")
- update pv results for single PV in an array
### Fixed
- bug fix in urdb.jl when rate_name not found

## v0.11.0
### Added
- add ElectricLoad.blended_doe_reference_names & blended_doe_reference_percents
- add ElectricLoad.monthly_totals_kwh builtin profile scaling
- add ElectricTariff inputs: `add_monthly_rates_to_urdb_rate`, `tou_energy_rates_per_kwh`, 
    `add_tou_energy_rates_to_urdb_rate`, `coincident_peak_load_charge_per_kw`, `coincident_peak_load_active_time_steps`
### Fixed
- handle multiple PV outputs

## v0.10.0
### Added
- add modeling capability for tiered rates (energy, TOU demand, and monthly demand charges)
    - all of these tiered rates require binaries, which are conditionally added to the model
- add modeling capability for lookback demand charges
- add more outputs from the API (eg. `initial_capital_costs`)
- add option to run Business As Usual scenario in parallel with optimal scenario (default is `true`)
- add incentives (and cost curves) to `Wind` and `Generator`
### Changed
- removed "_us_dollars" from all names and generally aligned names with API
- renamed `outage_start(end)_time_step` to `outage_start(end)_time_step`
### Fixed
- fixed bug in URDB fixed charges

## v0.9.0
### Changed
- `ElectricTariff.NEM` boolean is now determined by `ElectricUtility.net_metering_limit_kw` (true if limit > 0)
### Added
- add `ElectricUtility` inputs for `net_metering_limit_kw` and `interconnection_limit_kw`
- add binary choice for net metering vs. wholesale export
- add `ElectricTariff.export_rate_beyond_net_metering_limit` input (scalar or vector allowed)
- add `can_net_meter`, `can_wholesale`, `can_export_beyond_nem_limit` tech inputs (`PV`, `Wind`, `Generator`)

## v0.8.0
### Added
- add `Wind` module, relying on System Advisor Model Wind module for production factors and Wind Toolkit for resource data
- new `ElectricTariff` input options:
    - `urdb_utility_name` and `urdb_rate_name`
    - `blended_annual_energy_rate` and `blended_annual_demand_rate`
- add two capabilities that require binary variables:
    - tax, production, and capacity incentives for PV (compatible with any energy generation technology)
    - technology cost curve modeling capability
    - both of these capabilities are only used for the technologies that require them (based on input values), unlike the API which always models these capabilities (and therefore always includes the binary variables).
- Three new tests: Wind, Blended Tariff and Complex Incentives (which aligns with API results)
### Changed
- `cost_per_kw[h]` input fields are now `installed_cost_per_kw[h]` to distinguish it from other costs like `om_cost_per_kw[h]`
- Financial input field refactored: `two_party_ownership` -> `third_party_ownership`
- `total_itc_pct` -> `federal_itc_pct` on technology inputs

## v0.7.3
### Fixed
- outage results processing would fail sometimes when an integer variable was not exact (e.g. 1.000000001)
- fixed `simulate_outages` for revised results formats (key names changed to align with the REopt API)

## v0.7.2
### Added
- add PV.production_factor_series input (can skip PVWatts call)
- add `run_mpc` capability, which dispatches DER for minimum energy cost over an arbitrary time horizon

## v0.7.1
### Fixed
- ElectricLoad.city default is empty string, must be filled in before annual_kwh look up

## v0.7.0
### Removed
- removed Storage.can_grid_export
### Added
- add optional integer constraint to prevent simultaneous export and import of power
- add warnings when adding integer variables
- add ability to add LinDistFlow constraints to multinode models
### Changed
- no longer require `ElectricLoad.city` input (look up ASHRAE climate zone from lat/lon)
- compatible with Julia 1.6

## v0.6.0
### Added
- add multi-node (site) capability for PV and Storage
- started documentation process using Github Pages and Documenter.jl
### Changed
- restructured outputs to align with the input structure, for example top-level keys added for `ElectricTariff` and `PV` in the outputs

## v0.5.3
### Changed
- compatible with Julia 1.5

## v0.5.2
### Fixed
- outage_simulator.jl had bug with summing over empty `Any[]`
### Added
- add optional `microgrid_only` arg to simulate_outages

## v0.5.1
### Added
- added outage dispatch outputs and speed up their derivation
### Removed
- removed redundant generator minimum turn down constraint

## v0.5.0
### Fixed
- handle missing input key for `year_one_soc_series_pct` in `outage_simulator` 
- remove erroneous `total_unserved_load = 0` output
- `dvUnservedLoad` definition was allowing microgrid production to storage and curtailment to be double counted towards meeting critical load
#### Added
- add `unserved_load_per_outage` output

## v0.4.1
### Fixed
- removed `total_unserved_load` output because it can take hours to generate and can error out when outage indices are not consecutive
### Added
- add @info for time spent processing results

## v0.4.0
### Added
- add `simulate_outages` function (similar to REopt API outage simulator)
- removed MutableArithmetics package from Project.toml (since JuMP now has method for `value(::MutableArithmetics.Zero)`)
- add outage related outputs:
    - Generator_mg_kw
    - mg_Generator_upgrade_cost
    - mg_Generator_fuel_used
    - mg_PV_upgrade_cost
    - mg_storage_upgrade_cost
    - dvUnservedLoad array
    - max_outage_cost_per_outage_duration
### Changed
- allow value_of_lost_load_per_kwh values to be subtype of Real (rather than only Real)
- add `run_reopt` method for scenario Dict

## v0.3.0
### Added
- add separate decision variables and constraints for microgrid tech capacities
    - new Site input `mg_tech_sizes_equal_grid_sizes` (boolean), when `false` the microgrid tech capacities are constrained to be <= the grid connected tech capacities
### Fixed
- allow non-integer `outage_probabilities`
- correct `total_unserved_load` output
- don't `add_min_hours_crit_ld_met_constraint` unless `min_resil_time_steps <= length(elecutil.outage_time_steps)`

## v0.2.0
### Added
- add support for custom ElectricLoad `loads_kw` input
- include existing capacity in microgrid upgrade cost
    - previously only had to pay to upgrade new capacity
- implement ElectricLoad `loads_kw_is_net` and `critical_loads_kw_is_net`
    - add existing PV production to raw load profile if `true`
- add `min_resil_time_steps` input and optional constraint for minimum time_steps that critical load must be met in every outage
### Fixed
- enforce storage cannot grid charge

## v0.1.1 Fix build.jl
deps/build.jl had a relative path dependency, fixed with an absolute path.

## v0.1.0 Initial release
This package is currently under development and only has a subset of capabilities of the REopt model used in the REopt API. For example, the Wind model, tiered electric utility tariffs, and piecewise linear cost curves are not yet modeled in this code. However this code is easier to use than the API (only dependencies are Julia and a solver) and has a novel model for uncertain outages.<|MERGE_RESOLUTION|>--- conflicted
+++ resolved
@@ -23,15 +23,11 @@
     ### Deprecated
     ### Removed
 
-<<<<<<< HEAD
-## Develop 2023-12-13
+## Develop 2023-12-16
 ### Changed
 - Changed testing suite from using Xpress to using HiGHS, an open-source solver.  This has led to a reduction in the number of tests due to incompatibility with indicator constraints.
-=======
-## Develop 12-13-2023
 ### Fixed
 - Fixed issue with running Wind on Windows: add execute permission for ssc.dll
->>>>>>> e01e57c3
 
 ## v0.39.0
 ### Added
