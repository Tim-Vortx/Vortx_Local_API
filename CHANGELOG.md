--- conflicted
+++ resolved
@@ -23,19 +23,17 @@
     ### Deprecated
     ### Removed
 
-<<<<<<< HEAD
-## Develop 2023-03-10
-### Changed
-- Changed `CHP.size_class` to start at 0 instead of 1, consistent with the API, and 0 represents the average of all `size_class`s
-=======
+
 ## v0.28
 ### Changed 
 - Changed Financial **breakeven_cost_of_emissions_reduction_per_tonnes_CO2** to **breakeven_cost_of_emissions_reduction_per_tonne_CO2**
+- Changed `CHP.size_class` to start at 0 instead of 1, consistent with the API, and 0 represents the average of all `size_class`s
+- Change `CHP.max_kw` to be based on either the heuristic sizing from average heating load (if heating) or peak electric load (if no heating, aka Prime Generator in the UI)
+  - The "big_number" for `max_kw` was causing the model to take forever to solve and some erroneous behavior; this is also consistent with the API to limit max_kw to a reasonable number
 ### Added 
 - Added previously missing Financial BAU outputs: **lifecycle_om_costs_before_tax**, **lifecycle_om_costs_after_tax**, **year_one_om_costs_before_tax**
 ### Fixed
 - Fixed if statement to determing ElectricLoad "year" from && to ||, so that defaults to 2017 if any CRB input is used
->>>>>>> ca907c40
     
 ## v0.27.0
 ### Added
