# Changelog
All notable changes to this project will be documented in this file.

The format is based on [Keep a Changelog](https://keepachangelog.com/en/1.0.0/),
and this project adheres to [Semantic Versioning](https://semver.org/spec/v2.0.0.html).

## Guidelines
- When making a Pull Request into `develop` start a new double-hash header for "Develop - YYYY-MM-DD"
- When making a Pull Request into `master` change "Develop" to the next version number

### Formatting
- Use **bold** markup for field and model names (i.e. **outage_start_time_step**)
- Use `code` markup for  REopt-specific file names, classes and endpoints (e.g. `src/REopt.jl`)
- Use _italic_ for code terms (i.e. _list_)
- Prepend change with tag(s) directing where it is in the repository:  
`src`,`constraints`,`*.jl`

Classify the change according to the following categories:
    
    ### Added
    ### Changed
    ### Fixed
    ### Deprecated
    ### Removed

## Develop - 2024-04-11
### Fixed 
- Added `export_rate_beyond_net_metering_limit` to list of inputs to be converted to type Real, to avoid MethodError if type is vector of Any. 
- Fix blended CRB processing when one or more load types have zero annual energy
<<<<<<< HEAD
- Changed instances of indexing using i in 1:length() paradigm to use eachindex() or axes() instead because this is more robust
- In `src/core/urdb.jl`, ensure values from the "energyweekdayschedule" and "energyweekendschedule" arrays in the URDB response dictionary are converted to _Int_ before being used as indices
=======
- Handle an array of length 1 for CHP.installed_cost_per_kw which fixes the API using this parameter
### Changed
- add **ElectricStorage** input option **soc_min_applies_during_outages** (which defaults to _false_) and only apply the minimum state of charge constraint in function `add_MG_storage_dispatch_constraints` if it is _true_
>>>>>>> 8b06a7ed

## v0.44.0
### Added 
- in `src/settings.jl`, added new const **INDICATOR_COMPATIBLE_SOLVERS**
- in `src/settings.jl`, added new member **solver_name** within the settings object.  This is currently not connected to the solver but does determine whether indicator constraints are modeled or if their big-M workarounds are used.
- added replacements for indicator constraints with the exception of battery degradation, which is implemented in a separate model, and FlexibleHVAC.  TODO's have been added for these remaining cases.
### Fixed
- Fixed previously broken tests using HiGHS in `test/runtests.jl` due to solver incompatibility.

## v0.43.0
### Fixed
- `simple_payback_years` calculation when there is export credit
- Issue with `SteamTurbine` heuristic size and default calculation when `size_class` was input
- BAU emissions calculation with heating load which was using thermal instead of fuel

## v0.42.0
### Changed
- In `core/pv.jl` a change was made to make sure we are using the same assumptions as PVWatts guidelines, the default `tilt` angle for a fixed array should be 20 degrees, irrespective of it being a rooftop `(1)` or ground-mounted (open-rack)`(2)` system. By default the `tilt` will be set to 20 degrees for ground-mount and rooftop, and 0 degrees for axis-tracking (`array_type = (3) or (4)`)
> "The PVWatts® default value for the tilt angle depends on the array type: For a fixed array, the default value is 20 degrees, and for one-axis tracking the default value is zero. A common rule of thumb for fixed arrays is to set the tilt angle to the latitude of the system's location to maximize the system's total electrical output over the year. Use a lower tilt angle favor peak production in the summer months when the sun is high in the sky, or a higher tilt angle to increase output during winter months. Higher tilt angles tend to cost more for racking and mounting hardware, and may increase the risk of wind damage to the array."

## v0.41.0
### Changed
- Changed default source for CO2 grid emissions values to NREL's Cambium 2022 Database (by default: CO2e, long-run marginal emissions rates levelized (averaged) over the analysis period, assuming start year 2024). Added new emissions inputs and call to Cambium API in `src/core/electric_utility.jl`. Included option for user to use AVERT data for CO2 using **co2_from_avert** boolean. 
- Updated `electric_utility` **emissions_region** to **avert_emissions_region** and **distance_to_emissions_region_meters** to **distance_to_avert_emissions_region_meters** in `src/electric_utility.jl` and `results/electric_utility.jl`. 
- Updated default **emissions_factor_XXX_decrease_fraction** (where XXX is CO2, NOx, SO2, and PM2.5) from 0.01174 to 0.02163 based on Cambium 2022 Mid-Case scenario, LRMER CO2e (Combustion+Precombustion) 2024-2049 projected values. CO2 projected decrease defaults to 0 if Cambium data are used for CO2 (Cambium API call will levelize values).  
- Updated AVERT emissions data to v4.1, which uses Regional Data Files (RDFs) for year 2022. Data is saved in `data/emissions/AVERT_Data`. For Alaska and Hawaii (regions AKGD, HIMS, HIOA), updated eGRID data to eGRID2021 datafile and adjusted CO2 values to CO2e values to align with default used for Cambium data. 
- Updated default fuel emissions factors from CO2 to CO2-equivalent (CO2e) values. In `src/core/generator.jl`, updated **emissions_factor_lb_CO2_per_gal** from 22.51 to 22.58. In `src/REopt.jl` updated **emissions_factor_lb_CO2_per_mmbtu** => Dict(
        "natural_gas"=>116.9 to 117.03,
        "landfill_bio_gas"=>114,8 to 115.38,
        "propane"=>138.6 to 139.16,
        "diesel_oil"=>163.1 to 163.61
    )
- Changed calculation of all `annual` emissions results (e.g. **Site.annual_emissions_tonnes_CO2**) to simple annual averages (lifecycle emissions divided by analysis_years). This is because the default climate emissions from Cambium are already levelized over the analysis horizon and therefore "year_one" emissions cannot be easily obtained. 
- Changed name of exported function **emissions_profiles** to **avert_emissions_profiles**
### Added
- In `src/REopt.jl` and `src/electric_utility.jl`, added **cambium_emissions_profile** as an export for use via the REopt_API. 
- In `src/REopt.jl`, added new const **EMISSIONS_DECREASE_DEFAULTS**
- In `src/results/electric_utility.jl` **cambium_emissions_region**
- In `test/runtests.jl` and `test/test_with_xpress.jl`, added testset **Cambium Emissions**
### Fixed 
- Adjust grid emissions profiles for day of week alignment with load_year.
- In `test_with_xpress.jl`, updated "Emissions and Renewable Energy Percent" expected values to account for load year adjustment. 
- In `src/core/electric_utility.jl`, error when user-provided emissions series does not match timestep per hour, as is done in other cases of incorrect user-provided data.
- Avoid adjusting rates twice when time_steps_per_hour > 1 

## v0.40.0
### Changed
- Changed **macrs_bonus_fraction** to from 0.80 to 0.60 (60%) for CHP, ElectricStorage, ColdThermalStorage, HotThermalStorage GHP, PV, Wind
### Fixed
- In `reopt.jl`, group objective function incentives (into **ObjectivePenalties**) and avoid directly modifying m[:Costs]. Previously, some of these were incorrectly included in the reported **Financial.lcc**. 

## v0.39.1
### Changed
- Changed testing suite from using Xpress to using HiGHS, an open-source solver.  This has led to a reduction in the number of tests due to incompatibility with indicator constraints.
### Fixed
- Fixed issue with running Wind on Windows: add execute permission for ssc.dll

## v0.39.0
### Added
- Added new technology `ElectricHeater` which uses electricity as input and provides heating as output; load balancing constraints have been updated accordingly

## v0.38.2
### Added 
- Added the following BAU outputs:  lifecycle_chp_standby_cost_after_tax, lifecycle_elecbill_after_tax, lifecycle_production_incentive_after_tax, lifecycle_outage_cost, lifecycle_MG_upgrade_and_fuel_cost
### Fixed
- Don't allow **Site** **min_resil_time_steps** input to be greater than the maximum value element in **ElectricUtility** **outage_durations**

## v0.38.1
### Fixed
- Fix CHP standby charge modeling - bad reference to pwf_e
- Avoid breaking backward compatibility with type declaration of (global) const urdb_api_key

## v0.38.0
### Changed
- Require NREL Developer API Key set as ENV["NREL_DEVELOPER_API_KEY"] = 'your API key' for PVWatts and Wind Toolkit

## v0.37.5
### Fixed
- Fixed AVERT emissions profiles for NOx. Were previously the same as the SO2 profiles. AVERT emissions profiles are currently generated from AVERT v3.2 https://www.epa.gov/avert/download-avert. See REopt User Manual for more information.
- Fix setting of equal demand tiers in scrub_urdb_demand_tiers!, which was previously causing an error. 
- When calling REopt.jl from a python environment using PyJulia and PyCall, some urdb_response fields get converted from a list-of-lists to a matrix type, when REopt.jl expects an array type. This fix adds checks on the type for two urdb_response fields and converts them to an array if needed.
- Update the outages dispatch results to align with CHP availability during outages

## v0.37.4
### Fixed
- Include `year` in creation of electric-only CHP for unavailability profile

## v0.37.3
### Changed
- Ignore `CHP` unavailability during stochastic, multiple outages; this is consistent with deterministic single outage

## v0.37.2
### Changed
- Do not enforce `CHP.min_turn_down_fraction` for outages

## v0.37.1
### Fixed
- CHP-only for multiple/stochastic outages
- Allow negative fuel_burn and thermal_prod intercepts for CPH
- Correct after_tax CHP results

## v0.37.0
### Added
- Added Bool attribute `is_electric_only` to CHP; if true, default installed and O&M costs are reduced by 25% and, for the reciprocating engine and combustion turbine prime movers, the federal ITC fraction is reduced to zero.
- Las Vegas CRB data was missing from ElectricLoad, but the climate_cities.shp file does not distinguish between Las Angeles and Las Vegas
### Changed
- Update `CHP.size_class` after heuristic size is determined based on size_class=0 guess (not input)
### Fixed
- Use the user-input `ExistingBoiler.efficiency` value for converting fuel input to thermal to preserve annual fuel energy input
- Fix heating loads monthly_mmbtu and addressable_load_fraction handling (type issues mostly)
- Bug fix for user-supplied 8760 WHL rates with tiered energy rate

## v0.36.0
### Changed
- Changed default values by prime mover for CHP technologies in `data/chp/chp_defaults.json`.  See user manual for details by prime mover and size class.
- Updated the package dependencies to be compatible with recent changes to HiGHS (for testing) and MathOptInterface
### Fixed
- The present worth factor for fuel (pwf_fuel) was not properly multiplying for lifecycle fuel costs

## v0.35.1
### Fixed
- Add GHP to proforma metrics for when GHP is evaluated (should have been there)
### Added
- Add different BAU outputs for heating and cooling systems

## v0.35.0
### Changed
- ANNUAL UPDATE TO DEFAULT VALUES. Changes outlined below with (old value) --> (new value). See user manual for references. 
  - Owner Discount rate, nominal (%): : **Financial** **owner_discount_rate_fraction** 0.0564	--> 0.0638
  - Offtaker Discount rate, nominal (%): **Financial**  **offtaker_discount_rate_fraction** 0.0564 --> 0.0638
  - Electricity cost escalation rate, nominal (%): **Financial** **elec_cost_escalation_rate_fraction** 0.019	--> 0.017
  - Existing boiler fuel cost escalation rate, nominal (%): **Financial**  **existing_boiler_fuel_cost_escalation_rate_fraction**	0.034	--> 0.015
  - Boiler fuel cost escalation rate, nominal (%): **Financial** **boiler_fuel_cost_escalation_rate_fraction**	0.034	--> 0.015
  - CHP fuel cost escalation rate, nominal (%): **Financial**  **chp_fuel_cost_escalation_rate_fraction**	0.034	--> 0.015
  - Generator fuel cost escalation rate, nominal (%): **Financial**  **generator_fuel_cost_escalation_rate_fraction**	0.027	--> 0.012
  - Array tilt – Ground mount, Fixed: **PV** **tilt** latitude	--> 20
  - O&M cost ($/kW/year): **PV** **om_cost_per_kw**	17	--> 18
  - System capital cost ($/kW): **PV** **installed_cost_per_kw**	1592	--> 1790
  - Energy capacity cost ($/kWh): **ElectricStorage** **installed_cost_per_kwh**	388	--> 455
  - Power capacity cost ($/kW): **ElectricStorage**	**installed_cost_per_kw**	775	--> 910
  - Energy capacity replacement cost ($/kWh): **ElectricStorage** **replace_cost_per_kwh**	220	--> 318
  - Power capacity replacement cost ($/kW): **ElectricStorage**	**replace_cost_per_kw**	440	--> 715
  - Fuel burn rate by generator capacity (gal/kWh): **Generator** **fuel_slope_gal_per_kwh**	0.076	--> removed and replaced with full and half-load efficiencies
  - Electric efficiency at 100% load (% HHV-basis): **Generator** **electric_efficiency_full_load**	N/A - new input	--> 0.322
  - Electric efficiency at 50% load (% HHV-basis): **Generator** **electric_efficiency_half_load**	N/A - new input	--> 0.322
  - Generator fuel higher heating value (HHV): **Generator** **fuel_higher_heating_value_kwh_per_gal**	N/A - new input	--> 40.7
  - System capital cost ($/kW): **Generator**  **installed_cost_per_kw** 500	--> $650 if the generator only runs during outages; $800 if it is allowed to run parallel with the grid; $880 for off-grid
  - Fixed O&M ($/kW/yr): **Generator** **om_cost_per_kw** Grid connected: 10 Off-grid: 20 --> Grid connected: 20 Off-grid: 10
  - System capital cost ($/kW) by Class: **Wind** **size_class_to_installed_cost**	residential - 5675 commercial - 4300 medium - 2766 large - 2239 --> residential - 6339 commercial - 4760 medium - 3137 large - 2386
  - O&M cost ($/kW/year): **Wind** **om_cost_per_kw** 35 --> 36
 
## v0.34.0
### Added
- Ability to run hybrid GHX sizing using **GhpGhx.jl** (automatic and fractional sizing)
- Added financial inputs for **GHP** and updated objective and results to reflect these changes
- Added central plant **GHP**
### Fixed
- Fix output of `get_tier_with_lowest_energy_rate(u::URDBrate)` to return an index and not cartesian coordinates for multi-tier energy rates.
- Updated **GHP** cost curve calculations so incentives apply to all GHP components
### Changed
- If a `REoptInputs` object solves with termination status infeasible, altert user and return a dictionary insteadof JuMP model

## v0.33.0
### Added
- Functionality to evaluate scenarios with Wind can in the ERP (`backup_reliability`)
- Dispatch data for outages: Wind, ElectricStorage SOC, and critical load
### Fixed
- Fix `backup_reliability_reopt_inputs(d, p, r)` so doesn't ignore `CHP` from REopt scenario
- In `backup_reliability_reopt_inputs(d, p, r)`, get `Generator` and `CHP` fuel related values from REopt results _Dict_ d and `REoptInputs` _struct_ p, unless the user overrides the REopt results by providing **generator_size_kw**
- Remove use of non-existent **tech_upgraded** `Outages` outputs, using **tech_microgrid_size_kw** instead
- Added missing **electric_storage_microgrid_upgraded** to `Outages` results
- Fix bug causing _InexactError_ in `num_battery_bins_default`
- Update docstrings in `backup_reliability.jl`
- Avoid supply > critical load during outages by changing load balance to ==
### Changed
- Updated REopt license
- Changed `backup_reliability` results key from **fuel_outage_survival_final_time_step** to **fuel_survival_final_time_step** for consistency with other keys

## v0.32.7
### Fixed
- Bugs in EASIUR health cost calcs
- Type handling for CoolingLoad monthly_tonhour input

## v0.32.6
### Changed
- Required **fuel_cost_per_mmbtu** for modeling **Boiler** tech, otherwise throw a handled error.
### Fixed
- Additional **SteamTurbine** defaults processing updates and bug fixes

## v0.32.5
### Changed
- Updated `get_existing_chiller_cop` function to accept scalar values instead of vectors to allow for faster API transactions.
- Refactored `backup_reliability.jl` to enable easier development: added conversion of all scalar generator inputs to vectors in `dictkeys_to_symbols` and reduced each functions with two versions (one with scalar and one with vector generator arguments) to a single version
- Simplify generator sizing logic in function `backup_reliability_reopt_inputs` (if user sets `generator_size_kw` or `num_generators`to 0, don't override based on REopt solution) and add a validation error
### Fixed
- Steamturbine defaults processing
- simulated_load monthly values processing
- Fixed incorrect name when accessing result field `Outages` **generator_microgrid_size_kw** in `outag_simulator.jl`

## v0.32.4
### Changed
- Consolidated PVWatts API calls to 1 call (previously 3 separate calls existed). API call occurs in `src/core/utils.jl/call_pvwatts_api()`. This function is called for PV in `src/core/production_factor.jl/get_production_factor(PV)` and for GHP in `src/core/scenario.jl`. If GHP and PV are evaluated together, the GHP PVWatts call for ambient temperature is also used to assign the pv.production_factor_series in Scenario.jl so that the PVWatts API does not get called again downstream in `get_production_factor(PV)`.  
- In `src/core/utils.jl/call_pvwatts_api()`, updated NSRDB bounds used in PVWatts query (now includes southern New Zealand)
- Updated PV Watts version from v6 to v8. PVWatts V8 updates the weather data to 2020 TMY data from the NREL NSRDB for locations covered by the database. (The NSRDB weather data used in PVWatts V6 is from around 2015.) See other differences at https://developer.nrel.gov/docs/solar/pvwatts/.
- Made PV struct mutable: This allows for assigning pv.production_factor_series when calling PVWatts for GHP, to avoid a extra PVWatts calls later.
- Changed unit test expected values due to update to PVWatts v8, which slightly changed expected PV production factors.
- Changed **fuel_avail_gal** default to 1e9 for on-grid scenarios (same as off-grid)
### Fixed
- Issue with using a leap year with a URDB rate - the URDB rate was creating energy_rate of length 8784 instead of intended 8760
- Don't double add adjustments to urdb rates with non-standard units
- Corrected `Generator` **installed_cost_per_kw** from 500 to 650 if **only_runs_during_grid_outage** is _true_ or 800 if _false_
- Corrected `SteamTurbine` defaults population from `get_steam_turbine_defaults_size_class()`

## v0.32.3
### Fixed
- Calculate **num_battery_bins** default in `backup_reliability.jl` based on battery duration to prevent significant discretization error (and add test)
- Account for battery (dis)charge efficiency after capping power in/out in `battery_bin_shift()`
- Remove _try_ _catch_ in `backup_reliability(d::Dict, p::REoptInputs, r::Dict)` so can see where error was thrown

## v0.32.2
### Fixed
- Fixed bug in multiple PVs pv_to_location dictionary creation. 
- Fixed bug in reporting of grid purchase results when multiple energy tiers are present.
- Fixed bug in TOU demand charge calculation when multiple demand tiers are present.

## v0.32.1
### Fixed
- In `backup_reliability.jl`:
    - Check if generator input is a Vector instead of has length greater than 1
    - Correct calculation of battery SOC adjustment in `fuel_use()` function
    - Correct outage time step survival condition in `fuel_use()` function
- Add test to ensure `backup_reliability()` gives the same results for equivalent scenarios (1. battery only and 2. battery plus generator with no fuel) and that the survival probability decreases monotonically with outage duration
- Add test to ensure `backup_reliability()` gives the same results as `simulate_outages()` when operational availability inputs are 1, probability of failure to run is 0, and mean time to failure is a very large number.

## v0.32.0
### Fixed
- Fixed calculation of `wind_kw_ac_hourly` in `outagesim/outage_simulator.jl`
- Add  a test of multiple outages that includes wind
- Add a timeout to PVWatts API call so that if it does not connect within 10 seconds, it will retry. It seems to always work on the first retry.

## v0.31.0
### Added
- Created and exported easiur_data function (returns health emissions costs and escalations) for the API to be able to call for it's easiur_costs endpoint
- Added docstrings for easiur_data and emissions_profiles

## v0.30.0
### Added
- `Generator` input **fuel_higher_heating_value_kwh_per_gal**, which defaults to the constant KWH_PER_GAL_DIESEL
### Changed
- Added more description to **production_factor_series inputs**
### Fixed
- Fixed spelling of degradation_fraction
- use push! instead of append() for array in core/cost_curve.jl
- Fixed calculation of batt_roundtrip_efficiency in outage_simulator.jl

## v0.29.0
### Added
- Add `CHP` `FuelUsed` and `FuelCost` modeling/tracking for stochastic/multi-outages
- Add `CHP` outputs for stochastic/multi-outages
### Changed
- Made outages output names not dynamic to allow integration into API
- Add missing units to outages results field names: **unserved_load_series_kw**, **unserved_load_per_outage_kwh**, **generator_fuel_used_per_outage_gal**
- Default `Financial` field **microgrid_upgrade_cost_fraction** to 0
- Add conditional logic to make `CHP.min_allowable_kw` 25% of `max_kw` if there is a conflicting relationship 
- Iterate on calculating `CHP` heuristic size based on average heating load which is also used to set `max_kw` if not given: once `size_class` is determined, recalculate using the efficiency numbers for that `size_class`.
### Fixed
- Fix non-handling of cost-curve/segmented techs in stochastic outages
- Fix issues with `simulated_load.jl` monthly heating energy input to return the heating load profile

## v0.28.1
### Added
- `emissions_profiles` function, exported for external use as an endpoint in REopt_API for the webtool/UI

## v0.28.0
### Changed 
- Changed Financial **breakeven_cost_of_emissions_reduction_per_tonnes_CO2** to **breakeven_cost_of_emissions_reduction_per_tonne_CO2**
- Changed `CHP.size_class` to start at 0 instead of 1, consistent with the API, and 0 represents the average of all `size_class`s
- Change `CHP.max_kw` to be based on either the heuristic sizing from average heating load (if heating) or peak electric load (if no heating, aka Prime Generator in the UI)
  - The "big_number" for `max_kw` was causing the model to take forever to solve and some erroneous behavior; this is also consistent with the API to limit max_kw to a reasonable number
### Added 
- Added previously missing Financial BAU outputs: **lifecycle_om_costs_before_tax**, **lifecycle_om_costs_after_tax**, **year_one_om_costs_before_tax**
### Fixed
- Fixed if statement to determing ElectricLoad "year" from && to ||, so that defaults to 2017 if any CRB input is used
    
## v0.27.0
### Added
- Energy Resilience Performance tool: capability to model limited reliability of backup generators and RE, and calculate survival probability metrics during power outages for a DER scenario
- Exported `backup_reliability` function to run the reliability based calculations
### Changed
- Changed `Generator` inputs **fuel_slope_gal_per_kwh** and **fuel_intercept_gal_per_hr** to **electric_efficiency_full_load** and **electric_efficiency_half_load** to represent the same fuel burn curve in a different way consistent with `CHP`

## v0.26.0
### Added 
- Added `has_stacktrace` boolean which is returned with error messages and indicates if error is of type which contains stacktrace
- Constraint on wind sizing based on Site.land_acres
- New Wind input **acres_per_kw**, defaults to 0.03
- Descriptions/help text for many inputs and outputs
- Add and modify the `GHP` results to align with the existing/expected results from the v2 REopt_API
- Add `CSV` and `DataFrames` packages to REopt.jl dependencies 
### Changed
- Update REopt.jl environment to Julia v1.8
- Changed default **year** in ElectricLoad to be 2017 if using a CRB model and 2022 otherwise. 
- Removed default year in URDBrate() functions, since year is always supplied to this function.
- In `scenario.jl`, `change heating_thermal_load_reduction_with_ghp_kw` to `space_heating_thermal_load_reduction_with_ghp_kw` to be more explicit
- Round Hot and Cold TES size result to 0 digits
- Use CoolProp to get water properties for Hot and Cold TES based on average of temperature inputs
### Fixed
- `Wind` evaluations with BAU - was temporarily broken because of an unconverted **year_one** -> **annual** expected name
- Fixed calculation of **year_one_coincident_peak_cost_before_tax** in `ElectricTariff` results to correctly calculate before-tax value. Previously, the after-tax value was being calculated for this field instead.
- Fixed `outage_simulator` to work with sub-hourly outage simulation scenarios
- Fixed a bug which threw an error when providing time-series thermal load inputs in a scenario inputs .json.
- Fixed calculation of ["Financial"]["lifecycle_om_costs_before_tax_bau"] (was previously showing after tax result)
- Added **bau_annual_emissions_tonnes_SO2** to the bau_outputs dict in results.jl and removed duplicate **bau_annual_emissions_tonnes_NOx** result
### Removed
- Removed duplicate **thermal_production_hot_water_or_steam** field from the absorption chiller defaults response dictionary. 

## v0.25.0
### Added
- multi-node MPC modeling capability
- more MPC outputs (e.g. Costs, ElectricStorage.to_load_series_kw)
- throw error if outage_durations and outage_probabilities not the same length
- throw error if length of outage_probabilities is >= 1 and sum of outage_probabilities is not equal to 1
- small incentive to minimize unserved load in each outage, not just the max over outage start times (makes expected outage results more realist and fixes same inputs giving different results)
- add `Outages` output **generator_fuel_used_per_outage** which is the sum over backup generators
### Changed
- remove _series from non-timeseries outage output names
- make the use of _ in multiple outages output names consistent
- updates multiple outage test values that changed due to fixing timestep bug
- Updated the following default values:
   - PV, Wind, Storage, CHP, GHP, Hot Water Storage, Cold Water Storage, Electric Storage: **federal_itc_fraction(PV,Wind, CHP,GHP)** and **total_itc_fraction(Hot Water Storage, Cold Water Storage, Electric Storage)** to 0.3 (30%)
   - PV, Wind, Storage, CHP, GHP, Hot Water Storage, Cold Water Storage, Electric Storage: **macrs_bonus_fraction** to 0.8 (80%)
   - Hot Water Storage and Cold Water Storage: **macrs_itc_reduction** to 0.5 (50%)
   - Hot Water Storage and Cold Water Storage: **macrs_option_years** to 7 years
### Fixed
- PV results for all multi-node scenarios
- MPC objective definition w/o ElectricStorage
- fixed mulitple outages timestep off-by-one bug
### Removed 
- Wind ITC no longer determined based on size class. Removed all size class dependencies from wind.jl

## v0.24.0
### Changed
- Major name change overall for outputs/results. Changed energy-related outputs with "year_one" in name to "annual" to reflect that they are actually average annual output values. Changed any "average_annual" naming to "annual" to simplify. Changed `to_tes` and `to_battery` outputs to `to_storage` for consistency
### Added 
- Added **thermal_production_series_mmbtu_per_hour** to CHP results. 
### Removed 
- Removed `Wind` and `Generator` outputs **year_one_energy_produced_kwh** since these techs do not include degradation

## v0.23.0
### Added
- Add **REoptLogger** type of global logger with a standard out to the console and to a dictionary
    - Instantiate `logREopt` as the global logger in `__init()__` function call as a global variable
    - Handle Warn or Error logs to save them along with information on where they occurred
    - Try-catch `core/reopt.jl -> run_reopt()` functions. Process any errors when catching the error.
    - Add Warnings and Errors from `logREopt` to results dictionary. If error is unhandled in REopt, include a stacktrace
    - Add a `status` of `error` to results for consistency
    - Ensure all error text is returned as strings for proper handling in the API
- Add `handle_errors(e::E, stacktrace::V) where {E <: Exception, V <: Vector}` and `handle_errors()` to `core/reopt.jl` to include info, warn and errors from REopt input data processing, optimization, and results processing in the returned dictionary.
- Tests for user-inputs of `ElectricTariff` `demand_lookback_months` and `demand_lookback_range` 
### Changed
- `core/reopt.jl` added try-catch statements to call `handle_errors()` when there is a REopt error (handled or unhandled) and return it to the requestor/user.
### Fixed
- URDB lookback was not incorporated based on the descriptions of how the 3 lookback variables should be entered in the code. Modified `parse_urdb_lookback_charges` function to correct.
- TOU demand for 15-min load was only looking at the first 8760 timesteps.
- Tiered energy rates jsons generated by the webtool errored and could not run.
- Aligned lookback parameter names from URDB with API

## v0.22.0
### Added
- Simulated load function which mimicks the REopt_API /simulated_load endpoint for getting commercial reference building load data from annual or monthly energy data, or blended/hybrid buildings
- `AbsorptionChiller` default values for costs and thermal coefficient of performance (which depend on maximum cooling load and heat transfer medium)
### Changed
- Pruned the unnecessary chp_defaults data that were either zeros or not dependent on `prime_mover` or `size_class`, and reorganized the CHP struct.

## v0.21.0
### Changed
For `CHP` and `SteamTurbine`, the `prime_mover` and/or `size_class` is chosen (if not input) based on the average heating load and the type of heating load (hot water or steam).
 - This logic replicates the current REopt webtool behavior which was implemented based on CHP industry experts, effectively syncing the webtool and the REopt.jl/API behavior.
 - This makes `prime_mover` **NOT** a required input and avoids a lot of other required inputs if `prime_mover` is not input.
 - The two functions made for `CHP` and `SteamTurbine` are exported in `REopt.jl` so they can be exposed in the API for communication with the webtool (or other API users).
### Removed 
`ExistingBoiler.production_type_by_chp_prime_mover` because that is no longer consistent with the logic added above.
 - The logic from 1. is such that `ExistingBoiler.production_type` determines the `CHP.prime_mover` if not specified, not the other way around.
 - If `ExistingBoiler.production_type` is not input, `hot_water` is used as the default.

## v0.20.1
### Added
- `CoolingLoad` time series and annual summary data to results
- `HeatingLoad` time series and annual summary data to results

## v0.20.0
### Added
- `Boiler` tech from the REopt_API (known as NewBoiler in API)
- `SteamTurbine` tech from the REopt_API
### Changed
- Made some modifications to thermal tech results to be consistent with naming conventions of REopt.jl
### Fixed
- Bug for scalar `ElectricTariff.wholesale_rate`
- Bug in which CHP could not charge Hot TES

## v0.19.0
### Changed
The following name changes were made: 
- Change "pct" to "rate_fraction" for "discount", "escalation", names containing "tax_pct" (financial terms)
- Change "pct" to "fraction" for all other variable names (e.g., "min_soc", "min_turndown_")
- Change `prod_factor_series` to `production_factor_series` and rename some internal methods and variables to match
- Change four (4) CHP input field names to spell out `electric` (from `elec`) and `efficiency` (from `effic`) for electric and thermal efficiencies
### Added
- Add schedule-based `FlatLoad`s which take the annual or monthly energy input and create a load profile based on the specified type of schedule. The load is "flat" (the same) for all hours within the chosen schedule.
- Add `addressable_load_fraction` inputs for `SpaceHeatingLoad` and `DomesticHotWaterLoad` which effectively ignores a portion of the entered loads. These inputs can be scalars (applied to all time steps of the year), monthly (applied to the timesteps of each month), or of length 8760 * `time_steps_per_hour`.
- Add a validation error for cooling in the case that the cooling electric load is greater than the total electric load.
  
## v0.18.1
### Removed
- **include_climate_in_objective**, **pwf_emissions_cost_CO2_grid**, and **pwf_emissions_cost_CO2_onsite** unnecessarily included in Site results

## v0.18.0
### Added
- Add geothermal heat pump (`GHP`), also known as ground-source heat pump (GSHP), to the REopt model for serving heating and cooling loads (typically the benefits include electrifying the heating load and improving the efficiency of cooling).
    - The unregistered `GhpGhx` package (https://github.com/NREL/GhpGhx.jl) is a "conditional" dependency of REopt by using the Requires.jl package, and this package sizes the ground heat exchanger (GHE) and gets the hourly electric consumption of the `GHP` for the specified heating and cooling loads that it serves.
    - The `GhpGhx` module calls for sizing the GHE can only be done if you first "add https://github.com/NREL/GhpGhx.jl" to the environment and then load the package by "using GhpGhx" before running REopt with `GHP`.
    - The `GHP` size and dispatch of the different `GHP` options is pre-determined by the `GhpGhx` package, so the REopt model just chooses one or none of the `GHP` options with a binary decision variable.
### Changed
- Change default value for `wind.jl` **operating_reserve_required_pct** from 0.1 to 0.5 (only applicable when **off_grid_flag**=_True_.)
- allow user to specify emissions_region in ElectricUtility, which is used instead of lat/long to look up AVERT data if emissions factors aren't provided by the user
- Updated results keys in `results/absorption_chiller.jl`
### Fixed
- Add **wholesale_rate** and **emissions_factor_series_lb_\<pollutant\>_per_kwh** inputs to the list of inputs that `dictkeys_tosymbols()` tries to convert to type _Array{Real}_. Due to serialization, when list inputs come from the API, they are of type _Array{Any}_ so must be converted to match type required by the constructors they are passed to.
- Fixed bug in calcuation of power delivered to cold thermal storage by the electric chiller in `results/existing_chiller.jl`.

## v0.17.0
### Added
- Emissions
    - add emissions factors for CO2, NOx, SO2, and PM25 to inputs of all fuel burning technologies
    - add emissions factor series for CO2, NOx, SO2, and PM25 to `ElectricUtility` inputs and use [AVERT v3.2](https://www.epa.gov/avert/download-avert) (2021 data) if not provided
    - add `include_climate_in_objective` and `include_health_in_objective` to `Settings` inputs
    - constrain CO2 emissions based on `CO2_emissions_reduction_min_pct`, `CO2_emissions_reduction_max_pct`, and `include_exported_elec_emissions_in_total` added to `Site` inputs
    - add emissions costs to `Financial` inputs and use EASIUR data for NOx, SO2, and PM25 if not provided
    - report emissions and their cost in `Site` (on-site and total) and `ElectricUtility` (grid) results
    - calculate `breakeven_cost_of_emissions_reduction_per_tonnes_CO2` for `Financial` results
- Renewable energy percentage
    - calculate renewable energy percentage (electric only and total) and add to `Site` results
    - add `renewable_electricity_min_pct`, `renewable_electricity_max_pct`, and `include_exported_renewable_electricity_in_total` to `Site` inputs
    - add `fuel_renewable_energy_pct` input for all fuel burning technologies
    - constrain renewable electricity percentage based on user inputs
- Add "Emissions and Renewable Energy Percent" testset
### Changed
- Allow Wind tech to be included when `off_grid_flag` is true
- Add `operating_reserve_required_pct` to Wind struct and incorporate wind into operating reserve constraints
- Add hot, cold TES results for MPC model
- Update documentation and add `docs/devdeploy.jl` to locally host the REopt.jl documentation 
- Make `ExistingBoiler` `fuel_cost_per_mmbtu` a required input
- In `production_factor.jl`, include lat-long coordinates if-statement to determine whether the "nsrdb" dataset should be used in call to PVWatts. Accounts for recent updates to NSRDB data used by PVWatts (v6). If outside of NSRDB range, use "intl" (international) dataset.
- Don't trigger GitHub 'Run test' workflow on a push that only changes README.md and/or CHANGELOG.md
- Avoid triggering duplicate GitHub workflows. When pushing to a branch that's in a PR, only trigger tests on the push not on the PR sync also.
### Fixed
- Bug fix to constrain dvCurtail in `time_steps_without_grid`
- Bug fix to report accurate wind ["year_one_to_load_series_kw"] in results/wind.jl (was previously not accounting for curtailed wind)

## v0.16.2
### Changed
- Update PV defaults to tilt=10 for rooftop, tilt = abs(lat) for ground mount, azimuth = 180 for northern lats, azimuth = 0 for southern lats.
### Fixed
- bug fix for Generator inputs to allow for time_steps_per_hour > 1
- change various `Float64` types to `Real` to allow integers too

## v0.16.1
### Fixed
- bug fix for outage simulator when `microgrid_only=true`

## v0.16.0
### Added
Allows users to model "off-grid" systems as a year-long outage: 
- add flag to "turn on" off-grid modeling `Settings.off_grid_flag` 
- when `off_grid_flag` is "true", adjust default values in core/ `electric_storage`, `electric_load`, `financial`, `generator`, `pv` 
- add operating reserve requirement inputs, outputs, and constraints based on load and PV generation 
- add minimum load met percent input and constraint
- add generator replacement year and cost (for off-grid and on-grid) 
- add off-grid additional annual costs (tax deductible) and upfront capital costs (depreciable via straight line depreciation)
### Changed
Name changes: 
- consistently append `_before_tax` and `_after_tax` to results names 
- change all instances of `timestep` to `time_step` and `timesteps` to `time_steps`
Other changes:
- report previously missing lcc breakdown components, all reported in `results/financial.jl`  
- change variable types from Float to Real to allow users to enter Ints (where applicable)
- `year_one_coincident_peak_cost_after_tax` is now correctly multiplied by `(1 - p.s.financial.offtaker_tax_pct)`

## v0.15.2
### Fixed
- bug fix for 15 & 30 minute electric, heating, and cooling loads
- bug fix for URDB fixed charges
- bug fix for default `Wind` `installed_cost_per_kw` and `federal_itc_pct`

## v0.15.1
### Added
- add `AbsorptionChiller` technology
- add `ElectricStorage.minimum_avg_soc_fraction` input and constraint

## v0.15.0
### Fixed
- bug fix in outage_simulator
### Changed
- allow Real Generator inputs (not just Float64)
- add "_series" to "Outages" outputs that are arrays [breaking]

## v0.14.0
### Changed
- update default values from v2 of API [breaking]
### Added
- add ElectricStorage degradation accounting and maintenance strategies
- finish cooling loads

## v0.13.0
### Added
- add FlexibleHVAC model (still testing)
- start thermal energy storage modeling
- add `ExistingBoiler` and `ExistingChiller`
- add `MPCLimits` inputs:
    - `grid_draw_limit_kw_by_time_step`
    - `export_limit_kw_by_time_step`
### Changed
- refactor `Storage` as `ElectricStorage`
### Fixed
- fix bugs for time_steps_per_hour != 1


## v0.12.4
### Removed
- rm "Lite" from docs
### Changed
- prioritize `urdb_response` over `urdb_label` in `ElectricTariff`

## v0.12.3
### Added
- add utils for PVwatts: `get_ambient_temperature` and `get_pvwatts_prodfactor`

## v0.12.2
### Added
- add CHP technology, including supplementary firing
- add URDB "sell" value from `energyratestructure` to wholesale rate
- update docs
### Changed
- allow annual or monthly energy rate w/o demand rate
- allow integer latitude/longitude

## v0.12.1
### Added
- add ExistingBoiler and CRB heating loads

## v0.12.0
### Changed
- change all output keys starting with "total_" or "net_" to "lifecycle_" (except "net_present_cost")
- update pv results for single PV in an array
### Fixed
- bug fix in urdb.jl when rate_name not found

## v0.11.0
### Added
- add ElectricLoad.blended_doe_reference_names & blended_doe_reference_percents
- add ElectricLoad.monthly_totals_kwh builtin profile scaling
- add ElectricTariff inputs: `add_monthly_rates_to_urdb_rate`, `tou_energy_rates_per_kwh`, 
    `add_tou_energy_rates_to_urdb_rate`, `coincident_peak_load_charge_per_kw`, `coincident_peak_load_active_time_steps`
### Fixed
- handle multiple PV outputs

## v0.10.0
### Added
- add modeling capability for tiered rates (energy, TOU demand, and monthly demand charges)
    - all of these tiered rates require binaries, which are conditionally added to the model
- add modeling capability for lookback demand charges
- add more outputs from the API (eg. `initial_capital_costs`)
- add option to run Business As Usual scenario in parallel with optimal scenario (default is `true`)
- add incentives (and cost curves) to `Wind` and `Generator`
### Changed
- removed "_us_dollars" from all names and generally aligned names with API
- renamed `outage_start(end)_time_step` to `outage_start(end)_time_step`
### Fixed
- fixed bug in URDB fixed charges

## v0.9.0
### Changed
- `ElectricTariff.NEM` boolean is now determined by `ElectricUtility.net_metering_limit_kw` (true if limit > 0)
### Added
- add `ElectricUtility` inputs for `net_metering_limit_kw` and `interconnection_limit_kw`
- add binary choice for net metering vs. wholesale export
- add `ElectricTariff.export_rate_beyond_net_metering_limit` input (scalar or vector allowed)
- add `can_net_meter`, `can_wholesale`, `can_export_beyond_nem_limit` tech inputs (`PV`, `Wind`, `Generator`)

## v0.8.0
### Added
- add `Wind` module, relying on System Advisor Model Wind module for production factors and Wind Toolkit for resource data
- new `ElectricTariff` input options:
    - `urdb_utility_name` and `urdb_rate_name`
    - `blended_annual_energy_rate` and `blended_annual_demand_rate`
- add two capabilities that require binary variables:
    - tax, production, and capacity incentives for PV (compatible with any energy generation technology)
    - technology cost curve modeling capability
    - both of these capabilities are only used for the technologies that require them (based on input values), unlike the API which always models these capabilities (and therefore always includes the binary variables).
- Three new tests: Wind, Blended Tariff and Complex Incentives (which aligns with API results)
### Changed
- `cost_per_kw[h]` input fields are now `installed_cost_per_kw[h]` to distinguish it from other costs like `om_cost_per_kw[h]`
- Financial input field refactored: `two_party_ownership` -> `third_party_ownership`
- `total_itc_pct` -> `federal_itc_pct` on technology inputs

## v0.7.3
### Fixed
- outage results processing would fail sometimes when an integer variable was not exact (e.g. 1.000000001)
- fixed `simulate_outages` for revised results formats (key names changed to align with the REopt API)

## v0.7.2
### Added
- add PV.production_factor_series input (can skip PVWatts call)
- add `run_mpc` capability, which dispatches DER for minimum energy cost over an arbitrary time horizon

## v0.7.1
### Fixed
- ElectricLoad.city default is empty string, must be filled in before annual_kwh look up

## v0.7.0
### Removed
- removed Storage.can_grid_export
### Added
- add optional integer constraint to prevent simultaneous export and import of power
- add warnings when adding integer variables
- add ability to add LinDistFlow constraints to multinode models
### Changed
- no longer require `ElectricLoad.city` input (look up ASHRAE climate zone from lat/lon)
- compatible with Julia 1.6

## v0.6.0
### Added
- add multi-node (site) capability for PV and Storage
- started documentation process using Github Pages and Documenter.jl
### Changed
- restructured outputs to align with the input structure, for example top-level keys added for `ElectricTariff` and `PV` in the outputs

## v0.5.3
### Changed
- compatible with Julia 1.5

## v0.5.2
### Fixed
- outage_simulator.jl had bug with summing over empty `Any[]`
### Added
- add optional `microgrid_only` arg to simulate_outages

## v0.5.1
### Added
- added outage dispatch outputs and speed up their derivation
### Removed
- removed redundant generator minimum turn down constraint

## v0.5.0
### Fixed
- handle missing input key for `year_one_soc_series_pct` in `outage_simulator` 
- remove erroneous `total_unserved_load = 0` output
- `dvUnservedLoad` definition was allowing microgrid production to storage and curtailment to be double counted towards meeting critical load
### Added
- add `unserved_load_per_outage` output

## v0.4.1
### Fixed
- removed `total_unserved_load` output because it can take hours to generate and can error out when outage indices are not consecutive
### Added
- add @info for time spent processing results

## v0.4.0
### Added
- add `simulate_outages` function (similar to REopt API outage simulator)
- removed MutableArithmetics package from Project.toml (since JuMP now has method for `value(::MutableArithmetics.Zero)`)
- add outage related outputs:
    - Generator_mg_kw
    - mg_Generator_upgrade_cost
    - mg_Generator_fuel_used
    - mg_PV_upgrade_cost
    - mg_storage_upgrade_cost
    - dvUnservedLoad array
    - max_outage_cost_per_outage_duration
### Changed
- allow value_of_lost_load_per_kwh values to be subtype of Real (rather than only Real)
- add `run_reopt` method for scenario Dict

## v0.3.0
### Added
- add separate decision variables and constraints for microgrid tech capacities
    - new Site input `mg_tech_sizes_equal_grid_sizes` (boolean), when _false_ the microgrid tech capacities are constrained to be <= the grid connected tech capacities
### Fixed
- allow non-integer `outage_probabilities`
- correct `total_unserved_load` output
- don't `add_min_hours_crit_ld_met_constraint` unless `min_resil_time_steps <= length(elecutil.outage_time_steps)`

## v0.2.0
### Added
- add support for custom ElectricLoad `loads_kw` input
- include existing capacity in microgrid upgrade cost
    - previously only had to pay to upgrade new capacity
- implement ElectricLoad `loads_kw_is_net` and `critical_loads_kw_is_net`
    - add existing PV production to raw load profile if `true`
- add `min_resil_time_steps` input and optional constraint for minimum time_steps that critical load must be met in every outage
### Fixed
- enforce storage cannot grid charge

## v0.1.1 Fix build.jl
deps/build.jl had a relative path dependency, fixed with an absolute path.

## v0.1.0 Initial release
This package is currently under development and only has a subset of capabilities of the REopt model used in the REopt API. For example, the Wind model, tiered electric utility tariffs, and piecewise linear cost curves are not yet modeled in this code. However this code is easier to use than the API (only dependencies are Julia and a solver) and has a novel model for uncertain outages.<|MERGE_RESOLUTION|>--- conflicted
+++ resolved
@@ -27,14 +27,11 @@
 ### Fixed 
 - Added `export_rate_beyond_net_metering_limit` to list of inputs to be converted to type Real, to avoid MethodError if type is vector of Any. 
 - Fix blended CRB processing when one or more load types have zero annual energy
-<<<<<<< HEAD
 - Changed instances of indexing using i in 1:length() paradigm to use eachindex() or axes() instead because this is more robust
 - In `src/core/urdb.jl`, ensure values from the "energyweekdayschedule" and "energyweekendschedule" arrays in the URDB response dictionary are converted to _Int_ before being used as indices
-=======
 - Handle an array of length 1 for CHP.installed_cost_per_kw which fixes the API using this parameter
 ### Changed
 - add **ElectricStorage** input option **soc_min_applies_during_outages** (which defaults to _false_) and only apply the minimum state of charge constraint in function `add_MG_storage_dispatch_constraints` if it is _true_
->>>>>>> 8b06a7ed
 
 ## v0.44.0
 ### Added 
