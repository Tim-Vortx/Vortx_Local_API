# Changelog
All notable changes to this project will be documented in this file.

The format is based on [Keep a Changelog](https://keepachangelog.com/en/1.0.0/),
and this project adheres to [Semantic Versioning](https://semver.org/spec/v2.0.0.html).

## Guidelines
- When making a Pull Request into `develop` start a new double-hash header for "Develop - YYYY-MM-DD"
- When making a Pull Request into `master` change "Develop" to the next version number

### Formatting
- Use **bold** markup for field and model names (i.e. **outage_start_time_step**)
- Use `code` markup for  REopt-specific file names, classes and endpoints (e.g. `src/REopt.jl`)
- Use _italic_ for code terms (i.e. _list_)
- Prepend change with tag(s) directing where it is in the repository:  
`src`,`constraints`,`*.jl`

Classify the change according to the following categories:
    
    ### Added
    ### Changed
    ### Fixed
    ### Deprecated
    ### Removed

<<<<<<< HEAD
## Develop 05-29-2024
### Added
- Added new file `src/core/ASHP.jl` with new technology **ASHP**, which uses electricity as input and provides heating and/or cooling as output; load balancing and technology-specific constraints have been updated and added accordingly
- In `src/core/existing_chiller.jl`, Added new atttribute **retire_in_optimal** to the **ExistingChiller** struct

## v0.46.2
=======
## v0.47.1
### Fixed
- Type issue with `CoolingLoad` monthly energy input
- `simulated_load()` response for `annual_mmbtu` for individual heating loads (fixed to fuel instead of thermal)

## v0.47.0
### Added
- Added inputs options and handling for ProcessHeatLoad for scaling annual or monthly fuel consumption values with reference hourly profiles, same as other loads
>>>>>>> 8ac9ea81
### Changed
- Updated `test/scenarios/thermal_load.json` to include **ProcessHeatLoad** in both hourly and monthly fuel load tests.
- Refactored test sets in `test/runtests.jl` to include **ProcessHeatLoad** and ensure it is treated similarly to **DomesticHotWaterLoad** and **SpaceHeatingLoad**.
- Modified **dvHeatingProduction** to account for **ProcessHeatLoad** with relevant addressable load fractions.
- Updated test values and expectations to include contributions from **ProcessHeatLoad**.
- Updated `src/core/doe_commercial_reference_building_loads.jl` to include **ProcessHeatLoad** for built-in load handling.
- Refactored various functions to ensure **ProcessHeatLoad** is processed correctly in line with other heating loads.
- When the URDB response `energyratestructure` has a "unit" value that is not "kWh", throw an error instead of averaging rates in each energy tier.
- Refactored heating flow constraints to be in ./src/constraints/thermal_tech_constraints.jl instead of its previous separate locations in the storage and turbine constraints.
### Fixed
- Updated the PV result **lifecycle_om_cost_after_tax** to account for the third-party factor for third-party ownership analyses.
- Convert `max_electric_load_kw` to _Float64_ before passing to function `get_chp_defaults_prime_mover_size_class`
- Fixed a bug in which excess heat from one heating technology resulted in waste heat from another technology.
- Modified thermal waste heat constraints for heating technologies to avoid errors in waste heat results tracking.

## v0.46.2
### Changed
- When the URDB response `energyratestructure` has a "unit" value that is not "kWh", throw an error instead of averaging rates in each energy tier.
- Changed default Financial **owner_tax_rate_fraction** and **offtaker_tax_rate_fraction** from 0.257 to 0.26 to align with API and user manual defaults. 

## v0.46.1
### Changed
- Updated the GHP testset .json `./test/scenarios/ghp_inputs.json` to include a nominal HotThermalStorage and ColdThermalStorage system.
### Fixed
- Fixed a bug in which the model fails to build when both GHP and either Hot or Cold Thermal Storage are present.

## v.0.46.0
### Added 
- In `src/core/absorption_chiller.jl` struct, added field **heating_load_input** to the AbsorptionChiller struct
- Added new variables **dvHeatToStorage** and **dvHeatFromStorage** which are indexed on `p.heating_loads` and added reconciliation constraints so that **dvProductionToStorage** and **dvDischargeFromStorage** maintain their relationship to state of charge for Hot thermal energy storage.
- In `src/constraints/thermal_tech_constraints.jl`, added function **no_existing_boiler_production** which prevents ExistingBoiler from producing heat in optimized (non-BAU) scenarios 
- for all heating techs and CHP, added fields **can_serve_space_heating**, **can_serve_dhw**, and **can_serve_process_heat** in core structs and added new results fields **thermal_to_dhw_load_series_mmbtu_per_hour**, **thermal_to_space_heating_load_series_mmbtu_per_hour**, and **thermal_to_process_heat_load_series_mmbtu_per_hour**
- In `src/core/techs.jl`, added new sets **ghp_techs**, **cooling_techs**, **techs_can_serve_space_heating**, **techs_can_serve_dhw**, and **techs_can_serve_process_heat**
- In `src/core/reopt_inputs.jl`, added new fields **heating_loads**, **heating_loads_kw**, **heating_loads_served_by_tes**, and **absorption_chillers_using_heating_load** to the REoptInputs and BAUInputs structs. in the math, new set `p.heating_loads` has index q (to represent "qualities" of heat).
- In `src/core/heating_cooling_loads.jl`, added new struct **ProcessHeatLoad**
- In `src/core/scenario.jl`, added new field **process_heat_load**
- In `src/mpc/inputs.jl`, added new field **heating_loads**
- In `src/core/existing_boiler.jl`, added field **retire_in_optimal** to the ExistingBoiler struct
- Info to user including name of PV and/or temperature datasource used and distance from site location to datasource location
- Warning to user if data is not from NSRDB or if data is more than 200 miles away
- In `results/heating_cooling_load.jl`, added new fields **process_heat_thermal_load_series_mmbtu_per_hour**, **process_heat_boiler_fuel_load_series_mmbtu_per_hour**, **annual_calculated_process_heat_thermal_load_mmbtu**, and **annual_calculated_process_heat_boiler_fuel_load_mmbtu** to HeatingLoad results, with sum heating loads now including process heat 
### Changed
- Change the way we determine which dataset to utilize in the PVWatts API call. Previously, we utilized defined lat-long bounds to determine if "nsrdb" or "intl" data should be used in PVWatts call. Now, we call the Solar Dataset Query API (v2) (https://developer.nrel.gov/docs/solar/data-query/v2/) to determine the dataset to use, and include "tmy3" as an option, as this is currently the best-available data for many locations in Alaska. 
- Refactored **dvThermalProduction** to be separated in **dvCoolingProduction** and **dvHeatingProduction** with **dvHeatingProduction** now indexed on `p.heating_loads`
- Refactored heating load balance constraints so that a separate flow balance is reconciled for each heating load in `p.heating_loads`
- Renamed **dvThermalProductionYIntercept** to **dvHeatingProductionYIntercept**
- Divided **ThermalStorage** into **HotThermalStorage** and **ColdThermalStorage** as the former now has attributes related to the compatible heat loads as input or output.
- Changed technologies included **dvProductionToWaste** to all heating techs.  NOTE: this variable is forced to zero to allow steam turbine tests to pass, but I believe that waste heat should be allowed for the turbine.  A TODO is in place to review this commit (a406cc5df6e4a27b56c92815c35d04815904e495).
- Changed test values and tolerances for CHP Sizing test.
- Updated test sets "Emissions and Renewable Energy Percent" and "Minimize Unserved Load" to decrease computing time.
- Test for tiered TOU demand rates in `test/runtests.jl`
- Updated `pop_year` and `income_year` used in call to EASIUR data (`get_EASIUR2005`) each to 2024, from 2020. 
- Updated usd conversion used for EASIUR health cost calcs from USD_2010_to_2020 = 1.246 to USD_2010_to_2024 = 1.432
### Fixed  
- Added a constraint in `src/constraints/steam_turbine_constraints.jl` that allows for heat loads to reconcile when thermal storage is paired with a SteamTurbine. 
- Fixed a bug in which net-metering system size limits could be exceeded while still obtaining the net-metering benefit due to a large "big-M".
- Fixed a reshape call in function `parse_urdb_tou_demand` that incorrectly assumed row major instead of column major ordering
- Fixed a loop range in function `parse_urdb_tou_demand` that incorrectly started at 0 instead of 1
- Added the missing tier index when accessing `p.s.electric_tariff.tou_demand_rates` in function `add_elec_utility_expressions`

## v0.45.0
### Fixed 
- Fixed bug in call to `GhpGhx.jl` when sizing hybrid GHP using the fractional sizing method
- Added `export_rate_beyond_net_metering_limit` to list of inputs to be converted to type Real, to avoid MethodError if type is vector of Any. 
- Fix blended CRB processing when one or more load types have zero annual energy
- When calculating CHP fuel intercept and slope, use 1 for the HHV because CHP fuel measured in units of kWh, instead of using non-existent **CHP.fuel_higher_heating_value_kwh_per_gal**
- Changed instances of indexing using i in 1:length() paradigm to use eachindex() or axes() instead because this is more robust
- In `src/core/urdb.jl`, ensure values from the "energyweekdayschedule" and "energyweekendschedule" arrays in the URDB response dictionary are converted to _Int_ before being used as indices
- Handle an array of length 1 for CHP.installed_cost_per_kw which fixes the API using this parameter
### Changed
- add **ElectricStorage** input option **soc_min_applies_during_outages** (which defaults to _false_) and only apply the minimum state of charge constraint in function `add_MG_storage_dispatch_constraints` if it is _true_
- Renamed function `generator_fuel_slope_and_intercept` to `fuel_slope_and_intercept` and generalize to not be specific to diesel measured in units of gal, then use for calculating non diesel fuel slope and intercept too

## v0.44.0
### Added 
- in `src/settings.jl`, added new const **INDICATOR_COMPATIBLE_SOLVERS**
- in `src/settings.jl`, added new member **solver_name** within the settings object.  This is currently not connected to the solver but does determine whether indicator constraints are modeled or if their big-M workarounds are used.
- added replacements for indicator constraints with the exception of battery degradation, which is implemented in a separate model, and FlexibleHVAC.  TODO's have been added for these remaining cases.
### Fixed
- Fixed previously broken tests using HiGHS in `test/runtests.jl` due to solver incompatibility.

## v0.43.0
### Fixed
- `simple_payback_years` calculation when there is export credit
- Issue with `SteamTurbine` heuristic size and default calculation when `size_class` was input
- BAU emissions calculation with heating load which was using thermal instead of fuel

## v0.42.0
### Changed
- In `core/pv.jl` a change was made to make sure we are using the same assumptions as PVWatts guidelines, the default `tilt` angle for a fixed array should be 20 degrees, irrespective of it being a rooftop `(1)` or ground-mounted (open-rack)`(2)` system. By default the `tilt` will be set to 20 degrees for ground-mount and rooftop, and 0 degrees for axis-tracking (`array_type = (3) or (4)`)
> "The PVWatts® default value for the tilt angle depends on the array type: For a fixed array, the default value is 20 degrees, and for one-axis tracking the default value is zero. A common rule of thumb for fixed arrays is to set the tilt angle to the latitude of the system's location to maximize the system's total electrical output over the year. Use a lower tilt angle favor peak production in the summer months when the sun is high in the sky, or a higher tilt angle to increase output during winter months. Higher tilt angles tend to cost more for racking and mounting hardware, and may increase the risk of wind damage to the array."

## v0.41.0
### Changed
- Changed default source for CO2 grid emissions values to NREL's Cambium 2022 Database (by default: CO2e, long-run marginal emissions rates levelized (averaged) over the analysis period, assuming start year 2024). Added new emissions inputs and call to Cambium API in `src/core/electric_utility.jl`. Included option for user to use AVERT data for CO2 using **co2_from_avert** boolean. 
- Updated `electric_utility` **emissions_region** to **avert_emissions_region** and **distance_to_emissions_region_meters** to **distance_to_avert_emissions_region_meters** in `src/electric_utility.jl` and `results/electric_utility.jl`. 
- Updated default **emissions_factor_XXX_decrease_fraction** (where XXX is CO2, NOx, SO2, and PM2.5) from 0.01174 to 0.02163 based on Cambium 2022 Mid-Case scenario, LRMER CO2e (Combustion+Precombustion) 2024-2049 projected values. CO2 projected decrease defaults to 0 if Cambium data are used for CO2 (Cambium API call will levelize values).  
- Updated AVERT emissions data to v4.1, which uses Regional Data Files (RDFs) for year 2022. Data is saved in `data/emissions/AVERT_Data`. For Alaska and Hawaii (regions AKGD, HIMS, HIOA), updated eGRID data to eGRID2021 datafile and adjusted CO2 values to CO2e values to align with default used for Cambium data. 
- Updated default fuel emissions factors from CO2 to CO2-equivalent (CO2e) values. In `src/core/generator.jl`, updated **emissions_factor_lb_CO2_per_gal** from 22.51 to 22.58. In `src/REopt.jl` updated **emissions_factor_lb_CO2_per_mmbtu** => Dict(
        "natural_gas"=>116.9 to 117.03,
        "landfill_bio_gas"=>114,8 to 115.38,
        "propane"=>138.6 to 139.16,
        "diesel_oil"=>163.1 to 163.61
    )
- Changed calculation of all `annual` emissions results (e.g. **Site.annual_emissions_tonnes_CO2**) to simple annual averages (lifecycle emissions divided by analysis_years). This is because the default climate emissions from Cambium are already levelized over the analysis horizon and therefore "year_one" emissions cannot be easily obtained. 
- Changed name of exported function **emissions_profiles** to **avert_emissions_profiles**
### Added
- In `src/REopt.jl` and `src/electric_utility.jl`, added **cambium_emissions_profile** as an export for use via the REopt_API. 
- In `src/REopt.jl`, added new const **EMISSIONS_DECREASE_DEFAULTS**
- In `src/results/electric_utility.jl` **cambium_emissions_region**
- In `test/runtests.jl` and `test/test_with_xpress.jl`, added testset **Cambium Emissions**
### Fixed 
- Adjust grid emissions profiles for day of week alignment with load_year.
- In `test_with_xpress.jl`, updated "Emissions and Renewable Energy Percent" expected values to account for load year adjustment. 
- In `src/core/electric_utility.jl`, error when user-provided emissions series does not match timestep per hour, as is done in other cases of incorrect user-provided data.
- Avoid adjusting rates twice when time_steps_per_hour > 1 

## v0.40.0
### Changed
- Changed **macrs_bonus_fraction** to from 0.80 to 0.60 (60%) for CHP, ElectricStorage, ColdThermalStorage, HotThermalStorage GHP, PV, Wind
### Fixed
- In `reopt.jl`, group objective function incentives (into **ObjectivePenalties**) and avoid directly modifying m[:Costs]. Previously, some of these were incorrectly included in the reported **Financial.lcc**. 

## v0.39.1
### Changed
- Changed testing suite from using Xpress to using HiGHS, an open-source solver.  This has led to a reduction in the number of tests due to incompatibility with indicator constraints.
### Fixed
- Fixed issue with running Wind on Windows: add execute permission for ssc.dll

## v0.39.0
### Added
- Added new technology `ElectricHeater` which uses electricity as input and provides heating as output; load balancing constraints have been updated accordingly

## v0.38.2
### Added 
- Added the following BAU outputs:  lifecycle_chp_standby_cost_after_tax, lifecycle_elecbill_after_tax, lifecycle_production_incentive_after_tax, lifecycle_outage_cost, lifecycle_MG_upgrade_and_fuel_cost
### Fixed
- Don't allow **Site** **min_resil_time_steps** input to be greater than the maximum value element in **ElectricUtility** **outage_durations**

## v0.38.1
### Fixed
- Fix CHP standby charge modeling - bad reference to pwf_e
- Avoid breaking backward compatibility with type declaration of (global) const urdb_api_key

## v0.38.0
### Changed
- Require NREL Developer API Key set as ENV["NREL_DEVELOPER_API_KEY"] = 'your API key' for PVWatts and Wind Toolkit

## v0.37.5
### Fixed
- Fixed AVERT emissions profiles for NOx. Were previously the same as the SO2 profiles. AVERT emissions profiles are currently generated from AVERT v3.2 https://www.epa.gov/avert/download-avert. See REopt User Manual for more information.
- Fix setting of equal demand tiers in scrub_urdb_demand_tiers!, which was previously causing an error. 
- When calling REopt.jl from a python environment using PyJulia and PyCall, some urdb_response fields get converted from a list-of-lists to a matrix type, when REopt.jl expects an array type. This fix adds checks on the type for two urdb_response fields and converts them to an array if needed.
- Update the outages dispatch results to align with CHP availability during outages

## v0.37.4
### Fixed
- Include `year` in creation of electric-only CHP for unavailability profile

## v0.37.3
### Changed
- Ignore `CHP` unavailability during stochastic, multiple outages; this is consistent with deterministic single outage

## v0.37.2
### Changed
- Do not enforce `CHP.min_turn_down_fraction` for outages

## v0.37.1
### Fixed
- CHP-only for multiple/stochastic outages
- Allow negative fuel_burn and thermal_prod intercepts for CPH
- Correct after_tax CHP results

## v0.37.0
### Added
- Added Bool attribute `is_electric_only` to CHP; if true, default installed and O&M costs are reduced by 25% and, for the reciprocating engine and combustion turbine prime movers, the federal ITC fraction is reduced to zero.
- Las Vegas CRB data was missing from ElectricLoad, but the climate_cities.shp file does not distinguish between Las Angeles and Las Vegas
### Changed
- Update `CHP.size_class` after heuristic size is determined based on size_class=0 guess (not input)
### Fixed
- Use the user-input `ExistingBoiler.efficiency` value for converting fuel input to thermal to preserve annual fuel energy input
- Fix heating loads monthly_mmbtu and addressable_load_fraction handling (type issues mostly)
- Bug fix for user-supplied 8760 WHL rates with tiered energy rate

## v0.36.0
### Changed
- Changed default values by prime mover for CHP technologies in `data/chp/chp_defaults.json`.  See user manual for details by prime mover and size class.
- Updated the package dependencies to be compatible with recent changes to HiGHS (for testing) and MathOptInterface
### Fixed
- The present worth factor for fuel (pwf_fuel) was not properly multiplying for lifecycle fuel costs

## v0.35.1
### Fixed
- Add GHP to proforma metrics for when GHP is evaluated (should have been there)
### Added
- Add different BAU outputs for heating and cooling systems

## v0.35.0
### Changed
- ANNUAL UPDATE TO DEFAULT VALUES. Changes outlined below with (old value) --> (new value). See user manual for references. 
  - Owner Discount rate, nominal (%): : **Financial** **owner_discount_rate_fraction** 0.0564	--> 0.0638
  - Offtaker Discount rate, nominal (%): **Financial**  **offtaker_discount_rate_fraction** 0.0564 --> 0.0638
  - Electricity cost escalation rate, nominal (%): **Financial** **elec_cost_escalation_rate_fraction** 0.019	--> 0.017
  - Existing boiler fuel cost escalation rate, nominal (%): **Financial**  **existing_boiler_fuel_cost_escalation_rate_fraction**	0.034	--> 0.015
  - Boiler fuel cost escalation rate, nominal (%): **Financial** **boiler_fuel_cost_escalation_rate_fraction**	0.034	--> 0.015
  - CHP fuel cost escalation rate, nominal (%): **Financial**  **chp_fuel_cost_escalation_rate_fraction**	0.034	--> 0.015
  - Generator fuel cost escalation rate, nominal (%): **Financial**  **generator_fuel_cost_escalation_rate_fraction**	0.027	--> 0.012
  - Array tilt – Ground mount, Fixed: **PV** **tilt** latitude	--> 20
  - O&M cost ($/kW/year): **PV** **om_cost_per_kw**	17	--> 18
  - System capital cost ($/kW): **PV** **installed_cost_per_kw**	1592	--> 1790
  - Energy capacity cost ($/kWh): **ElectricStorage** **installed_cost_per_kwh**	388	--> 455
  - Power capacity cost ($/kW): **ElectricStorage**	**installed_cost_per_kw**	775	--> 910
  - Energy capacity replacement cost ($/kWh): **ElectricStorage** **replace_cost_per_kwh**	220	--> 318
  - Power capacity replacement cost ($/kW): **ElectricStorage**	**replace_cost_per_kw**	440	--> 715
  - Fuel burn rate by generator capacity (gal/kWh): **Generator** **fuel_slope_gal_per_kwh**	0.076	--> removed and replaced with full and half-load efficiencies
  - Electric efficiency at 100% load (% HHV-basis): **Generator** **electric_efficiency_full_load**	N/A - new input	--> 0.322
  - Electric efficiency at 50% load (% HHV-basis): **Generator** **electric_efficiency_half_load**	N/A - new input	--> 0.322
  - Generator fuel higher heating value (HHV): **Generator** **fuel_higher_heating_value_kwh_per_gal**	N/A - new input	--> 40.7
  - System capital cost ($/kW): **Generator**  **installed_cost_per_kw** 500	--> $650 if the generator only runs during outages; $800 if it is allowed to run parallel with the grid; $880 for off-grid
  - Fixed O&M ($/kW/yr): **Generator** **om_cost_per_kw** Grid connected: 10 Off-grid: 20 --> Grid connected: 20 Off-grid: 10
  - System capital cost ($/kW) by Class: **Wind** **size_class_to_installed_cost**	residential - 5675 commercial - 4300 medium - 2766 large - 2239 --> residential - 6339 commercial - 4760 medium - 3137 large - 2386
  - O&M cost ($/kW/year): **Wind** **om_cost_per_kw** 35 --> 36
 
## v0.34.0
### Added
- Ability to run hybrid GHX sizing using **GhpGhx.jl** (automatic and fractional sizing)
- Added financial inputs for **GHP** and updated objective and results to reflect these changes
- Added central plant **GHP**
### Fixed
- Fix output of `get_tier_with_lowest_energy_rate(u::URDBrate)` to return an index and not cartesian coordinates for multi-tier energy rates.
- Updated **GHP** cost curve calculations so incentives apply to all GHP components
### Changed
- If a `REoptInputs` object solves with termination status infeasible, altert user and return a dictionary insteadof JuMP model

## v0.33.0
### Added
- Functionality to evaluate scenarios with Wind can in the ERP (`backup_reliability`)
- Dispatch data for outages: Wind, ElectricStorage SOC, and critical load
### Fixed
- Fix `backup_reliability_reopt_inputs(d, p, r)` so doesn't ignore `CHP` from REopt scenario
- In `backup_reliability_reopt_inputs(d, p, r)`, get `Generator` and `CHP` fuel related values from REopt results _Dict_ d and `REoptInputs` _struct_ p, unless the user overrides the REopt results by providing **generator_size_kw**
- Remove use of non-existent **tech_upgraded** `Outages` outputs, using **tech_microgrid_size_kw** instead
- Added missing **electric_storage_microgrid_upgraded** to `Outages` results
- Fix bug causing _InexactError_ in `num_battery_bins_default`
- Update docstrings in `backup_reliability.jl`
- Avoid supply > critical load during outages by changing load balance to ==
### Changed
- Updated REopt license
- Changed `backup_reliability` results key from **fuel_outage_survival_final_time_step** to **fuel_survival_final_time_step** for consistency with other keys

## v0.32.7
### Fixed
- Bugs in EASIUR health cost calcs
- Type handling for CoolingLoad monthly_tonhour input

## v0.32.6
### Changed
- Required **fuel_cost_per_mmbtu** for modeling **Boiler** tech, otherwise throw a handled error.
### Fixed
- Additional **SteamTurbine** defaults processing updates and bug fixes

## v0.32.5
### Changed
- Updated `get_existing_chiller_cop` function to accept scalar values instead of vectors to allow for faster API transactions.
- Refactored `backup_reliability.jl` to enable easier development: added conversion of all scalar generator inputs to vectors in `dictkeys_to_symbols` and reduced each functions with two versions (one with scalar and one with vector generator arguments) to a single version
- Simplify generator sizing logic in function `backup_reliability_reopt_inputs` (if user sets `generator_size_kw` or `num_generators`to 0, don't override based on REopt solution) and add a validation error
### Fixed
- Steamturbine defaults processing
- simulated_load monthly values processing
- Fixed incorrect name when accessing result field `Outages` **generator_microgrid_size_kw** in `outag_simulator.jl`

## v0.32.4
### Changed
- Consolidated PVWatts API calls to 1 call (previously 3 separate calls existed). API call occurs in `src/core/utils.jl/call_pvwatts_api()`. This function is called for PV in `src/core/production_factor.jl/get_production_factor(PV)` and for GHP in `src/core/scenario.jl`. If GHP and PV are evaluated together, the GHP PVWatts call for ambient temperature is also used to assign the pv.production_factor_series in Scenario.jl so that the PVWatts API does not get called again downstream in `get_production_factor(PV)`.  
- In `src/core/utils.jl/call_pvwatts_api()`, updated NSRDB bounds used in PVWatts query (now includes southern New Zealand)
- Updated PV Watts version from v6 to v8. PVWatts V8 updates the weather data to 2020 TMY data from the NREL NSRDB for locations covered by the database. (The NSRDB weather data used in PVWatts V6 is from around 2015.) See other differences at https://developer.nrel.gov/docs/solar/pvwatts/.
- Made PV struct mutable: This allows for assigning pv.production_factor_series when calling PVWatts for GHP, to avoid a extra PVWatts calls later.
- Changed unit test expected values due to update to PVWatts v8, which slightly changed expected PV production factors.
- Changed **fuel_avail_gal** default to 1e9 for on-grid scenarios (same as off-grid)
### Fixed
- Issue with using a leap year with a URDB rate - the URDB rate was creating energy_rate of length 8784 instead of intended 8760
- Don't double add adjustments to urdb rates with non-standard units
- Corrected `Generator` **installed_cost_per_kw** from 500 to 650 if **only_runs_during_grid_outage** is _true_ or 800 if _false_
- Corrected `SteamTurbine` defaults population from `get_steam_turbine_defaults_size_class()`

## v0.32.3
### Fixed
- Calculate **num_battery_bins** default in `backup_reliability.jl` based on battery duration to prevent significant discretization error (and add test)
- Account for battery (dis)charge efficiency after capping power in/out in `battery_bin_shift()`
- Remove _try_ _catch_ in `backup_reliability(d::Dict, p::REoptInputs, r::Dict)` so can see where error was thrown

## v0.32.2
### Fixed
- Fixed bug in multiple PVs pv_to_location dictionary creation. 
- Fixed bug in reporting of grid purchase results when multiple energy tiers are present.
- Fixed bug in TOU demand charge calculation when multiple demand tiers are present.

## v0.32.1
### Fixed
- In `backup_reliability.jl`:
    - Check if generator input is a Vector instead of has length greater than 1
    - Correct calculation of battery SOC adjustment in `fuel_use()` function
    - Correct outage time step survival condition in `fuel_use()` function
- Add test to ensure `backup_reliability()` gives the same results for equivalent scenarios (1. battery only and 2. battery plus generator with no fuel) and that the survival probability decreases monotonically with outage duration
- Add test to ensure `backup_reliability()` gives the same results as `simulate_outages()` when operational availability inputs are 1, probability of failure to run is 0, and mean time to failure is a very large number.

## v0.32.0
### Fixed
- Fixed calculation of `wind_kw_ac_hourly` in `outagesim/outage_simulator.jl`
- Add  a test of multiple outages that includes wind
- Add a timeout to PVWatts API call so that if it does not connect within 10 seconds, it will retry. It seems to always work on the first retry.

## v0.31.0
### Added
- Created and exported easiur_data function (returns health emissions costs and escalations) for the API to be able to call for it's easiur_costs endpoint
- Added docstrings for easiur_data and emissions_profiles

## v0.30.0
### Added
- `Generator` input **fuel_higher_heating_value_kwh_per_gal**, which defaults to the constant KWH_PER_GAL_DIESEL
### Changed
- Added more description to **production_factor_series inputs**
### Fixed
- Fixed spelling of degradation_fraction
- use push! instead of append() for array in core/cost_curve.jl
- Fixed calculation of batt_roundtrip_efficiency in outage_simulator.jl

## v0.29.0
### Added
- Add `CHP` `FuelUsed` and `FuelCost` modeling/tracking for stochastic/multi-outages
- Add `CHP` outputs for stochastic/multi-outages
### Changed
- Made outages output names not dynamic to allow integration into API
- Add missing units to outages results field names: **unserved_load_series_kw**, **unserved_load_per_outage_kwh**, **generator_fuel_used_per_outage_gal**
- Default `Financial` field **microgrid_upgrade_cost_fraction** to 0
- Add conditional logic to make `CHP.min_allowable_kw` 25% of `max_kw` if there is a conflicting relationship 
- Iterate on calculating `CHP` heuristic size based on average heating load which is also used to set `max_kw` if not given: once `size_class` is determined, recalculate using the efficiency numbers for that `size_class`.
### Fixed
- Fix non-handling of cost-curve/segmented techs in stochastic outages
- Fix issues with `simulated_load.jl` monthly heating energy input to return the heating load profile

## v0.28.1
### Added
- `emissions_profiles` function, exported for external use as an endpoint in REopt_API for the webtool/UI

## v0.28.0
### Changed 
- Changed Financial **breakeven_cost_of_emissions_reduction_per_tonnes_CO2** to **breakeven_cost_of_emissions_reduction_per_tonne_CO2**
- Changed `CHP.size_class` to start at 0 instead of 1, consistent with the API, and 0 represents the average of all `size_class`s
- Change `CHP.max_kw` to be based on either the heuristic sizing from average heating load (if heating) or peak electric load (if no heating, aka Prime Generator in the UI)
  - The "big_number" for `max_kw` was causing the model to take forever to solve and some erroneous behavior; this is also consistent with the API to limit max_kw to a reasonable number
### Added 
- Added previously missing Financial BAU outputs: **lifecycle_om_costs_before_tax**, **lifecycle_om_costs_after_tax**, **year_one_om_costs_before_tax**
### Fixed
- Fixed if statement to determing ElectricLoad "year" from && to ||, so that defaults to 2017 if any CRB input is used
    
## v0.27.0
### Added
- Energy Resilience Performance tool: capability to model limited reliability of backup generators and RE, and calculate survival probability metrics during power outages for a DER scenario
- Exported `backup_reliability` function to run the reliability based calculations
### Changed
- Changed `Generator` inputs **fuel_slope_gal_per_kwh** and **fuel_intercept_gal_per_hr** to **electric_efficiency_full_load** and **electric_efficiency_half_load** to represent the same fuel burn curve in a different way consistent with `CHP`

## v0.26.0
### Added 
- Added `has_stacktrace` boolean which is returned with error messages and indicates if error is of type which contains stacktrace
- Constraint on wind sizing based on Site.land_acres
- New Wind input **acres_per_kw**, defaults to 0.03
- Descriptions/help text for many inputs and outputs
- Add and modify the `GHP` results to align with the existing/expected results from the v2 REopt_API
- Add `CSV` and `DataFrames` packages to REopt.jl dependencies 
### Changed
- Update REopt.jl environment to Julia v1.8
- Changed default **year** in ElectricLoad to be 2017 if using a CRB model and 2022 otherwise. 
- Removed default year in URDBrate() functions, since year is always supplied to this function.
- In `scenario.jl`, `change heating_thermal_load_reduction_with_ghp_kw` to `space_heating_thermal_load_reduction_with_ghp_kw` to be more explicit
- Round Hot and Cold TES size result to 0 digits
- Use CoolProp to get water properties for Hot and Cold TES based on average of temperature inputs
### Fixed
- `Wind` evaluations with BAU - was temporarily broken because of an unconverted **year_one** -> **annual** expected name
- Fixed calculation of **year_one_coincident_peak_cost_before_tax** in `ElectricTariff` results to correctly calculate before-tax value. Previously, the after-tax value was being calculated for this field instead.
- Fixed `outage_simulator` to work with sub-hourly outage simulation scenarios
- Fixed a bug which threw an error when providing time-series thermal load inputs in a scenario inputs .json.
- Fixed calculation of ["Financial"]["lifecycle_om_costs_before_tax_bau"] (was previously showing after tax result)
- Added **bau_annual_emissions_tonnes_SO2** to the bau_outputs dict in results.jl and removed duplicate **bau_annual_emissions_tonnes_NOx** result
### Removed
- Removed duplicate **thermal_production_hot_water_or_steam** field from the absorption chiller defaults response dictionary. 

## v0.25.0
### Added
- multi-node MPC modeling capability
- more MPC outputs (e.g. Costs, ElectricStorage.to_load_series_kw)
- throw error if outage_durations and outage_probabilities not the same length
- throw error if length of outage_probabilities is >= 1 and sum of outage_probabilities is not equal to 1
- small incentive to minimize unserved load in each outage, not just the max over outage start times (makes expected outage results more realist and fixes same inputs giving different results)
- add `Outages` output **generator_fuel_used_per_outage** which is the sum over backup generators
### Changed
- remove _series from non-timeseries outage output names
- make the use of _ in multiple outages output names consistent
- updates multiple outage test values that changed due to fixing timestep bug
- Updated the following default values:
   - PV, Wind, Storage, CHP, GHP, Hot Water Storage, Cold Water Storage, Electric Storage: **federal_itc_fraction(PV,Wind, CHP,GHP)** and **total_itc_fraction(Hot Water Storage, Cold Water Storage, Electric Storage)** to 0.3 (30%)
   - PV, Wind, Storage, CHP, GHP, Hot Water Storage, Cold Water Storage, Electric Storage: **macrs_bonus_fraction** to 0.8 (80%)
   - Hot Water Storage and Cold Water Storage: **macrs_itc_reduction** to 0.5 (50%)
   - Hot Water Storage and Cold Water Storage: **macrs_option_years** to 7 years
### Fixed
- PV results for all multi-node scenarios
- MPC objective definition w/o ElectricStorage
- fixed mulitple outages timestep off-by-one bug
### Removed 
- Wind ITC no longer determined based on size class. Removed all size class dependencies from wind.jl

## v0.24.0
### Changed
- Major name change overall for outputs/results. Changed energy-related outputs with "year_one" in name to "annual" to reflect that they are actually average annual output values. Changed any "average_annual" naming to "annual" to simplify. Changed `to_tes` and `to_battery` outputs to `to_storage` for consistency
### Added 
- Added **thermal_production_series_mmbtu_per_hour** to CHP results. 
### Removed 
- Removed `Wind` and `Generator` outputs **year_one_energy_produced_kwh** since these techs do not include degradation

## v0.23.0
### Added
- Add **REoptLogger** type of global logger with a standard out to the console and to a dictionary
    - Instantiate `logREopt` as the global logger in `__init()__` function call as a global variable
    - Handle Warn or Error logs to save them along with information on where they occurred
    - Try-catch `core/reopt.jl -> run_reopt()` functions. Process any errors when catching the error.
    - Add Warnings and Errors from `logREopt` to results dictionary. If error is unhandled in REopt, include a stacktrace
    - Add a `status` of `error` to results for consistency
    - Ensure all error text is returned as strings for proper handling in the API
- Add `handle_errors(e::E, stacktrace::V) where {E <: Exception, V <: Vector}` and `handle_errors()` to `core/reopt.jl` to include info, warn and errors from REopt input data processing, optimization, and results processing in the returned dictionary.
- Tests for user-inputs of `ElectricTariff` `demand_lookback_months` and `demand_lookback_range` 
### Changed
- `core/reopt.jl` added try-catch statements to call `handle_errors()` when there is a REopt error (handled or unhandled) and return it to the requestor/user.
### Fixed
- URDB lookback was not incorporated based on the descriptions of how the 3 lookback variables should be entered in the code. Modified `parse_urdb_lookback_charges` function to correct.
- TOU demand for 15-min load was only looking at the first 8760 timesteps.
- Tiered energy rates jsons generated by the webtool errored and could not run.
- Aligned lookback parameter names from URDB with API

## v0.22.0
### Added
- Simulated load function which mimicks the REopt_API /simulated_load endpoint for getting commercial reference building load data from annual or monthly energy data, or blended/hybrid buildings
- `AbsorptionChiller` default values for costs and thermal coefficient of performance (which depend on maximum cooling load and heat transfer medium)
### Changed
- Pruned the unnecessary chp_defaults data that were either zeros or not dependent on `prime_mover` or `size_class`, and reorganized the CHP struct.

## v0.21.0
### Changed
For `CHP` and `SteamTurbine`, the `prime_mover` and/or `size_class` is chosen (if not input) based on the average heating load and the type of heating load (hot water or steam).
 - This logic replicates the current REopt webtool behavior which was implemented based on CHP industry experts, effectively syncing the webtool and the REopt.jl/API behavior.
 - This makes `prime_mover` **NOT** a required input and avoids a lot of other required inputs if `prime_mover` is not input.
 - The two functions made for `CHP` and `SteamTurbine` are exported in `REopt.jl` so they can be exposed in the API for communication with the webtool (or other API users).
### Removed 
`ExistingBoiler.production_type_by_chp_prime_mover` because that is no longer consistent with the logic added above.
 - The logic from 1. is such that `ExistingBoiler.production_type` determines the `CHP.prime_mover` if not specified, not the other way around.
 - If `ExistingBoiler.production_type` is not input, `hot_water` is used as the default.

## v0.20.1
### Added
- `CoolingLoad` time series and annual summary data to results
- `HeatingLoad` time series and annual summary data to results

## v0.20.0
### Added
- `Boiler` tech from the REopt_API (known as NewBoiler in API)
- `SteamTurbine` tech from the REopt_API
### Changed
- Made some modifications to thermal tech results to be consistent with naming conventions of REopt.jl
### Fixed
- Bug for scalar `ElectricTariff.wholesale_rate`
- Bug in which CHP could not charge Hot TES

## v0.19.0
### Changed
The following name changes were made: 
- Change "pct" to "rate_fraction" for "discount", "escalation", names containing "tax_pct" (financial terms)
- Change "pct" to "fraction" for all other variable names (e.g., "min_soc", "min_turndown_")
- Change `prod_factor_series` to `production_factor_series` and rename some internal methods and variables to match
- Change four (4) CHP input field names to spell out `electric` (from `elec`) and `efficiency` (from `effic`) for electric and thermal efficiencies
### Added
- Add schedule-based `FlatLoad`s which take the annual or monthly energy input and create a load profile based on the specified type of schedule. The load is "flat" (the same) for all hours within the chosen schedule.
- Add `addressable_load_fraction` inputs for `SpaceHeatingLoad` and `DomesticHotWaterLoad` which effectively ignores a portion of the entered loads. These inputs can be scalars (applied to all time steps of the year), monthly (applied to the timesteps of each month), or of length 8760 * `time_steps_per_hour`.
- Add a validation error for cooling in the case that the cooling electric load is greater than the total electric load.
  
## v0.18.1
### Removed
- **include_climate_in_objective**, **pwf_emissions_cost_CO2_grid**, and **pwf_emissions_cost_CO2_onsite** unnecessarily included in Site results

## v0.18.0
### Added
- Add geothermal heat pump (`GHP`), also known as ground-source heat pump (GSHP), to the REopt model for serving heating and cooling loads (typically the benefits include electrifying the heating load and improving the efficiency of cooling).
    - The unregistered `GhpGhx` package (https://github.com/NREL/GhpGhx.jl) is a "conditional" dependency of REopt by using the Requires.jl package, and this package sizes the ground heat exchanger (GHE) and gets the hourly electric consumption of the `GHP` for the specified heating and cooling loads that it serves.
    - The `GhpGhx` module calls for sizing the GHE can only be done if you first "add https://github.com/NREL/GhpGhx.jl" to the environment and then load the package by "using GhpGhx" before running REopt with `GHP`.
    - The `GHP` size and dispatch of the different `GHP` options is pre-determined by the `GhpGhx` package, so the REopt model just chooses one or none of the `GHP` options with a binary decision variable.
### Changed
- Change default value for `wind.jl` **operating_reserve_required_pct** from 0.1 to 0.5 (only applicable when **off_grid_flag**=_True_.)
- allow user to specify emissions_region in ElectricUtility, which is used instead of lat/long to look up AVERT data if emissions factors aren't provided by the user
- Updated results keys in `results/absorption_chiller.jl`
### Fixed
- Add **wholesale_rate** and **emissions_factor_series_lb_\<pollutant\>_per_kwh** inputs to the list of inputs that `dictkeys_tosymbols()` tries to convert to type _Array{Real}_. Due to serialization, when list inputs come from the API, they are of type _Array{Any}_ so must be converted to match type required by the constructors they are passed to.
- Fixed bug in calcuation of power delivered to cold thermal storage by the electric chiller in `results/existing_chiller.jl`.

## v0.17.0
### Added
- Emissions
    - add emissions factors for CO2, NOx, SO2, and PM25 to inputs of all fuel burning technologies
    - add emissions factor series for CO2, NOx, SO2, and PM25 to `ElectricUtility` inputs and use [AVERT v3.2](https://www.epa.gov/avert/download-avert) (2021 data) if not provided
    - add `include_climate_in_objective` and `include_health_in_objective` to `Settings` inputs
    - constrain CO2 emissions based on `CO2_emissions_reduction_min_pct`, `CO2_emissions_reduction_max_pct`, and `include_exported_elec_emissions_in_total` added to `Site` inputs
    - add emissions costs to `Financial` inputs and use EASIUR data for NOx, SO2, and PM25 if not provided
    - report emissions and their cost in `Site` (on-site and total) and `ElectricUtility` (grid) results
    - calculate `breakeven_cost_of_emissions_reduction_per_tonnes_CO2` for `Financial` results
- Renewable energy percentage
    - calculate renewable energy percentage (electric only and total) and add to `Site` results
    - add `renewable_electricity_min_pct`, `renewable_electricity_max_pct`, and `include_exported_renewable_electricity_in_total` to `Site` inputs
    - add `fuel_renewable_energy_pct` input for all fuel burning technologies
    - constrain renewable electricity percentage based on user inputs
- Add "Emissions and Renewable Energy Percent" testset
### Changed
- Allow Wind tech to be included when `off_grid_flag` is true
- Add `operating_reserve_required_pct` to Wind struct and incorporate wind into operating reserve constraints
- Add hot, cold TES results for MPC model
- Update documentation and add `docs/devdeploy.jl` to locally host the REopt.jl documentation 
- Make `ExistingBoiler` `fuel_cost_per_mmbtu` a required input
- In `production_factor.jl`, include lat-long coordinates if-statement to determine whether the "nsrdb" dataset should be used in call to PVWatts. Accounts for recent updates to NSRDB data used by PVWatts (v6). If outside of NSRDB range, use "intl" (international) dataset.
- Don't trigger GitHub 'Run test' workflow on a push that only changes README.md and/or CHANGELOG.md
- Avoid triggering duplicate GitHub workflows. When pushing to a branch that's in a PR, only trigger tests on the push not on the PR sync also.
### Fixed
- Bug fix to constrain dvCurtail in `time_steps_without_grid`
- Bug fix to report accurate wind ["year_one_to_load_series_kw"] in results/wind.jl (was previously not accounting for curtailed wind)

## v0.16.2
### Changed
- Update PV defaults to tilt=10 for rooftop, tilt = abs(lat) for ground mount, azimuth = 180 for northern lats, azimuth = 0 for southern lats.
### Fixed
- bug fix for Generator inputs to allow for time_steps_per_hour > 1
- change various `Float64` types to `Real` to allow integers too

## v0.16.1
### Fixed
- bug fix for outage simulator when `microgrid_only=true`

## v0.16.0
### Added
Allows users to model "off-grid" systems as a year-long outage: 
- add flag to "turn on" off-grid modeling `Settings.off_grid_flag` 
- when `off_grid_flag` is "true", adjust default values in core/ `electric_storage`, `electric_load`, `financial`, `generator`, `pv` 
- add operating reserve requirement inputs, outputs, and constraints based on load and PV generation 
- add minimum load met percent input and constraint
- add generator replacement year and cost (for off-grid and on-grid) 
- add off-grid additional annual costs (tax deductible) and upfront capital costs (depreciable via straight line depreciation)
### Changed
Name changes: 
- consistently append `_before_tax` and `_after_tax` to results names 
- change all instances of `timestep` to `time_step` and `timesteps` to `time_steps`
Other changes:
- report previously missing lcc breakdown components, all reported in `results/financial.jl`  
- change variable types from Float to Real to allow users to enter Ints (where applicable)
- `year_one_coincident_peak_cost_after_tax` is now correctly multiplied by `(1 - p.s.financial.offtaker_tax_pct)`

## v0.15.2
### Fixed
- bug fix for 15 & 30 minute electric, heating, and cooling loads
- bug fix for URDB fixed charges
- bug fix for default `Wind` `installed_cost_per_kw` and `federal_itc_pct`

## v0.15.1
### Added
- add `AbsorptionChiller` technology
- add `ElectricStorage.minimum_avg_soc_fraction` input and constraint

## v0.15.0
### Fixed
- bug fix in outage_simulator
### Changed
- allow Real Generator inputs (not just Float64)
- add "_series" to "Outages" outputs that are arrays [breaking]

## v0.14.0
### Changed
- update default values from v2 of API [breaking]
### Added
- add ElectricStorage degradation accounting and maintenance strategies
- finish cooling loads

## v0.13.0
### Added
- add FlexibleHVAC model (still testing)
- start thermal energy storage modeling
- add `ExistingBoiler` and `ExistingChiller`
- add `MPCLimits` inputs:
    - `grid_draw_limit_kw_by_time_step`
    - `export_limit_kw_by_time_step`
### Changed
- refactor `Storage` as `ElectricStorage`
### Fixed
- fix bugs for time_steps_per_hour != 1


## v0.12.4
### Removed
- rm "Lite" from docs
### Changed
- prioritize `urdb_response` over `urdb_label` in `ElectricTariff`

## v0.12.3
### Added
- add utils for PVwatts: `get_ambient_temperature` and `get_pvwatts_prodfactor`

## v0.12.2
### Added
- add CHP technology, including supplementary firing
- add URDB "sell" value from `energyratestructure` to wholesale rate
- update docs
### Changed
- allow annual or monthly energy rate w/o demand rate
- allow integer latitude/longitude

## v0.12.1
### Added
- add ExistingBoiler and CRB heating loads

## v0.12.0
### Changed
- change all output keys starting with "total_" or "net_" to "lifecycle_" (except "net_present_cost")
- update pv results for single PV in an array
### Fixed
- bug fix in urdb.jl when rate_name not found

## v0.11.0
### Added
- add ElectricLoad.blended_doe_reference_names & blended_doe_reference_percents
- add ElectricLoad.monthly_totals_kwh builtin profile scaling
- add ElectricTariff inputs: `add_monthly_rates_to_urdb_rate`, `tou_energy_rates_per_kwh`, 
    `add_tou_energy_rates_to_urdb_rate`, `coincident_peak_load_charge_per_kw`, `coincident_peak_load_active_time_steps`
### Fixed
- handle multiple PV outputs

## v0.10.0
### Added
- add modeling capability for tiered rates (energy, TOU demand, and monthly demand charges)
    - all of these tiered rates require binaries, which are conditionally added to the model
- add modeling capability for lookback demand charges
- add more outputs from the API (eg. `initial_capital_costs`)
- add option to run Business As Usual scenario in parallel with optimal scenario (default is `true`)
- add incentives (and cost curves) to `Wind` and `Generator`
### Changed
- removed "_us_dollars" from all names and generally aligned names with API
- renamed `outage_start(end)_time_step` to `outage_start(end)_time_step`
### Fixed
- fixed bug in URDB fixed charges

## v0.9.0
### Changed
- `ElectricTariff.NEM` boolean is now determined by `ElectricUtility.net_metering_limit_kw` (true if limit > 0)
### Added
- add `ElectricUtility` inputs for `net_metering_limit_kw` and `interconnection_limit_kw`
- add binary choice for net metering vs. wholesale export
- add `ElectricTariff.export_rate_beyond_net_metering_limit` input (scalar or vector allowed)
- add `can_net_meter`, `can_wholesale`, `can_export_beyond_nem_limit` tech inputs (`PV`, `Wind`, `Generator`)

## v0.8.0
### Added
- add `Wind` module, relying on System Advisor Model Wind module for production factors and Wind Toolkit for resource data
- new `ElectricTariff` input options:
    - `urdb_utility_name` and `urdb_rate_name`
    - `blended_annual_energy_rate` and `blended_annual_demand_rate`
- add two capabilities that require binary variables:
    - tax, production, and capacity incentives for PV (compatible with any energy generation technology)
    - technology cost curve modeling capability
    - both of these capabilities are only used for the technologies that require them (based on input values), unlike the API which always models these capabilities (and therefore always includes the binary variables).
- Three new tests: Wind, Blended Tariff and Complex Incentives (which aligns with API results)
### Changed
- `cost_per_kw[h]` input fields are now `installed_cost_per_kw[h]` to distinguish it from other costs like `om_cost_per_kw[h]`
- Financial input field refactored: `two_party_ownership` -> `third_party_ownership`
- `total_itc_pct` -> `federal_itc_pct` on technology inputs

## v0.7.3
### Fixed
- outage results processing would fail sometimes when an integer variable was not exact (e.g. 1.000000001)
- fixed `simulate_outages` for revised results formats (key names changed to align with the REopt API)

## v0.7.2
### Added
- add PV.production_factor_series input (can skip PVWatts call)
- add `run_mpc` capability, which dispatches DER for minimum energy cost over an arbitrary time horizon

## v0.7.1
### Fixed
- ElectricLoad.city default is empty string, must be filled in before annual_kwh look up

## v0.7.0
### Removed
- removed Storage.can_grid_export
### Added
- add optional integer constraint to prevent simultaneous export and import of power
- add warnings when adding integer variables
- add ability to add LinDistFlow constraints to multinode models
### Changed
- no longer require `ElectricLoad.city` input (look up ASHRAE climate zone from lat/lon)
- compatible with Julia 1.6

## v0.6.0
### Added
- add multi-node (site) capability for PV and Storage
- started documentation process using Github Pages and Documenter.jl
### Changed
- restructured outputs to align with the input structure, for example top-level keys added for `ElectricTariff` and `PV` in the outputs

## v0.5.3
### Changed
- compatible with Julia 1.5

## v0.5.2
### Fixed
- outage_simulator.jl had bug with summing over empty `Any[]`
### Added
- add optional `microgrid_only` arg to simulate_outages

## v0.5.1
### Added
- added outage dispatch outputs and speed up their derivation
### Removed
- removed redundant generator minimum turn down constraint

## v0.5.0
### Fixed
- handle missing input key for `year_one_soc_series_pct` in `outage_simulator` 
- remove erroneous `total_unserved_load = 0` output
- `dvUnservedLoad` definition was allowing microgrid production to storage and curtailment to be double counted towards meeting critical load
### Added
- add `unserved_load_per_outage` output

## v0.4.1
### Fixed
- removed `total_unserved_load` output because it can take hours to generate and can error out when outage indices are not consecutive
### Added
- add @info for time spent processing results

## v0.4.0
### Added
- add `simulate_outages` function (similar to REopt API outage simulator)
- removed MutableArithmetics package from Project.toml (since JuMP now has method for `value(::MutableArithmetics.Zero)`)
- add outage related outputs:
    - Generator_mg_kw
    - mg_Generator_upgrade_cost
    - mg_Generator_fuel_used
    - mg_PV_upgrade_cost
    - mg_storage_upgrade_cost
    - dvUnservedLoad array
    - max_outage_cost_per_outage_duration
### Changed
- allow value_of_lost_load_per_kwh values to be subtype of Real (rather than only Real)
- add `run_reopt` method for scenario Dict

## v0.3.0
### Added
- add separate decision variables and constraints for microgrid tech capacities
    - new Site input `mg_tech_sizes_equal_grid_sizes` (boolean), when _false_ the microgrid tech capacities are constrained to be <= the grid connected tech capacities
### Fixed
- allow non-integer `outage_probabilities`
- correct `total_unserved_load` output
- don't `add_min_hours_crit_ld_met_constraint` unless `min_resil_time_steps <= length(elecutil.outage_time_steps)`

## v0.2.0
### Added
- add support for custom ElectricLoad `loads_kw` input
- include existing capacity in microgrid upgrade cost
    - previously only had to pay to upgrade new capacity
- implement ElectricLoad `loads_kw_is_net` and `critical_loads_kw_is_net`
    - add existing PV production to raw load profile if `true`
- add `min_resil_time_steps` input and optional constraint for minimum time_steps that critical load must be met in every outage
### Fixed
- enforce storage cannot grid charge

## v0.1.1 Fix build.jl
deps/build.jl had a relative path dependency, fixed with an absolute path.

## v0.1.0 Initial release
This package is currently under development and only has a subset of capabilities of the REopt model used in the REopt API. For example, the Wind model, tiered electric utility tariffs, and piecewise linear cost curves are not yet modeled in this code. However this code is easier to use than the API (only dependencies are Julia and a solver) and has a novel model for uncertain outages.<|MERGE_RESOLUTION|>--- conflicted
+++ resolved
@@ -23,14 +23,11 @@
     ### Deprecated
     ### Removed
 
-<<<<<<< HEAD
-## Develop 05-29-2024
+## Develop 2024-06-04
 ### Added
 - Added new file `src/core/ASHP.jl` with new technology **ASHP**, which uses electricity as input and provides heating and/or cooling as output; load balancing and technology-specific constraints have been updated and added accordingly
 - In `src/core/existing_chiller.jl`, Added new atttribute **retire_in_optimal** to the **ExistingChiller** struct
 
-## v0.46.2
-=======
 ## v0.47.1
 ### Fixed
 - Type issue with `CoolingLoad` monthly energy input
@@ -39,7 +36,6 @@
 ## v0.47.0
 ### Added
 - Added inputs options and handling for ProcessHeatLoad for scaling annual or monthly fuel consumption values with reference hourly profiles, same as other loads
->>>>>>> 8ac9ea81
 ### Changed
 - Updated `test/scenarios/thermal_load.json` to include **ProcessHeatLoad** in both hourly and monthly fuel load tests.
 - Refactored test sets in `test/runtests.jl` to include **ProcessHeatLoad** and ensure it is treated similarly to **DomesticHotWaterLoad** and **SpaceHeatingLoad**.
