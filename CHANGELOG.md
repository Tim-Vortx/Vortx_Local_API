# REopt Changelog

<<<<<<< HEAD
## Develop
In `prodfactor.jl`, include lat-long coordinates if-statement to determine whether the "nsrdb" dataset should be used in call to PVWatts. Accounts for recent updates to NSRDB data used by PVWatts (v6). If outside of NSRDB range, use "intl" (international) dataset. 
## Develop
=======
## v0.16.2
>>>>>>> b5052893
- Update PV defaults to tilt=10 for rooftop, tilt = abs(lat) for ground mount, azimuth = 180 for northern lats, azimuth = 0 for southern lats.
- bug fix for Generator inputs to allow for time_steps_per_hour > 1
- change various `Float64` types to `Real` to allow integers too

## v0.16.1
- bug fix for outage simulator when `microgrid_only=true`

## v0.16.0
Allows users to model "off-grid" systems as a year-long outage: 
- add flag to "turn on" off-grid modeling `Settings.off_grid_flag` 
- when `off_grid_flag` is "true", adjust default values in core/ `electric_storage`, `electric_load`, `financial`, `generator`, `pv` 
- add operating reserve requirement inputs, outputs, and constraints based on load and PV generation 
- add minimum load met percent input and constraint
- add generator replacement year and cost (for off-grid and on-grid) 
- add off-grid additional annual costs (tax deductible) and upfront capital costs (depreciable via straight line depreciation)

Name changes: 
- consistently append `_before_tax` and `_after_tax` to results names 
- change all instances of `timestep` to `time_step` and `timesteps` to `time_steps`

Other changes:
- report previously missing lcc breakdown components, all reported in `results/financial.jl`  
- change variable types from Float to Real to allow users to enter Ints (where applicable)
- `year_one_coincident_peak_cost_after_tax` is now correctly multiplied by `(1 - p.s.financial.offtaker_tax_pct)`

## v0.15.2
- bug fix for 15 & 30 minute electric, heating, and cooling loads
- bug fix for URDB fixed charges
- bug fix for default `Wind` `installed_cost_per_kw` and `federal_itc_pct`

## v0.15.1
- add `AbsorptionChiller` technology
- add `ElectricStorage.minimum_avg_soc_fraction` input and constraint

## v0.15.0
- bug fix in outage_simulator
- allow Real Generator inputs (not just Float64)
- add "_series" to "Outages" outputs that are arrays [breaking]

## v0.14.0
- update default values from v2 of API [breaking]
- add ElectricStorage degradation accounting and maintenance strategies
- finish cooling loads

## v0.13.0
- fix bugs for time_steps_per_hour != 1
- add FlexibleHVAC model (still testing)
- start thermal energy storage modeling
- refactor `Storage` as `ElectricStorage`
- add `ExistingBoiler` and `ExistingChiller`
- add `MPCLimits` inputs:
    - `grid_draw_limit_kw_by_time_step`
    - `export_limit_kw_by_time_step`

## v0.12.4
- rm "Lite" from docs
- prioritize `urdb_response` over `urdb_label` in `ElectricTariff`

## v0.12.3
- add utils for PVwatts: `get_ambient_temperature` and `get_pvwatts_prodfactor`

## v0.12.2
- add CHP technology, including supplementary firing
- add URDB "sell" value from `energyratestructure` to wholesale rate
- update docs
- allow annual or monthly energy rate w/o demand rate
- allow integer latitude/longitude

## v0.12.1
- add ExistingBoiler and CRB heating loads

## v0.12.0
- change all output keys starting with "total_" or "net_" to "lifecycle_" (except "net_present_cost")
- bug fix in urdb.jl when rate_name not found
- update pv results for single PV in an array

## v0.11.0
- add ElectricLoad.blended_doe_reference_names & blended_doe_reference_percents
- add ElectricLoad.monthly_totals_kwh builtin profile scaling
- add ElectricTariff inputs: `add_monthly_rates_to_urdb_rate`, `tou_energy_rates_per_kwh`, 
    `add_tou_energy_rates_to_urdb_rate`, `coincident_peak_load_charge_per_kw`, `coincident_peak_load_active_time_steps`
- handle multiple PV outputs

## v0.10.0
- add modeling capability for tiered rates (energy, TOU demand, and monthly demand charges)
    - all of these tiered rates require binaries, which are conditionally added to the model
- add modeling capability for lookback demand charges
- removed "_us_dollars" from all names and generally aligned names with API
- add more outputs from the API (eg. `initial_capital_costs`)
- add option to run Business As Usual scenario in parallel with optimal scenario (default is `true`)
- add incentives (and cost curves) to `Wind` and `Generator`
- fixed bug in URDB fixed charges
- renamed `outage_start(end)_time_step` to `outage_start(end)_time_step`

## v0.9.0
- `ElectricTariff.NEM` boolean is now determined by `ElectricUtility.net_metering_limit_kw` (true if limit > 0)
- add `ElectricUtility` inputs for `net_metering_limit_kw` and `interconnection_limit_kw`
- add binary choice for net metering vs. wholesale export
- add `ElectricTariff.export_rate_beyond_net_metering_limit` input (scalar or vector allowed)
- add `can_net_meter`, `can_wholesale`, `can_export_beyond_nem_limit` tech inputs (`PV`, `Wind`, `Generator`)

## v0.8.0
- add `Wind` module, relying on System Advisor Model Wind module for production factors and Wind Toolkit for resource data
- new `ElectricTariff` input options:
    - `urdb_utility_name` and `urdb_rate_name`
    - `blended_annual_energy_rate` and `blended_annual_demand_rate`
- add two capabilities that require binary variables:
    - tax, production, and capacity incentives for PV (compatible with any energy generation technology)
    - technology cost curve modeling capability
    - both of these capabilities are only used for the technologies that require them (based on input values), unlike the API which always models these capabilities (and therefore always includes the binary variables).
- `cost_per_kw[h]` input fields are now `installed_cost_per_kw[h]` to distinguish it from other costs like `om_cost_per_kw[h]`
- Financial input field refactored: `two_party_ownership` -> `third_party_ownership`
- `total_itc_pct` -> `federal_itc_pct` on technology inputs
- Three new tests: Wind, Blended Tariff and Complex Incentives (which aligns with API results)

## v0.7.3
##### bug fixes
- outage results processing would fail sometimes when an integer variable was not exact (e.g. 1.000000001)
- fixed `simulate_outages` for revised results formats (key names changed to align with the REopt API)

## v0.7.2
#### Improvements
- add PV.prod_factor_series input (can skip PVWatts call)
- add `run_mpc` capability, which dispatches DER for minimum energy cost over an arbitrary time horizon

## v0.7.1
##### bug fixes
- ElectricLoad.city default is empty string, must be filled in before annual_kwh look up

## v0.7.0
#### Improvements
- removed Storage.can_grid_export
- add optional integer constraint to prevent simultaneous export and import of power
- add warnings when adding integer variables
- add ability to add LinDistFlow constraints to multinode models
- no longer require `ElectricLoad.city` input (look up ASHRAE climate zone from lat/lon)
- compatible with Julia 1.6

## v0.6.0
#### Improvements
- add multi-node (site) capability for PV and Storage
- started documentation process using Github Pages and Documenter.jl
- restructured outputs to align with the input structure, for example top-level keys added for `ElectricTariff` and `PV` in the outputs

## v0.5.3
#### Improvements
- compatible with Julia 1.5

## v0.5.2
#### bug fixes
- outage_simulator.jl had bug with summing over empty `Any[]`

#### Improvements
- add optional `microgrid_only` arg to simulate_outages

## v0.5.1
#### Improvements
- added outage dispatch outputs and speed up their derivation
- removed redundant generator minimum turn down constraint

## v0.5.0
#### bug fixes
- handle missing input key for `year_one_soc_series_pct` in `outage_simulator` 
- remove erroneous `total_unserved_load = 0` output
- `dvUnservedLoad` definition was allowing microgrid production to storage and curtailment to be double counted towards meeting critical load

#### Improvements
- add `unserved_load_per_outage` output

## v0.4.1
#### bug fixes
- removed `total_unserved_load` output because it can take hours to generate and can error out when outage indices are not consecutive
#### Improvements
- add @info for time spent processing results

## v0.4.0
#### Improvements
- add `simulate_outages` function (similar to REopt API outage simulator)
- removed MutableArithmetics package from Project.toml (since JuMP now has method for `value(::MutableArithmetics.Zero)`)
- add outage related outputs:
    - Generator_mg_kw
    - mg_Generator_upgrade_cost
    - mg_Generator_fuel_used
    - mg_PV_upgrade_cost
    - mg_storage_upgrade_cost
    - dvUnservedLoad array
    - max_outage_cost_per_outage_duration
- allow value_of_lost_load_per_kwh values to be subtype of Real (rather than only Real)
- add `run_reopt` method for scenario Dict

## v0.3.0
#### Improvements
- add separate decision variables and constraints for microgrid tech capacities
    - new Site input `mg_tech_sizes_equal_grid_sizes` (boolean), when `false` the microgrid tech capacities are constrained to be <= the grid connected tech capacities
#### bug fixes
- allow non-integer `outage_probabilities`
- correct `total_unserved_load` output
- don't `add_min_hours_crit_ld_met_constraint` unless `min_resil_time_steps <= length(elecutil.outage_time_steps)`

## v0.2.0
#### Improvements
- add support for custom ElectricLoad `loads_kw` input
- include existing capacity in microgrid upgrade cost
    - previously only had to pay to upgrade new capacity
- implement ElectricLoad `loads_kw_is_net` and `critical_loads_kw_is_net`
    - add existing PV production to raw load profile if `true`
- add `min_resil_time_steps` input and optional constraint for minimum time_steps that critical load must be met in every outage
#### bug fixes
- enforce storage cannot grid charge

## v0.1.1 Fix build.jl
deps/build.jl had a relative path dependency, fixed with an absolute path.

## v0.1.0 Initial release
This package is currently under development and only has a subset of capabilities of the REopt model used in the REopt API. For example, the Wind model, tiered electric utility tariffs, and piecewise linear cost curves are not yet modeled in this code. However this code is easier to use than the API (only dependencies are Julia and a solver) and has a novel model for uncertain outages.<|MERGE_RESOLUTION|>--- conflicted
+++ resolved
@@ -1,12 +1,8 @@
 # REopt Changelog
 
-<<<<<<< HEAD
 ## Develop
 In `prodfactor.jl`, include lat-long coordinates if-statement to determine whether the "nsrdb" dataset should be used in call to PVWatts. Accounts for recent updates to NSRDB data used by PVWatts (v6). If outside of NSRDB range, use "intl" (international) dataset. 
-## Develop
-=======
 ## v0.16.2
->>>>>>> b5052893
 - Update PV defaults to tilt=10 for rooftop, tilt = abs(lat) for ground mount, azimuth = 180 for northern lats, azimuth = 0 for southern lats.
 - bug fix for Generator inputs to allow for time_steps_per_hour > 1
 - change various `Float64` types to `Real` to allow integers too
