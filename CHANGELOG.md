# Changelog
All notable changes to this project will be documented in this file.

The format is based on [Keep a Changelog](https://keepachangelog.com/en/1.0.0/),
and this project adheres to [Semantic Versioning](https://semver.org/spec/v2.0.0.html).

## Guidelines
- When working in feature branch, start a new double-hash header with the name of the branch and record changes under that
- When merging `develop` into a feature branch, keep the feature branch section and the "Develop" section separate to simplify merge conflicts
- When making a Pull Request into `develop`, merge the feature branch section into the "Develop" section (if it exists), else rename the feature branch header to "Develop"
- When making a Pull Request into `master` change "Develop" to the next version number

### Formatting
- Use **bold** markup for field and model names (i.e. **outage_start_time_step**)
- Use `code` markup for  REopt-specific file names, classes and endpoints (e.g. `src/REopt.jl`)
- Use _italic_ for code terms (i.e. _list_)
- Prepend change with tag(s) directing where it is in the repository:  
`src`,`constraints`,`*.jl`

Classify the change according to the following categories:
    
    ### Added
    ### Changed
    ### Fixed
    ### Deprecated
    ### Removed


<<<<<<< HEAD
## nem-export
### Fixed
- Constrained export to grid in the NEM bin (`dvProductionToGrid"*_n)][t, :NEM, ts`) to be 0 when system is sized over NEM limit (i.e., when binNEM =0)

## Develop
=======
## v0.48.2
>>>>>>> 534e9f47
### Added
- Battery residual value if choosing replacement strategy for degradation
- Add new **ElectricStorage** parameters **max_duration_hours** and **min_duration_hours** to bound the energy duration of battery storage
### Changed
- Revised the battery degradation model, refactoring some methods to increase model-building efficiency and reformulating indicator constraints as big-M constraints with smaller big-M's to reduce solve time.
- Edited several documentation entries and docstrings for clarity.
### Removed
- 80% scaling of battery maintenance costs when using augmentation strategy
### Fixed 
- Fixed conditions for which a warning is presented indicating that the wholesale benefit threshold is met. 
- When setting **thermal_production_series_mmbtu_per_hour** output in **ExistingBoiler**, sum over heating loads instead of time steps

## v0.48.1
### Changed
- Replace all `1/p.s.settings.time_steps_per_hour` with `p.hours_per_time_step` for simplicity/consistency
- Rename function `add_storage_sum_constraints` to `add_storage_sum_grid_constraints` for clarity
### Added
- Constraints to prevent simultaneous charge/discharge of storage
- Specify in docstrings that **PV** **max_kw** and **size_kw** are kW-DC
- Add the Logging package to `test/Project.toml` because it is used in `runtests.jl`
### Fixed
- Force **ElectricLoad** **critical_load_kw** to be _nothing_ when **off_grid_flag** is _true_ (**critical_load_fraction** was already being forced to 1, but the user was still able to get around this by providing **critical_load_kw**)
- Removed looping over storage name in functions `add_hot_thermal_storage_dispatch_constraints` and `add_cold_thermal_storage_dispatch_constraints` because this loop is already done when calling these functions and storage name is passed in as argument `b`
- Remove extraneous line of code in `results/wind.jl`
- Change type of **value_of_lost_load** in **FinancialInputs** struct to fix convert error when user provides an _Int_
- Change international location in "Solar Dataset" test set from Cameroon to Oulu because the locations in the NSRDB have been expanded significantly so there is now an NSRDB point at Cameroon
- Handle edge case where the values of **outage_start_time_steps** and **outage_durations** makes an outage extend beyond the end of the year. The outage will now wrap around to the beginning of the year.
- Enforce minimum allowable sizes for ASHP technologies by introducing improved big-M values for segmented size constraints.
- Removed default values from ASHP functions that calculate minimum allowable size and performance.

## v0.48.0
### Added
- Added new file `src/core/ASHP.jl` with new technology **ASHP**, which uses electricity as input and provides heating and/or cooling as output; load balancing and technology-specific constraints have been updated and added accordingly
- In `src/core/existing_chiller.jl`, Added new atttribute **retire_in_optimal** to the **ExistingChiller** struct
- Financial output **initial_capital_costs_after_incentives_without_macrs** which has "net year one" CapEx after incentives except for MACRS, which helps with users defining their own "simple payback period"

### Changed
- Improve the full test suite reporting with a verbose summary table, and update the structure to reflect long-term open-source solver usage.
- Removed MacOS from the runner list and just run with Windows OS, since MacOS commonly freezes and gets cancelled. We have not seen Windows OS pass while other OS's fail.
- Suppress JuMP warning messages from 15-minute and multiple PVs test scenarios to avoid flooding the test logs with those warnings.
- Updated/specified User-Agent header of "REopt.jl" for PVWatts and Wind Toolkit API requests; default before was "HTTP.jl"; this allows specific tracking of REopt.jl usage which call PVWatts and Wind Toolkit through api.data.gov.
- Improves DRY coding by replacing multiple instances of the same chunks of code for MACRS deprecation and CHP capital cost into functions that are now in financial.jl.
- Simplifies the CHP sizing test to avoid a ~30 minute solve time, by avoiding the fuel burn y-intercept binaries which come with differences between full-load and part-load efficiency.
- For third party analysis proforma.jl metrics, O&M cost for existing Generator is now kept with offtaker, not the owner/developer
### Fixed
- Proforma calcs including "simple" payback and IRR for thermal techs/scenarios.
  - The operating costs of fuel and O&M were missing for all thermal techs such as ExistingBoiler, CHP, and others; this adds those sections of code to properly calculate the operating costs.
- Added a test to validate the simple payback calculation with CHP (and ExistingBoiler) and checks the REopt result value against a spreadsheet proforma calculation (see Bill's spreadsheet).
- Added a couple of missing techs for the initial capital cost calculation in financial.jl.
- An issue with setup_boiler_inputs in reopt_inputs.jl.
- Fuel costs in proforma.jl were not consistent with the optimization costs, so that was corrected so that they are only added to the offtaker cashflows and not the owner/developer cashflows for third party.


## v0.47.2
### Fixed
- Increased the big-M bound on maximum net metering benefit to prevent artificially low export benefits.
- Fixed a bug in which tier limits did not load correctly when the number of tiers vary by period in the inputs.
- Set a limit for demand and energy tier maxes to avoid errors returned by HiGHS due to numerical limits.
- Index utility rate demand and energy tier limits on month and/or ratchet in addition to tier.  This allows for the inclusion of multi-tiered energy and demand rates in which the rates may vary by month or ratchet, whereas previously only the maximum tier limit was used.
### Added
- Added thermal efficiency as input to chp defaults function.

## v0.47.1
### Fixed
- Type issue with `CoolingLoad` monthly energy input
- `simulated_load()` response for `annual_mmbtu` for individual heating loads (fixed to fuel instead of thermal)

## v0.47.0
### Added
- Added inputs options and handling for ProcessHeatLoad for scaling annual or monthly fuel consumption values with reference hourly profiles, same as other loads
### Changed
- Updated `test/scenarios/thermal_load.json` to include **ProcessHeatLoad** in both hourly and monthly fuel load tests.
- Refactored test sets in `test/runtests.jl` to include **ProcessHeatLoad** and ensure it is treated similarly to **DomesticHotWaterLoad** and **SpaceHeatingLoad**.
- Modified **dvHeatingProduction** to account for **ProcessHeatLoad** with relevant addressable load fractions.
- Updated test values and expectations to include contributions from **ProcessHeatLoad**.
- Updated `src/core/doe_commercial_reference_building_loads.jl` to include **ProcessHeatLoad** for built-in load handling.
- Refactored various functions to ensure **ProcessHeatLoad** is processed correctly in line with other heating loads.
- When the URDB response `energyratestructure` has a "unit" value that is not "kWh", throw an error instead of averaging rates in each energy tier.
- Refactored heating flow constraints to be in ./src/constraints/thermal_tech_constraints.jl instead of its previous separate locations in the storage and turbine constraints.
- Changed default Financial **owner_tax_rate_fraction** and **offtaker_tax_rate_fraction** from 0.257 to 0.26 to align with API and user manual defaults.
### Fixed
- Updated the PV result **lifecycle_om_cost_after_tax** to account for the third-party factor for third-party ownership analyses.
- Convert `max_electric_load_kw` to _Float64_ before passing to function `get_chp_defaults_prime_mover_size_class`
- Fixed a bug in which excess heat from one heating technology resulted in waste heat from another technology.
- Modified thermal waste heat constraints for heating technologies to avoid errors in waste heat results tracking.

## v0.46.1
### Changed
- Updated the GHP testset .json `./test/scenarios/ghp_inputs.json` to include a nominal HotThermalStorage and ColdThermalStorage system.
### Fixed
- Fixed a bug in which the model fails to build when both GHP and either Hot or Cold Thermal Storage are present.

## v.0.46.0
### Added 
- In `src/core/absorption_chiller.jl` struct, added field **heating_load_input** to the AbsorptionChiller struct
- Added new variables **dvHeatToStorage** and **dvHeatFromStorage** which are indexed on `p.heating_loads` and added reconciliation constraints so that **dvProductionToStorage** and **dvDischargeFromStorage** maintain their relationship to state of charge for Hot thermal energy storage.
- In `src/constraints/thermal_tech_constraints.jl`, added function **no_existing_boiler_production** which prevents ExistingBoiler from producing heat in optimized (non-BAU) scenarios 
- for all heating techs and CHP, added fields **can_serve_space_heating**, **can_serve_dhw**, and **can_serve_process_heat** in core structs and added new results fields **thermal_to_dhw_load_series_mmbtu_per_hour**, **thermal_to_space_heating_load_series_mmbtu_per_hour**, and **thermal_to_process_heat_load_series_mmbtu_per_hour**
- In `src/core/techs.jl`, added new sets **ghp_techs**, **cooling_techs**, **techs_can_serve_space_heating**, **techs_can_serve_dhw**, and **techs_can_serve_process_heat**
- In `src/core/reopt_inputs.jl`, added new fields **heating_loads**, **heating_loads_kw**, **heating_loads_served_by_tes**, and **absorption_chillers_using_heating_load** to the REoptInputs and BAUInputs structs. in the math, new set `p.heating_loads` has index q (to represent "qualities" of heat).
- In `src/core/heating_cooling_loads.jl`, added new struct **ProcessHeatLoad**
- In `src/core/scenario.jl`, added new field **process_heat_load**
- In `src/mpc/inputs.jl`, added new field **heating_loads**
- In `src/core/existing_boiler.jl`, added field **retire_in_optimal** to the ExistingBoiler struct
- Info to user including name of PV and/or temperature datasource used and distance from site location to datasource location
- Warning to user if data is not from NSRDB or if data is more than 200 miles away
- In `results/heating_cooling_load.jl`, added new fields **process_heat_thermal_load_series_mmbtu_per_hour**, **process_heat_boiler_fuel_load_series_mmbtu_per_hour**, **annual_calculated_process_heat_thermal_load_mmbtu**, and **annual_calculated_process_heat_boiler_fuel_load_mmbtu** to HeatingLoad results, with sum heating loads now including process heat 
### Changed
- Change the way we determine which dataset to utilize in the PVWatts API call. Previously, we utilized defined lat-long bounds to determine if "nsrdb" or "intl" data should be used in PVWatts call. Now, we call the Solar Dataset Query API (v2) (https://developer.nrel.gov/docs/solar/data-query/v2/) to determine the dataset to use, and include "tmy3" as an option, as this is currently the best-available data for many locations in Alaska. 
- Refactored **dvThermalProduction** to be separated in **dvCoolingProduction** and **dvHeatingProduction** with **dvHeatingProduction** now indexed on `p.heating_loads`
- Refactored heating load balance constraints so that a separate flow balance is reconciled for each heating load in `p.heating_loads`
- Renamed **dvThermalProductionYIntercept** to **dvHeatingProductionYIntercept**
- Divided **ThermalStorage** into **HotThermalStorage** and **ColdThermalStorage** as the former now has attributes related to the compatible heat loads as input or output.
- Changed technologies included **dvProductionToWaste** to all heating techs.  NOTE: this variable is forced to zero to allow steam turbine tests to pass, but I believe that waste heat should be allowed for the turbine.  A TODO is in place to review this commit (a406cc5df6e4a27b56c92815c35d04815904e495).
- Changed test values and tolerances for CHP Sizing test.
- Updated test sets "Emissions and Renewable Energy Percent" and "Minimize Unserved Load" to decrease computing time.
- Test for tiered TOU demand rates in `test/runtests.jl`
- Updated `pop_year` and `income_year` used in call to EASIUR data (`get_EASIUR2005`) each to 2024, from 2020. 
- Updated usd conversion used for EASIUR health cost calcs from USD_2010_to_2020 = 1.246 to USD_2010_to_2024 = 1.432
### Fixed  
- Added a constraint in `src/constraints/steam_turbine_constraints.jl` that allows for heat loads to reconcile when thermal storage is paired with a SteamTurbine. 
- Fixed a bug in which net-metering system size limits could be exceeded while still obtaining the net-metering benefit due to a large "big-M".
- Fixed a reshape call in function `parse_urdb_tou_demand` that incorrectly assumed row major instead of column major ordering
- Fixed a loop range in function `parse_urdb_tou_demand` that incorrectly started at 0 instead of 1
- Added the missing tier index when accessing `p.s.electric_tariff.tou_demand_rates` in function `add_elec_utility_expressions`

## v0.45.0
### Fixed 
- Fixed bug in call to `GhpGhx.jl` when sizing hybrid GHP using the fractional sizing method
- Added `export_rate_beyond_net_metering_limit` to list of inputs to be converted to type Real, to avoid MethodError if type is vector of Any. 
- Fix blended CRB processing when one or more load types have zero annual energy
- When calculating CHP fuel intercept and slope, use 1 for the HHV because CHP fuel measured in units of kWh, instead of using non-existent **CHP.fuel_higher_heating_value_kwh_per_gal**
- Changed instances of indexing using i in 1:length() paradigm to use eachindex() or axes() instead because this is more robust
- In `src/core/urdb.jl`, ensure values from the "energyweekdayschedule" and "energyweekendschedule" arrays in the URDB response dictionary are converted to _Int_ before being used as indices
- Handle an array of length 1 for CHP.installed_cost_per_kw which fixes the API using this parameter
### Changed
- add **ElectricStorage** input option **soc_min_applies_during_outages** (which defaults to _false_) and only apply the minimum state of charge constraint in function `add_MG_storage_dispatch_constraints` if it is _true_
- Renamed function `generator_fuel_slope_and_intercept` to `fuel_slope_and_intercept` and generalize to not be specific to diesel measured in units of gal, then use for calculating non diesel fuel slope and intercept too

## v0.44.0
### Added 
- in `src/settings.jl`, added new const **INDICATOR_COMPATIBLE_SOLVERS**
- in `src/settings.jl`, added new member **solver_name** within the settings object.  This is currently not connected to the solver but does determine whether indicator constraints are modeled or if their big-M workarounds are used.
- added replacements for indicator constraints with the exception of battery degradation, which is implemented in a separate model, and FlexibleHVAC.  TODO's have been added for these remaining cases.
### Fixed
- Fixed previously broken tests using HiGHS in `test/runtests.jl` due to solver incompatibility.

## v0.43.0
### Fixed
- `simple_payback_years` calculation when there is export credit
- Issue with `SteamTurbine` heuristic size and default calculation when `size_class` was input
- BAU emissions calculation with heating load which was using thermal instead of fuel

## v0.42.0
### Changed
- In `core/pv.jl` a change was made to make sure we are using the same assumptions as PVWatts guidelines, the default `tilt` angle for a fixed array should be 20 degrees, irrespective of it being a rooftop `(1)` or ground-mounted (open-rack)`(2)` system. By default the `tilt` will be set to 20 degrees for ground-mount and rooftop, and 0 degrees for axis-tracking (`array_type = (3) or (4)`)
> "The PVWatts® default value for the tilt angle depends on the array type: For a fixed array, the default value is 20 degrees, and for one-axis tracking the default value is zero. A common rule of thumb for fixed arrays is to set the tilt angle to the latitude of the system's location to maximize the system's total electrical output over the year. Use a lower tilt angle favor peak production in the summer months when the sun is high in the sky, or a higher tilt angle to increase output during winter months. Higher tilt angles tend to cost more for racking and mounting hardware, and may increase the risk of wind damage to the array."

## v0.41.0
### Changed
- Changed default source for CO2 grid emissions values to NREL's Cambium 2022 Database (by default: CO2e, long-run marginal emissions rates levelized (averaged) over the analysis period, assuming start year 2024). Added new emissions inputs and call to Cambium API in `src/core/electric_utility.jl`. Included option for user to use AVERT data for CO2 using **co2_from_avert** boolean. 
- Updated `electric_utility` **emissions_region** to **avert_emissions_region** and **distance_to_emissions_region_meters** to **distance_to_avert_emissions_region_meters** in `src/electric_utility.jl` and `results/electric_utility.jl`. 
- Updated default **emissions_factor_XXX_decrease_fraction** (where XXX is CO2, NOx, SO2, and PM2.5) from 0.01174 to 0.02163 based on Cambium 2022 Mid-Case scenario, LRMER CO2e (Combustion+Precombustion) 2024-2049 projected values. CO2 projected decrease defaults to 0 if Cambium data are used for CO2 (Cambium API call will levelize values).  
- Updated AVERT emissions data to v4.1, which uses Regional Data Files (RDFs) for year 2022. Data is saved in `data/emissions/AVERT_Data`. For Alaska and Hawaii (regions AKGD, HIMS, HIOA), updated eGRID data to eGRID2021 datafile and adjusted CO2 values to CO2e values to align with default used for Cambium data. 
- Updated default fuel emissions factors from CO2 to CO2-equivalent (CO2e) values. In `src/core/generator.jl`, updated **emissions_factor_lb_CO2_per_gal** from 22.51 to 22.58. In `src/REopt.jl` updated **emissions_factor_lb_CO2_per_mmbtu** => Dict(
        "natural_gas"=>116.9 to 117.03,
        "landfill_bio_gas"=>114,8 to 115.38,
        "propane"=>138.6 to 139.16,
        "diesel_oil"=>163.1 to 163.61
    )
- Changed calculation of all `annual` emissions results (e.g. **Site.annual_emissions_tonnes_CO2**) to simple annual averages (lifecycle emissions divided by analysis_years). This is because the default climate emissions from Cambium are already levelized over the analysis horizon and therefore "year_one" emissions cannot be easily obtained. 
- Changed name of exported function **emissions_profiles** to **avert_emissions_profiles**
### Added
- In `src/REopt.jl` and `src/electric_utility.jl`, added **cambium_emissions_profile** as an export for use via the REopt_API. 
- In `src/REopt.jl`, added new const **EMISSIONS_DECREASE_DEFAULTS**
- In `src/results/electric_utility.jl` **cambium_emissions_region**
- In `test/runtests.jl` and `test/test_with_xpress.jl`, added testset **Cambium Emissions**
### Fixed 
- Adjust grid emissions profiles for day of week alignment with load_year.
- In `test_with_xpress.jl`, updated "Emissions and Renewable Energy Percent" expected values to account for load year adjustment. 
- In `src/core/electric_utility.jl`, error when user-provided emissions series does not match timestep per hour, as is done in other cases of incorrect user-provided data.
- Avoid adjusting rates twice when time_steps_per_hour > 1 

## v0.40.0
### Changed
- Changed **macrs_bonus_fraction** to from 0.80 to 0.60 (60%) for CHP, ElectricStorage, ColdThermalStorage, HotThermalStorage GHP, PV, Wind
### Fixed
- In `reopt.jl`, group objective function incentives (into **ObjectivePenalties**) and avoid directly modifying m[:Costs]. Previously, some of these were incorrectly included in the reported **Financial.lcc**. 

## v0.39.1
### Changed
- Changed testing suite from using Xpress to using HiGHS, an open-source solver.  This has led to a reduction in the number of tests due to incompatibility with indicator constraints.
### Fixed
- Fixed issue with running Wind on Windows: add execute permission for ssc.dll

## v0.39.0
### Added
- Added new technology `ElectricHeater` which uses electricity as input and provides heating as output; load balancing constraints have been updated accordingly

## v0.38.2
### Added 
- Added the following BAU outputs:  lifecycle_chp_standby_cost_after_tax, lifecycle_elecbill_after_tax, lifecycle_production_incentive_after_tax, lifecycle_outage_cost, lifecycle_MG_upgrade_and_fuel_cost
### Fixed
- Don't allow **Site** **min_resil_time_steps** input to be greater than the maximum value element in **ElectricUtility** **outage_durations**

## v0.38.1
### Fixed
- Fix CHP standby charge modeling - bad reference to pwf_e
- Avoid breaking backward compatibility with type declaration of (global) const urdb_api_key

## v0.38.0
### Changed
- Require NREL Developer API Key set as ENV["NREL_DEVELOPER_API_KEY"] = 'your API key' for PVWatts and Wind Toolkit

## v0.37.5
### Fixed
- Fixed AVERT emissions profiles for NOx. Were previously the same as the SO2 profiles. AVERT emissions profiles are currently generated from AVERT v3.2 https://www.epa.gov/avert/download-avert. See REopt User Manual for more information.
- Fix setting of equal demand tiers in `scrub_urdb_demand_tiers`, now renamed `scrub_urdb_tiers`. 
- When calling REopt.jl from a python environment using PyJulia and PyCall, some urdb_response fields get converted from a list-of-lists to a matrix type, when REopt.jl expects an array type. This fix adds checks on the type for two urdb_response fields and converts them to an array if needed.
- Update the outages dispatch results to align with CHP availability during outages

## v0.37.4
### Fixed
- Include `year` in creation of electric-only CHP for unavailability profile

## v0.37.3
### Changed
- Ignore `CHP` unavailability during stochastic, multiple outages; this is consistent with deterministic single outage

## v0.37.2
### Changed
- Do not enforce `CHP.min_turn_down_fraction` for outages

## v0.37.1
### Fixed
- CHP-only for multiple/stochastic outages
- Allow negative fuel_burn and thermal_prod intercepts for CPH
- Correct after_tax CHP results

## v0.37.0
### Added
- Added Bool attribute `is_electric_only` to CHP; if true, default installed and O&M costs are reduced by 25% and, for the reciprocating engine and combustion turbine prime movers, the federal ITC fraction is reduced to zero.
- Las Vegas CRB data was missing from ElectricLoad, but the climate_cities.shp file does not distinguish between Las Angeles and Las Vegas
### Changed
- Update `CHP.size_class` after heuristic size is determined based on size_class=0 guess (not input)
### Fixed
- Use the user-input `ExistingBoiler.efficiency` value for converting fuel input to thermal to preserve annual fuel energy input
- Fix heating loads monthly_mmbtu and addressable_load_fraction handling (type issues mostly)
- Bug fix for user-supplied 8760 WHL rates with tiered energy rate

## v0.36.0
### Changed
- Changed default values by prime mover for CHP technologies in `data/chp/chp_defaults.json`.  See user manual for details by prime mover and size class.
- Updated the package dependencies to be compatible with recent changes to HiGHS (for testing) and MathOptInterface
### Fixed
- The present worth factor for fuel (pwf_fuel) was not properly multiplying for lifecycle fuel costs

## v0.35.1
### Fixed
- Add GHP to proforma metrics for when GHP is evaluated (should have been there)
### Added
- Add different BAU outputs for heating and cooling systems

## v0.35.0
### Changed
- ANNUAL UPDATE TO DEFAULT VALUES. Changes outlined below with (old value) --> (new value). See user manual for references. 
  - Owner Discount rate, nominal (%): : **Financial** **owner_discount_rate_fraction** 0.0564	--> 0.0638
  - Offtaker Discount rate, nominal (%): **Financial**  **offtaker_discount_rate_fraction** 0.0564 --> 0.0638
  - Electricity cost escalation rate, nominal (%): **Financial** **elec_cost_escalation_rate_fraction** 0.019	--> 0.017
  - Existing boiler fuel cost escalation rate, nominal (%): **Financial**  **existing_boiler_fuel_cost_escalation_rate_fraction**	0.034	--> 0.015
  - Boiler fuel cost escalation rate, nominal (%): **Financial** **boiler_fuel_cost_escalation_rate_fraction**	0.034	--> 0.015
  - CHP fuel cost escalation rate, nominal (%): **Financial**  **chp_fuel_cost_escalation_rate_fraction**	0.034	--> 0.015
  - Generator fuel cost escalation rate, nominal (%): **Financial**  **generator_fuel_cost_escalation_rate_fraction**	0.027	--> 0.012
  - Array tilt – Ground mount, Fixed: **PV** **tilt** latitude	--> 20
  - O&M cost ($/kW/year): **PV** **om_cost_per_kw**	17	--> 18
  - System capital cost ($/kW): **PV** **installed_cost_per_kw**	1592	--> 1790
  - Energy capacity cost ($/kWh): **ElectricStorage** **installed_cost_per_kwh**	388	--> 455
  - Power capacity cost ($/kW): **ElectricStorage**	**installed_cost_per_kw**	775	--> 910
  - Energy capacity replacement cost ($/kWh): **ElectricStorage** **replace_cost_per_kwh**	220	--> 318
  - Power capacity replacement cost ($/kW): **ElectricStorage**	**replace_cost_per_kw**	440	--> 715
  - Fuel burn rate by generator capacity (gal/kWh): **Generator** **fuel_slope_gal_per_kwh**	0.076	--> removed and replaced with full and half-load efficiencies
  - Electric efficiency at 100% load (% HHV-basis): **Generator** **electric_efficiency_full_load**	N/A - new input	--> 0.322
  - Electric efficiency at 50% load (% HHV-basis): **Generator** **electric_efficiency_half_load**	N/A - new input	--> 0.322
  - Generator fuel higher heating value (HHV): **Generator** **fuel_higher_heating_value_kwh_per_gal**	N/A - new input	--> 40.7
  - System capital cost ($/kW): **Generator**  **installed_cost_per_kw** 500	--> $650 if the generator only runs during outages; $800 if it is allowed to run parallel with the grid; $880 for off-grid
  - Fixed O&M ($/kW/yr): **Generator** **om_cost_per_kw** Grid connected: 10 Off-grid: 20 --> Grid connected: 20 Off-grid: 10
  - System capital cost ($/kW) by Class: **Wind** **size_class_to_installed_cost**	residential - 5675 commercial - 4300 medium - 2766 large - 2239 --> residential - 6339 commercial - 4760 medium - 3137 large - 2386
  - O&M cost ($/kW/year): **Wind** **om_cost_per_kw** 35 --> 36
 
## v0.34.0
### Added
- Ability to run hybrid GHX sizing using **GhpGhx.jl** (automatic and fractional sizing)
- Added financial inputs for **GHP** and updated objective and results to reflect these changes
- Added central plant **GHP**
### Fixed
- Fix output of `get_tier_with_lowest_energy_rate(u::URDBrate)` to return an index and not cartesian coordinates for multi-tier energy rates.
- Updated **GHP** cost curve calculations so incentives apply to all GHP components
### Changed
- If a `REoptInputs` object solves with termination status infeasible, altert user and return a dictionary insteadof JuMP model

## v0.33.0
### Added
- Functionality to evaluate scenarios with Wind can in the ERP (`backup_reliability`)
- Dispatch data for outages: Wind, ElectricStorage SOC, and critical load
### Fixed
- Fix `backup_reliability_reopt_inputs(d, p, r)` so doesn't ignore `CHP` from REopt scenario
- In `backup_reliability_reopt_inputs(d, p, r)`, get `Generator` and `CHP` fuel related values from REopt results _Dict_ d and `REoptInputs` _struct_ p, unless the user overrides the REopt results by providing **generator_size_kw**
- Remove use of non-existent **tech_upgraded** `Outages` outputs, using **tech_microgrid_size_kw** instead
- Added missing **electric_storage_microgrid_upgraded** to `Outages` results
- Fix bug causing _InexactError_ in `num_battery_bins_default`
- Update docstrings in `backup_reliability.jl`
- Avoid supply > critical load during outages by changing load balance to ==
### Changed
- Updated REopt license
- Changed `backup_reliability` results key from **fuel_outage_survival_final_time_step** to **fuel_survival_final_time_step** for consistency with other keys

## v0.32.7
### Fixed
- Bugs in EASIUR health cost calcs
- Type handling for CoolingLoad monthly_tonhour input

## v0.32.6
### Changed
- Required **fuel_cost_per_mmbtu** for modeling **Boiler** tech, otherwise throw a handled error.
### Fixed
- Additional **SteamTurbine** defaults processing updates and bug fixes

## v0.32.5
### Changed
- Updated `get_existing_chiller_cop` function to accept scalar values instead of vectors to allow for faster API transactions.
- Refactored `backup_reliability.jl` to enable easier development: added conversion of all scalar generator inputs to vectors in `dictkeys_to_symbols` and reduced each functions with two versions (one with scalar and one with vector generator arguments) to a single version
- Simplify generator sizing logic in function `backup_reliability_reopt_inputs` (if user sets `generator_size_kw` or `num_generators`to 0, don't override based on REopt solution) and add a validation error
### Fixed
- Steamturbine defaults processing
- simulated_load monthly values processing
- Fixed incorrect name when accessing result field `Outages` **generator_microgrid_size_kw** in `outag_simulator.jl`

## v0.32.4
### Changed
- Consolidated PVWatts API calls to 1 call (previously 3 separate calls existed). API call occurs in `src/core/utils.jl/call_pvwatts_api()`. This function is called for PV in `src/core/production_factor.jl/get_production_factor(PV)` and for GHP in `src/core/scenario.jl`. If GHP and PV are evaluated together, the GHP PVWatts call for ambient temperature is also used to assign the pv.production_factor_series in Scenario.jl so that the PVWatts API does not get called again downstream in `get_production_factor(PV)`.  
- In `src/core/utils.jl/call_pvwatts_api()`, updated NSRDB bounds used in PVWatts query (now includes southern New Zealand)
- Updated PV Watts version from v6 to v8. PVWatts V8 updates the weather data to 2020 TMY data from the NREL NSRDB for locations covered by the database. (The NSRDB weather data used in PVWatts V6 is from around 2015.) See other differences at https://developer.nrel.gov/docs/solar/pvwatts/.
- Made PV struct mutable: This allows for assigning pv.production_factor_series when calling PVWatts for GHP, to avoid a extra PVWatts calls later.
- Changed unit test expected values due to update to PVWatts v8, which slightly changed expected PV production factors.
- Changed **fuel_avail_gal** default to 1e9 for on-grid scenarios (same as off-grid)
### Fixed
- Issue with using a leap year with a URDB rate - the URDB rate was creating energy_rate of length 8784 instead of intended 8760
- Don't double add adjustments to urdb rates with non-standard units
- Corrected `Generator` **installed_cost_per_kw** from 500 to 650 if **only_runs_during_grid_outage** is _true_ or 800 if _false_
- Corrected `SteamTurbine` defaults population from `get_steam_turbine_defaults_size_class()`

## v0.32.3
### Fixed
- Calculate **num_battery_bins** default in `backup_reliability.jl` based on battery duration to prevent significant discretization error (and add test)
- Account for battery (dis)charge efficiency after capping power in/out in `battery_bin_shift()`
- Remove _try_ _catch_ in `backup_reliability(d::Dict, p::REoptInputs, r::Dict)` so can see where error was thrown

## v0.32.2
### Fixed
- Fixed bug in multiple PVs pv_to_location dictionary creation. 
- Fixed bug in reporting of grid purchase results when multiple energy tiers are present.
- Fixed bug in TOU demand charge calculation when multiple demand tiers are present.

## v0.32.1
### Fixed
- In `backup_reliability.jl`:
    - Check if generator input is a Vector instead of has length greater than 1
    - Correct calculation of battery SOC adjustment in `fuel_use()` function
    - Correct outage time step survival condition in `fuel_use()` function
- Add test to ensure `backup_reliability()` gives the same results for equivalent scenarios (1. battery only and 2. battery plus generator with no fuel) and that the survival probability decreases monotonically with outage duration
- Add test to ensure `backup_reliability()` gives the same results as `simulate_outages()` when operational availability inputs are 1, probability of failure to run is 0, and mean time to failure is a very large number.

## v0.32.0
### Fixed
- Fixed calculation of `wind_kw_ac_hourly` in `outagesim/outage_simulator.jl`
- Add  a test of multiple outages that includes wind
- Add a timeout to PVWatts API call so that if it does not connect within 10 seconds, it will retry. It seems to always work on the first retry.

## v0.31.0
### Added
- Created and exported easiur_data function (returns health emissions costs and escalations) for the API to be able to call for it's easiur_costs endpoint
- Added docstrings for easiur_data and emissions_profiles

## v0.30.0
### Added
- `Generator` input **fuel_higher_heating_value_kwh_per_gal**, which defaults to the constant KWH_PER_GAL_DIESEL
### Changed
- Added more description to **production_factor_series inputs**
### Fixed
- Fixed spelling of degradation_fraction
- use push! instead of append() for array in core/cost_curve.jl
- Fixed calculation of batt_roundtrip_efficiency in outage_simulator.jl

## v0.29.0
### Added
- Add `CHP` `FuelUsed` and `FuelCost` modeling/tracking for stochastic/multi-outages
- Add `CHP` outputs for stochastic/multi-outages
### Changed
- Made outages output names not dynamic to allow integration into API
- Add missing units to outages results field names: **unserved_load_series_kw**, **unserved_load_per_outage_kwh**, **generator_fuel_used_per_outage_gal**
- Default `Financial` field **microgrid_upgrade_cost_fraction** to 0
- Add conditional logic to make `CHP.min_allowable_kw` 25% of `max_kw` if there is a conflicting relationship 
- Iterate on calculating `CHP` heuristic size based on average heating load which is also used to set `max_kw` if not given: once `size_class` is determined, recalculate using the efficiency numbers for that `size_class`.
### Fixed
- Fix non-handling of cost-curve/segmented techs in stochastic outages
- Fix issues with `simulated_load.jl` monthly heating energy input to return the heating load profile

## v0.28.1
### Added
- `emissions_profiles` function, exported for external use as an endpoint in REopt_API for the webtool/UI

## v0.28.0
### Changed 
- Changed Financial **breakeven_cost_of_emissions_reduction_per_tonnes_CO2** to **breakeven_cost_of_emissions_reduction_per_tonne_CO2**
- Changed `CHP.size_class` to start at 0 instead of 1, consistent with the API, and 0 represents the average of all `size_class`s
- Change `CHP.max_kw` to be based on either the heuristic sizing from average heating load (if heating) or peak electric load (if no heating, aka Prime Generator in the UI)
  - The "big_number" for `max_kw` was causing the model to take forever to solve and some erroneous behavior; this is also consistent with the API to limit max_kw to a reasonable number
### Added 
- Added previously missing Financial BAU outputs: **lifecycle_om_costs_before_tax**, **lifecycle_om_costs_after_tax**, **year_one_om_costs_before_tax**
### Fixed
- Fixed if statement to determing ElectricLoad "year" from && to ||, so that defaults to 2017 if any CRB input is used
    
## v0.27.0
### Added
- Energy Resilience Performance tool: capability to model limited reliability of backup generators and RE, and calculate survival probability metrics during power outages for a DER scenario
- Exported `backup_reliability` function to run the reliability based calculations
### Changed
- Changed `Generator` inputs **fuel_slope_gal_per_kwh** and **fuel_intercept_gal_per_hr** to **electric_efficiency_full_load** and **electric_efficiency_half_load** to represent the same fuel burn curve in a different way consistent with `CHP`

## v0.26.0
### Added 
- Added `has_stacktrace` boolean which is returned with error messages and indicates if error is of type which contains stacktrace
- Constraint on wind sizing based on Site.land_acres
- New Wind input **acres_per_kw**, defaults to 0.03
- Descriptions/help text for many inputs and outputs
- Add and modify the `GHP` results to align with the existing/expected results from the v2 REopt_API
- Add `CSV` and `DataFrames` packages to REopt.jl dependencies 
### Changed
- Update REopt.jl environment to Julia v1.8
- Changed default **year** in ElectricLoad to be 2017 if using a CRB model and 2022 otherwise. 
- Removed default year in URDBrate() functions, since year is always supplied to this function.
- In `scenario.jl`, `change heating_thermal_load_reduction_with_ghp_kw` to `space_heating_thermal_load_reduction_with_ghp_kw` to be more explicit
- Round Hot and Cold TES size result to 0 digits
- Use CoolProp to get water properties for Hot and Cold TES based on average of temperature inputs
### Fixed
- `Wind` evaluations with BAU - was temporarily broken because of an unconverted **year_one** -> **annual** expected name
- Fixed calculation of **year_one_coincident_peak_cost_before_tax** in `ElectricTariff` results to correctly calculate before-tax value. Previously, the after-tax value was being calculated for this field instead.
- Fixed `outage_simulator` to work with sub-hourly outage simulation scenarios
- Fixed a bug which threw an error when providing time-series thermal load inputs in a scenario inputs .json.
- Fixed calculation of ["Financial"]["lifecycle_om_costs_before_tax_bau"] (was previously showing after tax result)
- Added **bau_annual_emissions_tonnes_SO2** to the bau_outputs dict in results.jl and removed duplicate **bau_annual_emissions_tonnes_NOx** result
### Removed
- Removed duplicate **thermal_production_hot_water_or_steam** field from the absorption chiller defaults response dictionary. 

## v0.25.0
### Added
- multi-node MPC modeling capability
- more MPC outputs (e.g. Costs, ElectricStorage.to_load_series_kw)
- throw error if outage_durations and outage_probabilities not the same length
- throw error if length of outage_probabilities is >= 1 and sum of outage_probabilities is not equal to 1
- small incentive to minimize unserved load in each outage, not just the max over outage start times (makes expected outage results more realist and fixes same inputs giving different results)
- add `Outages` output **generator_fuel_used_per_outage** which is the sum over backup generators
### Changed
- remove _series from non-timeseries outage output names
- make the use of _ in multiple outages output names consistent
- updates multiple outage test values that changed due to fixing timestep bug
- Updated the following default values:
   - PV, Wind, Storage, CHP, GHP, Hot Water Storage, Cold Water Storage, Electric Storage: **federal_itc_fraction(PV,Wind, CHP,GHP)** and **total_itc_fraction(Hot Water Storage, Cold Water Storage, Electric Storage)** to 0.3 (30%)
   - PV, Wind, Storage, CHP, GHP, Hot Water Storage, Cold Water Storage, Electric Storage: **macrs_bonus_fraction** to 0.8 (80%)
   - Hot Water Storage and Cold Water Storage: **macrs_itc_reduction** to 0.5 (50%)
   - Hot Water Storage and Cold Water Storage: **macrs_option_years** to 7 years
### Fixed
- PV results for all multi-node scenarios
- MPC objective definition w/o ElectricStorage
- fixed mulitple outages timestep off-by-one bug
### Removed 
- Wind ITC no longer determined based on size class. Removed all size class dependencies from wind.jl

## v0.24.0
### Changed
- Major name change overall for outputs/results. Changed energy-related outputs with "year_one" in name to "annual" to reflect that they are actually average annual output values. Changed any "average_annual" naming to "annual" to simplify. Changed `to_tes` and `to_battery` outputs to `to_storage` for consistency
### Added 
- Added **thermal_production_series_mmbtu_per_hour** to CHP results. 
### Removed 
- Removed `Wind` and `Generator` outputs **year_one_energy_produced_kwh** since these techs do not include degradation

## v0.23.0
### Added
- Add **REoptLogger** type of global logger with a standard out to the console and to a dictionary
    - Instantiate `logREopt` as the global logger in `__init()__` function call as a global variable
    - Handle Warn or Error logs to save them along with information on where they occurred
    - Try-catch `core/reopt.jl -> run_reopt()` functions. Process any errors when catching the error.
    - Add Warnings and Errors from `logREopt` to results dictionary. If error is unhandled in REopt, include a stacktrace
    - Add a `status` of `error` to results for consistency
    - Ensure all error text is returned as strings for proper handling in the API
- Add `handle_errors(e::E, stacktrace::V) where {E <: Exception, V <: Vector}` and `handle_errors()` to `core/reopt.jl` to include info, warn and errors from REopt input data processing, optimization, and results processing in the returned dictionary.
- Tests for user-inputs of `ElectricTariff` `demand_lookback_months` and `demand_lookback_range` 
### Changed
- `core/reopt.jl` added try-catch statements to call `handle_errors()` when there is a REopt error (handled or unhandled) and return it to the requestor/user.
### Fixed
- URDB lookback was not incorporated based on the descriptions of how the 3 lookback variables should be entered in the code. Modified `parse_urdb_lookback_charges` function to correct.
- TOU demand for 15-min load was only looking at the first 8760 timesteps.
- Tiered energy rates jsons generated by the webtool errored and could not run.
- Aligned lookback parameter names from URDB with API

## v0.22.0
### Added
- Simulated load function which mimicks the REopt_API /simulated_load endpoint for getting commercial reference building load data from annual or monthly energy data, or blended/hybrid buildings
- `AbsorptionChiller` default values for costs and thermal coefficient of performance (which depend on maximum cooling load and heat transfer medium)
### Changed
- Pruned the unnecessary chp_defaults data that were either zeros or not dependent on `prime_mover` or `size_class`, and reorganized the CHP struct.

## v0.21.0
### Changed
For `CHP` and `SteamTurbine`, the `prime_mover` and/or `size_class` is chosen (if not input) based on the average heating load and the type of heating load (hot water or steam).
 - This logic replicates the current REopt webtool behavior which was implemented based on CHP industry experts, effectively syncing the webtool and the REopt.jl/API behavior.
 - This makes `prime_mover` **NOT** a required input and avoids a lot of other required inputs if `prime_mover` is not input.
 - The two functions made for `CHP` and `SteamTurbine` are exported in `REopt.jl` so they can be exposed in the API for communication with the webtool (or other API users).
### Removed 
`ExistingBoiler.production_type_by_chp_prime_mover` because that is no longer consistent with the logic added above.
 - The logic from 1. is such that `ExistingBoiler.production_type` determines the `CHP.prime_mover` if not specified, not the other way around.
 - If `ExistingBoiler.production_type` is not input, `hot_water` is used as the default.

## v0.20.1
### Added
- `CoolingLoad` time series and annual summary data to results
- `HeatingLoad` time series and annual summary data to results

## v0.20.0
### Added
- `Boiler` tech from the REopt_API (known as NewBoiler in API)
- `SteamTurbine` tech from the REopt_API
### Changed
- Made some modifications to thermal tech results to be consistent with naming conventions of REopt.jl
### Fixed
- Bug for scalar `ElectricTariff.wholesale_rate`
- Bug in which CHP could not charge Hot TES

## v0.19.0
### Changed
The following name changes were made: 
- Change "pct" to "rate_fraction" for "discount", "escalation", names containing "tax_pct" (financial terms)
- Change "pct" to "fraction" for all other variable names (e.g., "min_soc", "min_turndown_")
- Change `prod_factor_series` to `production_factor_series` and rename some internal methods and variables to match
- Change four (4) CHP input field names to spell out `electric` (from `elec`) and `efficiency` (from `effic`) for electric and thermal efficiencies
### Added
- Add schedule-based `FlatLoad`s which take the annual or monthly energy input and create a load profile based on the specified type of schedule. The load is "flat" (the same) for all hours within the chosen schedule.
- Add `addressable_load_fraction` inputs for `SpaceHeatingLoad` and `DomesticHotWaterLoad` which effectively ignores a portion of the entered loads. These inputs can be scalars (applied to all time steps of the year), monthly (applied to the timesteps of each month), or of length 8760 * `time_steps_per_hour`.
- Add a validation error for cooling in the case that the cooling electric load is greater than the total electric load.
  
## v0.18.1
### Removed
- **include_climate_in_objective**, **pwf_emissions_cost_CO2_grid**, and **pwf_emissions_cost_CO2_onsite** unnecessarily included in Site results

## v0.18.0
### Added
- Add geothermal heat pump (`GHP`), also known as ground-source heat pump (GSHP), to the REopt model for serving heating and cooling loads (typically the benefits include electrifying the heating load and improving the efficiency of cooling).
    - The unregistered `GhpGhx` package (https://github.com/NREL/GhpGhx.jl) is a "conditional" dependency of REopt by using the Requires.jl package, and this package sizes the ground heat exchanger (GHE) and gets the hourly electric consumption of the `GHP` for the specified heating and cooling loads that it serves.
    - The `GhpGhx` module calls for sizing the GHE can only be done if you first "add https://github.com/NREL/GhpGhx.jl" to the environment and then load the package by "using GhpGhx" before running REopt with `GHP`.
    - The `GHP` size and dispatch of the different `GHP` options is pre-determined by the `GhpGhx` package, so the REopt model just chooses one or none of the `GHP` options with a binary decision variable.
### Changed
- Change default value for `wind.jl` **operating_reserve_required_pct** from 0.1 to 0.5 (only applicable when **off_grid_flag**=_True_.)
- allow user to specify emissions_region in ElectricUtility, which is used instead of lat/long to look up AVERT data if emissions factors aren't provided by the user
- Updated results keys in `results/absorption_chiller.jl`
### Fixed
- Add **wholesale_rate** and **emissions_factor_series_lb_\<pollutant\>_per_kwh** inputs to the list of inputs that `dictkeys_tosymbols()` tries to convert to type _Array{Real}_. Due to serialization, when list inputs come from the API, they are of type _Array{Any}_ so must be converted to match type required by the constructors they are passed to.
- Fixed bug in calcuation of power delivered to cold thermal storage by the electric chiller in `results/existing_chiller.jl`.

## v0.17.0
### Added
- Emissions
    - add emissions factors for CO2, NOx, SO2, and PM25 to inputs of all fuel burning technologies
    - add emissions factor series for CO2, NOx, SO2, and PM25 to `ElectricUtility` inputs and use [AVERT v3.2](https://www.epa.gov/avert/download-avert) (2021 data) if not provided
    - add `include_climate_in_objective` and `include_health_in_objective` to `Settings` inputs
    - constrain CO2 emissions based on `CO2_emissions_reduction_min_pct`, `CO2_emissions_reduction_max_pct`, and `include_exported_elec_emissions_in_total` added to `Site` inputs
    - add emissions costs to `Financial` inputs and use EASIUR data for NOx, SO2, and PM25 if not provided
    - report emissions and their cost in `Site` (on-site and total) and `ElectricUtility` (grid) results
    - calculate `breakeven_cost_of_emissions_reduction_per_tonnes_CO2` for `Financial` results
- Renewable energy percentage
    - calculate renewable energy percentage (electric only and total) and add to `Site` results
    - add `renewable_electricity_min_pct`, `renewable_electricity_max_pct`, and `include_exported_renewable_electricity_in_total` to `Site` inputs
    - add `fuel_renewable_energy_pct` input for all fuel burning technologies
    - constrain renewable electricity percentage based on user inputs
- Add "Emissions and Renewable Energy Percent" testset
### Changed
- Allow Wind tech to be included when `off_grid_flag` is true
- Add `operating_reserve_required_pct` to Wind struct and incorporate wind into operating reserve constraints
- Add hot, cold TES results for MPC model
- Update documentation and add `docs/devdeploy.jl` to locally host the REopt.jl documentation 
- Make `ExistingBoiler` `fuel_cost_per_mmbtu` a required input
- In `production_factor.jl`, include lat-long coordinates if-statement to determine whether the "nsrdb" dataset should be used in call to PVWatts. Accounts for recent updates to NSRDB data used by PVWatts (v6). If outside of NSRDB range, use "intl" (international) dataset.
- Don't trigger GitHub 'Run test' workflow on a push that only changes README.md and/or CHANGELOG.md
- Avoid triggering duplicate GitHub workflows. When pushing to a branch that's in a PR, only trigger tests on the push not on the PR sync also.
### Fixed
- Bug fix to constrain dvCurtail in `time_steps_without_grid`
- Bug fix to report accurate wind ["year_one_to_load_series_kw"] in results/wind.jl (was previously not accounting for curtailed wind)

## v0.16.2
### Changed
- Update PV defaults to tilt=10 for rooftop, tilt = abs(lat) for ground mount, azimuth = 180 for northern lats, azimuth = 0 for southern lats.
### Fixed
- bug fix for Generator inputs to allow for time_steps_per_hour > 1
- change various `Float64` types to `Real` to allow integers too

## v0.16.1
### Fixed
- bug fix for outage simulator when `microgrid_only=true`

## v0.16.0
### Added
Allows users to model "off-grid" systems as a year-long outage: 
- add flag to "turn on" off-grid modeling `Settings.off_grid_flag` 
- when `off_grid_flag` is "true", adjust default values in core/ `electric_storage`, `electric_load`, `financial`, `generator`, `pv` 
- add operating reserve requirement inputs, outputs, and constraints based on load and PV generation 
- add minimum load met percent input and constraint
- add generator replacement year and cost (for off-grid and on-grid) 
- add off-grid additional annual costs (tax deductible) and upfront capital costs (depreciable via straight line depreciation)
### Changed
Name changes: 
- consistently append `_before_tax` and `_after_tax` to results names 
- change all instances of `timestep` to `time_step` and `timesteps` to `time_steps`
Other changes:
- report previously missing lcc breakdown components, all reported in `results/financial.jl`  
- change variable types from Float to Real to allow users to enter Ints (where applicable)
- `year_one_coincident_peak_cost_after_tax` is now correctly multiplied by `(1 - p.s.financial.offtaker_tax_pct)`

## v0.15.2
### Fixed
- bug fix for 15 & 30 minute electric, heating, and cooling loads
- bug fix for URDB fixed charges
- bug fix for default `Wind` `installed_cost_per_kw` and `federal_itc_pct`

## v0.15.1
### Added
- add `AbsorptionChiller` technology
- add `ElectricStorage.minimum_avg_soc_fraction` input and constraint

## v0.15.0
### Fixed
- bug fix in outage_simulator
### Changed
- allow Real Generator inputs (not just Float64)
- add "_series" to "Outages" outputs that are arrays [breaking]

## v0.14.0
### Changed
- update default values from v2 of API [breaking]
### Added
- add ElectricStorage degradation accounting and maintenance strategies
- finish cooling loads

## v0.13.0
### Added
- add FlexibleHVAC model (still testing)
- start thermal energy storage modeling
- add `ExistingBoiler` and `ExistingChiller`
- add `MPCLimits` inputs:
    - `grid_draw_limit_kw_by_time_step`
    - `export_limit_kw_by_time_step`
### Changed
- refactor `Storage` as `ElectricStorage`
### Fixed
- fix bugs for time_steps_per_hour != 1


## v0.12.4
### Removed
- rm "Lite" from docs
### Changed
- prioritize `urdb_response` over `urdb_label` in `ElectricTariff`

## v0.12.3
### Added
- add utils for PVwatts: `get_ambient_temperature` and `get_pvwatts_prodfactor`

## v0.12.2
### Added
- add CHP technology, including supplementary firing
- add URDB "sell" value from `energyratestructure` to wholesale rate
- update docs
### Changed
- allow annual or monthly energy rate w/o demand rate
- allow integer latitude/longitude

## v0.12.1
### Added
- add ExistingBoiler and CRB heating loads

## v0.12.0
### Changed
- change all output keys starting with "total_" or "net_" to "lifecycle_" (except "net_present_cost")
- update pv results for single PV in an array
### Fixed
- bug fix in urdb.jl when rate_name not found

## v0.11.0
### Added
- add ElectricLoad.blended_doe_reference_names & blended_doe_reference_percents
- add ElectricLoad.monthly_totals_kwh builtin profile scaling
- add ElectricTariff inputs: `add_monthly_rates_to_urdb_rate`, `tou_energy_rates_per_kwh`, 
    `add_tou_energy_rates_to_urdb_rate`, `coincident_peak_load_charge_per_kw`, `coincident_peak_load_active_time_steps`
### Fixed
- handle multiple PV outputs

## v0.10.0
### Added
- add modeling capability for tiered rates (energy, TOU demand, and monthly demand charges)
    - all of these tiered rates require binaries, which are conditionally added to the model
- add modeling capability for lookback demand charges
- add more outputs from the API (eg. `initial_capital_costs`)
- add option to run Business As Usual scenario in parallel with optimal scenario (default is `true`)
- add incentives (and cost curves) to `Wind` and `Generator`
### Changed
- removed "_us_dollars" from all names and generally aligned names with API
- renamed `outage_start(end)_time_step` to `outage_start(end)_time_step`
### Fixed
- fixed bug in URDB fixed charges

## v0.9.0
### Changed
- `ElectricTariff.NEM` boolean is now determined by `ElectricUtility.net_metering_limit_kw` (true if limit > 0)
### Added
- add `ElectricUtility` inputs for `net_metering_limit_kw` and `interconnection_limit_kw`
- add binary choice for net metering vs. wholesale export
- add `ElectricTariff.export_rate_beyond_net_metering_limit` input (scalar or vector allowed)
- add `can_net_meter`, `can_wholesale`, `can_export_beyond_nem_limit` tech inputs (`PV`, `Wind`, `Generator`)

## v0.8.0
### Added
- add `Wind` module, relying on System Advisor Model Wind module for production factors and Wind Toolkit for resource data
- new `ElectricTariff` input options:
    - `urdb_utility_name` and `urdb_rate_name`
    - `blended_annual_energy_rate` and `blended_annual_demand_rate`
- add two capabilities that require binary variables:
    - tax, production, and capacity incentives for PV (compatible with any energy generation technology)
    - technology cost curve modeling capability
    - both of these capabilities are only used for the technologies that require them (based on input values), unlike the API which always models these capabilities (and therefore always includes the binary variables).
- Three new tests: Wind, Blended Tariff and Complex Incentives (which aligns with API results)
### Changed
- `cost_per_kw[h]` input fields are now `installed_cost_per_kw[h]` to distinguish it from other costs like `om_cost_per_kw[h]`
- Financial input field refactored: `two_party_ownership` -> `third_party_ownership`
- `total_itc_pct` -> `federal_itc_pct` on technology inputs

## v0.7.3
### Fixed
- outage results processing would fail sometimes when an integer variable was not exact (e.g. 1.000000001)
- fixed `simulate_outages` for revised results formats (key names changed to align with the REopt API)

## v0.7.2
### Added
- add PV.production_factor_series input (can skip PVWatts call)
- add `run_mpc` capability, which dispatches DER for minimum energy cost over an arbitrary time horizon

## v0.7.1
### Fixed
- ElectricLoad.city default is empty string, must be filled in before annual_kwh look up

## v0.7.0
### Removed
- removed Storage.can_grid_export
### Added
- add optional integer constraint to prevent simultaneous export and import of power
- add warnings when adding integer variables
- add ability to add LinDistFlow constraints to multinode models
### Changed
- no longer require `ElectricLoad.city` input (look up ASHRAE climate zone from lat/lon)
- compatible with Julia 1.6

## v0.6.0
### Added
- add multi-node (site) capability for PV and Storage
- started documentation process using Github Pages and Documenter.jl
### Changed
- restructured outputs to align with the input structure, for example top-level keys added for `ElectricTariff` and `PV` in the outputs

## v0.5.3
### Changed
- compatible with Julia 1.5

## v0.5.2
### Fixed
- outage_simulator.jl had bug with summing over empty `Any[]`
### Added
- add optional `microgrid_only` arg to simulate_outages

## v0.5.1
### Added
- added outage dispatch outputs and speed up their derivation
### Removed
- removed redundant generator minimum turn down constraint

## v0.5.0
### Fixed
- handle missing input key for `year_one_soc_series_pct` in `outage_simulator` 
- remove erroneous `total_unserved_load = 0` output
- `dvUnservedLoad` definition was allowing microgrid production to storage and curtailment to be double counted towards meeting critical load
### Added
- add `unserved_load_per_outage` output

## v0.4.1
### Fixed
- removed `total_unserved_load` output because it can take hours to generate and can error out when outage indices are not consecutive
### Added
- add @info for time spent processing results

## v0.4.0
### Added
- add `simulate_outages` function (similar to REopt API outage simulator)
- removed MutableArithmetics package from Project.toml (since JuMP now has method for `value(::MutableArithmetics.Zero)`)
- add outage related outputs:
    - Generator_mg_kw
    - mg_Generator_upgrade_cost
    - mg_Generator_fuel_used
    - mg_PV_upgrade_cost
    - mg_storage_upgrade_cost
    - dvUnservedLoad array
    - max_outage_cost_per_outage_duration
### Changed
- allow value_of_lost_load_per_kwh values to be subtype of Real (rather than only Real)
- add `run_reopt` method for scenario Dict

## v0.3.0
### Added
- add separate decision variables and constraints for microgrid tech capacities
    - new Site input `mg_tech_sizes_equal_grid_sizes` (boolean), when _false_ the microgrid tech capacities are constrained to be <= the grid connected tech capacities
### Fixed
- allow non-integer `outage_probabilities`
- correct `total_unserved_load` output
- don't `add_min_hours_crit_ld_met_constraint` unless `min_resil_time_steps <= length(elecutil.outage_time_steps)`

## v0.2.0
### Added
- add support for custom ElectricLoad `loads_kw` input
- include existing capacity in microgrid upgrade cost
    - previously only had to pay to upgrade new capacity
- implement ElectricLoad `loads_kw_is_net` and `critical_loads_kw_is_net`
    - add existing PV production to raw load profile if `true`
- add `min_resil_time_steps` input and optional constraint for minimum time_steps that critical load must be met in every outage
### Fixed
- enforce storage cannot grid charge

## v0.1.1 Fix build.jl
deps/build.jl had a relative path dependency, fixed with an absolute path.

## v0.1.0 Initial release
This package is currently under development and only has a subset of capabilities of the REopt model used in the REopt API. For example, the Wind model, tiered electric utility tariffs, and piecewise linear cost curves are not yet modeled in this code. However this code is easier to use than the API (only dependencies are Julia and a solver) and has a novel model for uncertain outages.<|MERGE_RESOLUTION|>--- conflicted
+++ resolved
@@ -26,15 +26,11 @@
     ### Removed
 
 
-<<<<<<< HEAD
 ## nem-export
 ### Fixed
 - Constrained export to grid in the NEM bin (`dvProductionToGrid"*_n)][t, :NEM, ts`) to be 0 when system is sized over NEM limit (i.e., when binNEM =0)
 
-## Develop
-=======
 ## v0.48.2
->>>>>>> 534e9f47
 ### Added
 - Battery residual value if choosing replacement strategy for degradation
 - Add new **ElectricStorage** parameters **max_duration_hours** and **min_duration_hours** to bound the energy duration of battery storage
