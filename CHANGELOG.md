--- conflicted
+++ resolved
@@ -27,12 +27,9 @@
 ### Fixed 
 - Added `export_rate_beyond_net_metering_limit` to list of inputs to be converted to type Real, to avoid MethodError if type is vector of Any. 
 - Fix blended CRB processing when one or more load types have zero annual energy
-<<<<<<< HEAD
 - When calculating CHP fuel intercept and slope, use 1 for the HHV because CHP fuel measured in units of kWh, instead of using non-existent **CHP.fuel_higher_heating_value_kwh_per_gal**
-=======
 - Changed instances of indexing using i in 1:length() paradigm to use eachindex() or axes() instead because this is more robust
 - In `src/core/urdb.jl`, ensure values from the "energyweekdayschedule" and "energyweekendschedule" arrays in the URDB response dictionary are converted to _Int_ before being used as indices
->>>>>>> 3762d7a2
 - Handle an array of length 1 for CHP.installed_cost_per_kw which fixes the API using this parameter
 ### Changed
 - add **ElectricStorage** input option **soc_min_applies_during_outages** (which defaults to _false_) and only apply the minimum state of charge constraint in function `add_MG_storage_dispatch_constraints` if it is _true_
