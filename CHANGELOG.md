--- conflicted
+++ resolved
@@ -23,17 +23,18 @@
     ### Deprecated
     ### Removed
 
-<<<<<<< HEAD
 ## Develop 2024-04-17
 ### Added 
 - In `src/core/absorption_chiller.jl` struct, added field **heating_load_input** to the AbsorptionChiller struct
 - Added new variables **dvHeatToStorage** and **dvHeatFromStorage** which are indexed on `p.heating_loads` and added reconciliation constraints so that **dvProductionToStorage** and **dvDischargeFromStorage** maintain their relationship to state of charge for Hot thermal energy storage.
+- In `src/constraints/thermal_tech_constraints.jl`, added function **no_existing_boiler_production** which prevents ExistingBoiler from producing heat in optimized (non-BAU) scenarios 
 - for all heating techs and CHP, added fields **can_serve_space_heating**, **can_serve_dhw**, and **can_serve_process_heat** in core structs and added new results fields **thermal_to_dhw_load_series_mmbtu_per_hour**, **thermal_to_space_heating_load_series_mmbtu_per_hour**, and **thermal_to_process_heat_load_series_mmbtu_per_hour**
 - in `src/core/techs.jl`, added new sets **ghp_techs**, **cooling_techs**, **techs_can_serve_space_heating**, **techs_can_serve_dhw**, and **techs_can_serve_process_heat**
 - in `src/core/reopt_inputs.jl`, added new fields **heating_loads**, **heating_loads_kw**, **heating_loads_served_by_tes**, and **absorption_chillers_using_heating_load** to the REoptInputs and BAUInputs structs. in the math, new set `p.heating_loads` has index q (to represent "qualities" of heat).
 - In `src/core/heating_cooling_loads.jl`, added new struct **ProcessHeatLoad**
 - In `src/core/scenario.jl`, added new field **process_heat_load**
 - In `src/mpc/inputs.jl`, added new field **heating_loads**
+- In `src/core/existing_boiler.jl`, added field **retire_in_optimal** to the ExistingBoiler struct
 
 ### Changed
 - refactored **dvThermalProduction** to be separated in **dvCoolingProduction** and **dvHeatingProduction** with **dvHeatingProduction** now indexed on `p.heating_loads`
@@ -45,10 +46,9 @@
 
 ### Fixed  
 - added a constraint in `src/constraints/steam_turbine_constraints.jl` that allows for heat loads to reconcile when thermal storage is paired with a SteamTurbine. 
-=======
+
 ## Develop - 2024-04-11
 ### Fixed 
->>>>>>> 3762d7a2
 - Added `export_rate_beyond_net_metering_limit` to list of inputs to be converted to type Real, to avoid MethodError if type is vector of Any. 
 - Fix blended CRB processing when one or more load types have zero annual energy
 - Changed instances of indexing using i in 1:length() paradigm to use eachindex() or axes() instead because this is more robust
