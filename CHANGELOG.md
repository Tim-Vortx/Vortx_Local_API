--- conflicted
+++ resolved
@@ -23,12 +23,6 @@
     ### Deprecated
     ### Removed
 
-<<<<<<< HEAD
-## Develop 2024-06-04
-### Added
-- Added new file `src/core/ASHP.jl` with new technology **ASHP**, which uses electricity as input and provides heating and/or cooling as output; load balancing and technology-specific constraints have been updated and added accordingly
-- In `src/core/existing_chiller.jl`, Added new atttribute **retire_in_optimal** to the **ExistingChiller** struct
-=======
 ## v0.47.2
 ### Fixed
 - Increased the big-M bound on maximum net metering benefit to prevent artificially low export benefits.
@@ -37,7 +31,6 @@
 - Index utility rate demand and energy tier limits on month and/or ratchet in addition to tier.  This allows for the inclusion of multi-tiered energy and demand rates in which the rates may vary by month or ratchet, whereas previously only the maximum tier limit was used.
 ### Added
 - Added thermal efficiency as input to chp defaults function.
->>>>>>> 4ba2d471
 
 ## v0.47.1
 ### Fixed
