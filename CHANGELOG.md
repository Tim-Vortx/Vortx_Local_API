# Changelog
All notable changes to this project will be documented in this file.

The format is based on [Keep a Changelog](https://keepachangelog.com/en/1.0.0/),
and this project adheres to [Semantic Versioning](https://semver.org/spec/v2.0.0.html).

## Guidelines
- When making a Pull Request into `develop` start a new double-hash header for "Develop - YYYY-MM-DD"
- When making a Pull Request into `master` change "Develop" to the next version number

### Formatting
- Use **bold** markup for field and model names (i.e. **outage_start_time_step**)
- Use `code` markup for  REopt-specific file names, classes and endpoints (e.g. `src/REopt.jl`)
- Use _italic_ for code terms (i.e. _list_)
- Prepend change with tag(s) directing where it is in the repository:  
`src`,`constraints`,`*.jl`

Classify the change according to the following categories:
    
    ### Added
    ### Changed
    ### Fixed
    ### Deprecated
    ### Removed

<<<<<<< HEAD
## Develop 2024-04-17
### Added 
- In `src/core/absorption_chiller.jl` struct, added field **heating_load_input** to the AbsorptionChiller struct
- Added new variables **dvHeatToStorage** and **dvHeatFromStorage** which are indexed on `p.heating_loads` and added reconciliation constraints so that **dvProductionToStorage** and **dvDischargeFromStorage** maintain their relationship to state of charge for Hot thermal energy storage.
- In `src/constraints/thermal_tech_constraints.jl`, added function **no_existing_boiler_production** which prevents ExistingBoiler from producing heat in optimized (non-BAU) scenarios 
- for all heating techs and CHP, added fields **can_serve_space_heating**, **can_serve_dhw**, and **can_serve_process_heat** in core structs and added new results fields **thermal_to_dhw_load_series_mmbtu_per_hour**, **thermal_to_space_heating_load_series_mmbtu_per_hour**, and **thermal_to_process_heat_load_series_mmbtu_per_hour**
- in `src/core/techs.jl`, added new sets **ghp_techs**, **cooling_techs**, **techs_can_serve_space_heating**, **techs_can_serve_dhw**, and **techs_can_serve_process_heat**
- in `src/core/reopt_inputs.jl`, added new fields **heating_loads**, **heating_loads_kw**, **heating_loads_served_by_tes**, and **absorption_chillers_using_heating_load** to the REoptInputs and BAUInputs structs. in the math, new set `p.heating_loads` has index q (to represent "qualities" of heat).
- In `src/core/heating_cooling_loads.jl`, added new struct **ProcessHeatLoad**
- In `src/core/scenario.jl`, added new field **process_heat_load**
- In `src/mpc/inputs.jl`, added new field **heating_loads**
- In `src/core/existing_boiler.jl`, added field **retire_in_optimal** to the ExistingBoiler struct

### Changed
- refactored **dvThermalProduction** to be separated in **dvCoolingProduction** and **dvHeatingProduction** with **dvHeatingProduction** now indexed on `p.heating_loads`
- refactored heating load balance constraints so that a separate flow balance is reconciled for each heating load in `p.heating_loads`
- renamed **dvThermalProductionYIntercept** to **dvHeatingProductionYIntercept**
- divided **ThermalStorage** into **HotThermalStorage** and **ColdThermalStorage** as the former now has attributes related to the compatible heat loads as input or output.
- changed technologies included **dvProductionToWaste** to all heating techs.  NOTE: this variable is forced to zero to allow steam turbine tests to pass, but I believe that waste heat should be allowed for the turbine.  A TODO is in place to review this commit (a406cc5df6e4a27b56c92815c35d04815904e495).
- changed test values and tolerances for CHP Sizing test.

### Fixed  
- added a constraint in `src/constraints/steam_turbine_constraints.jl` that allows for heat loads to reconcile when thermal storage is paired with a SteamTurbine. 
=======
## Develop 2024-04-30
### Changed
- Updated test sets "Emissions and Renewable Energy Percent" and "Minimize Unserved Load" to decrease computing time.
>>>>>>> f99d7e7a

## v0.45.0
### Fixed 
- Added `export_rate_beyond_net_metering_limit` to list of inputs to be converted to type Real, to avoid MethodError if type is vector of Any. 
- Fix blended CRB processing when one or more load types have zero annual energy
- When calculating CHP fuel intercept and slope, use 1 for the HHV because CHP fuel measured in units of kWh, instead of using non-existent **CHP.fuel_higher_heating_value_kwh_per_gal**
- Changed instances of indexing using i in 1:length() paradigm to use eachindex() or axes() instead because this is more robust
- In `src/core/urdb.jl`, ensure values from the "energyweekdayschedule" and "energyweekendschedule" arrays in the URDB response dictionary are converted to _Int_ before being used as indices
- Handle an array of length 1 for CHP.installed_cost_per_kw which fixes the API using this parameter
### Changed
- add **ElectricStorage** input option **soc_min_applies_during_outages** (which defaults to _false_) and only apply the minimum state of charge constraint in function `add_MG_storage_dispatch_constraints` if it is _true_
- Renamed function `generator_fuel_slope_and_intercept` to `fuel_slope_and_intercept` and generalize to not be specific to diesel measured in units of gal, then use for calculating non diesel fuel slope and intercept too

## v0.44.0
### Added 
- in `src/settings.jl`, added new const **INDICATOR_COMPATIBLE_SOLVERS**
- in `src/settings.jl`, added new member **solver_name** within the settings object.  This is currently not connected to the solver but does determine whether indicator constraints are modeled or if their big-M workarounds are used.
- added replacements for indicator constraints with the exception of battery degradation, which is implemented in a separate model, and FlexibleHVAC.  TODO's have been added for these remaining cases.
### Fixed
- Fixed previously broken tests using HiGHS in `test/runtests.jl` due to solver incompatibility.

## v0.43.0
### Fixed
- `simple_payback_years` calculation when there is export credit
- Issue with `SteamTurbine` heuristic size and default calculation when `size_class` was input
- BAU emissions calculation with heating load which was using thermal instead of fuel

## v0.42.0
### Changed
- In `core/pv.jl` a change was made to make sure we are using the same assumptions as PVWatts guidelines, the default `tilt` angle for a fixed array should be 20 degrees, irrespective of it being a rooftop `(1)` or ground-mounted (open-rack)`(2)` system. By default the `tilt` will be set to 20 degrees for ground-mount and rooftop, and 0 degrees for axis-tracking (`array_type = (3) or (4)`)
> "The PVWatts® default value for the tilt angle depends on the array type: For a fixed array, the default value is 20 degrees, and for one-axis tracking the default value is zero. A common rule of thumb for fixed arrays is to set the tilt angle to the latitude of the system's location to maximize the system's total electrical output over the year. Use a lower tilt angle favor peak production in the summer months when the sun is high in the sky, or a higher tilt angle to increase output during winter months. Higher tilt angles tend to cost more for racking and mounting hardware, and may increase the risk of wind damage to the array."

## v0.41.0
### Changed
- Changed default source for CO2 grid emissions values to NREL's Cambium 2022 Database (by default: CO2e, long-run marginal emissions rates levelized (averaged) over the analysis period, assuming start year 2024). Added new emissions inputs and call to Cambium API in `src/core/electric_utility.jl`. Included option for user to use AVERT data for CO2 using **co2_from_avert** boolean. 
- Updated `electric_utility` **emissions_region** to **avert_emissions_region** and **distance_to_emissions_region_meters** to **distance_to_avert_emissions_region_meters** in `src/electric_utility.jl` and `results/electric_utility.jl`. 
- Updated default **emissions_factor_XXX_decrease_fraction** (where XXX is CO2, NOx, SO2, and PM2.5) from 0.01174 to 0.02163 based on Cambium 2022 Mid-Case scenario, LRMER CO2e (Combustion+Precombustion) 2024-2049 projected values. CO2 projected decrease defaults to 0 if Cambium data are used for CO2 (Cambium API call will levelize values).  
- Updated AVERT emissions data to v4.1, which uses Regional Data Files (RDFs) for year 2022. Data is saved in `data/emissions/AVERT_Data`. For Alaska and Hawaii (regions AKGD, HIMS, HIOA), updated eGRID data to eGRID2021 datafile and adjusted CO2 values to CO2e values to align with default used for Cambium data. 
- Updated default fuel emissions factors from CO2 to CO2-equivalent (CO2e) values. In `src/core/generator.jl`, updated **emissions_factor_lb_CO2_per_gal** from 22.51 to 22.58. In `src/REopt.jl` updated **emissions_factor_lb_CO2_per_mmbtu** => Dict(
        "natural_gas"=>116.9 to 117.03,
        "landfill_bio_gas"=>114,8 to 115.38,
        "propane"=>138.6 to 139.16,
        "diesel_oil"=>163.1 to 163.61
    )
- Changed calculation of all `annual` emissions results (e.g. **Site.annual_emissions_tonnes_CO2**) to simple annual averages (lifecycle emissions divided by analysis_years). This is because the default climate emissions from Cambium are already levelized over the analysis horizon and therefore "year_one" emissions cannot be easily obtained. 
- Changed name of exported function **emissions_profiles** to **avert_emissions_profiles**
### Added
- In `src/REopt.jl` and `src/electric_utility.jl`, added **cambium_emissions_profile** as an export for use via the REopt_API. 
- In `src/REopt.jl`, added new const **EMISSIONS_DECREASE_DEFAULTS**
- In `src/results/electric_utility.jl` **cambium_emissions_region**
- In `test/runtests.jl` and `test/test_with_xpress.jl`, added testset **Cambium Emissions**
### Fixed 
- Adjust grid emissions profiles for day of week alignment with load_year.
- In `test_with_xpress.jl`, updated "Emissions and Renewable Energy Percent" expected values to account for load year adjustment. 
- In `src/core/electric_utility.jl`, error when user-provided emissions series does not match timestep per hour, as is done in other cases of incorrect user-provided data.
- Avoid adjusting rates twice when time_steps_per_hour > 1 

## v0.40.0
### Changed
- Changed **macrs_bonus_fraction** to from 0.80 to 0.60 (60%) for CHP, ElectricStorage, ColdThermalStorage, HotThermalStorage GHP, PV, Wind
### Fixed
- In `reopt.jl`, group objective function incentives (into **ObjectivePenalties**) and avoid directly modifying m[:Costs]. Previously, some of these were incorrectly included in the reported **Financial.lcc**. 

## v0.39.1
### Changed
- Changed testing suite from using Xpress to using HiGHS, an open-source solver.  This has led to a reduction in the number of tests due to incompatibility with indicator constraints.
### Fixed
- Fixed issue with running Wind on Windows: add execute permission for ssc.dll

## v0.39.0
### Added
- Added new technology `ElectricHeater` which uses electricity as input and provides heating as output; load balancing constraints have been updated accordingly

## v0.38.2
### Added 
- Added the following BAU outputs:  lifecycle_chp_standby_cost_after_tax, lifecycle_elecbill_after_tax, lifecycle_production_incentive_after_tax, lifecycle_outage_cost, lifecycle_MG_upgrade_and_fuel_cost
### Fixed
- Don't allow **Site** **min_resil_time_steps** input to be greater than the maximum value element in **ElectricUtility** **outage_durations**

## v0.38.1
### Fixed
- Fix CHP standby charge modeling - bad reference to pwf_e
- Avoid breaking backward compatibility with type declaration of (global) const urdb_api_key

## v0.38.0
### Changed
- Require NREL Developer API Key set as ENV["NREL_DEVELOPER_API_KEY"] = 'your API key' for PVWatts and Wind Toolkit

## v0.37.5
### Fixed
- Fixed AVERT emissions profiles for NOx. Were previously the same as the SO2 profiles. AVERT emissions profiles are currently generated from AVERT v3.2 https://www.epa.gov/avert/download-avert. See REopt User Manual for more information.
- Fix setting of equal demand tiers in scrub_urdb_demand_tiers!, which was previously causing an error. 
- When calling REopt.jl from a python environment using PyJulia and PyCall, some urdb_response fields get converted from a list-of-lists to a matrix type, when REopt.jl expects an array type. This fix adds checks on the type for two urdb_response fields and converts them to an array if needed.
- Update the outages dispatch results to align with CHP availability during outages

## v0.37.4
### Fixed
- Include `year` in creation of electric-only CHP for unavailability profile

## v0.37.3
### Changed
- Ignore `CHP` unavailability during stochastic, multiple outages; this is consistent with deterministic single outage

## v0.37.2
### Changed
- Do not enforce `CHP.min_turn_down_fraction` for outages

## v0.37.1
### Fixed
- CHP-only for multiple/stochastic outages
- Allow negative fuel_burn and thermal_prod intercepts for CPH
- Correct after_tax CHP results

## v0.37.0
### Added
- Added Bool attribute `is_electric_only` to CHP; if true, default installed and O&M costs are reduced by 25% and, for the reciprocating engine and combustion turbine prime movers, the federal ITC fraction is reduced to zero.
- Las Vegas CRB data was missing from ElectricLoad, but the climate_cities.shp file does not distinguish between Las Angeles and Las Vegas
### Changed
- Update `CHP.size_class` after heuristic size is determined based on size_class=0 guess (not input)
### Fixed
- Use the user-input `ExistingBoiler.efficiency` value for converting fuel input to thermal to preserve annual fuel energy input
- Fix heating loads monthly_mmbtu and addressable_load_fraction handling (type issues mostly)
- Bug fix for user-supplied 8760 WHL rates with tiered energy rate

## v0.36.0
### Changed
- Changed default values by prime mover for CHP technologies in `data/chp/chp_defaults.json`.  See user manual for details by prime mover and size class.
- Updated the package dependencies to be compatible with recent changes to HiGHS (for testing) and MathOptInterface
### Fixed
- The present worth factor for fuel (pwf_fuel) was not properly multiplying for lifecycle fuel costs

## v0.35.1
### Fixed
- Add GHP to proforma metrics for when GHP is evaluated (should have been there)
### Added
- Add different BAU outputs for heating and cooling systems

## v0.35.0
### Changed
- ANNUAL UPDATE TO DEFAULT VALUES. Changes outlined below with (old value) --> (new value). See user manual for references. 
  - Owner Discount rate, nominal (%): : **Financial** **owner_discount_rate_fraction** 0.0564	--> 0.0638
  - Offtaker Discount rate, nominal (%): **Financial**  **offtaker_discount_rate_fraction** 0.0564 --> 0.0638
  - Electricity cost escalation rate, nominal (%): **Financial** **elec_cost_escalation_rate_fraction** 0.019	--> 0.017
  - Existing boiler fuel cost escalation rate, nominal (%): **Financial**  **existing_boiler_fuel_cost_escalation_rate_fraction**	0.034	--> 0.015
  - Boiler fuel cost escalation rate, nominal (%): **Financial** **boiler_fuel_cost_escalation_rate_fraction**	0.034	--> 0.015
  - CHP fuel cost escalation rate, nominal (%): **Financial**  **chp_fuel_cost_escalation_rate_fraction**	0.034	--> 0.015
  - Generator fuel cost escalation rate, nominal (%): **Financial**  **generator_fuel_cost_escalation_rate_fraction**	0.027	--> 0.012
  - Array tilt – Ground mount, Fixed: **PV** **tilt** latitude	--> 20
  - O&M cost ($/kW/year): **PV** **om_cost_per_kw**	17	--> 18
  - System capital cost ($/kW): **PV** **installed_cost_per_kw**	1592	--> 1790
  - Energy capacity cost ($/kWh): **ElectricStorage** **installed_cost_per_kwh**	388	--> 455
  - Power capacity cost ($/kW): **ElectricStorage**	**installed_cost_per_kw**	775	--> 910
  - Energy capacity replacement cost ($/kWh): **ElectricStorage** **replace_cost_per_kwh**	220	--> 318
  - Power capacity replacement cost ($/kW): **ElectricStorage**	**replace_cost_per_kw**	440	--> 715
  - Fuel burn rate by generator capacity (gal/kWh): **Generator** **fuel_slope_gal_per_kwh**	0.076	--> removed and replaced with full and half-load efficiencies
  - Electric efficiency at 100% load (% HHV-basis): **Generator** **electric_efficiency_full_load**	N/A - new input	--> 0.322
  - Electric efficiency at 50% load (% HHV-basis): **Generator** **electric_efficiency_half_load**	N/A - new input	--> 0.322
  - Generator fuel higher heating value (HHV): **Generator** **fuel_higher_heating_value_kwh_per_gal**	N/A - new input	--> 40.7
  - System capital cost ($/kW): **Generator**  **installed_cost_per_kw** 500	--> $650 if the generator only runs during outages; $800 if it is allowed to run parallel with the grid; $880 for off-grid
  - Fixed O&M ($/kW/yr): **Generator** **om_cost_per_kw** Grid connected: 10 Off-grid: 20 --> Grid connected: 20 Off-grid: 10
  - System capital cost ($/kW) by Class: **Wind** **size_class_to_installed_cost**	residential - 5675 commercial - 4300 medium - 2766 large - 2239 --> residential - 6339 commercial - 4760 medium - 3137 large - 2386
  - O&M cost ($/kW/year): **Wind** **om_cost_per_kw** 35 --> 36
 
## v0.34.0
### Added
- Ability to run hybrid GHX sizing using **GhpGhx.jl** (automatic and fractional sizing)
- Added financial inputs for **GHP** and updated objective and results to reflect these changes
- Added central plant **GHP**
### Fixed
- Fix output of `get_tier_with_lowest_energy_rate(u::URDBrate)` to return an index and not cartesian coordinates for multi-tier energy rates.
- Updated **GHP** cost curve calculations so incentives apply to all GHP components
### Changed
- If a `REoptInputs` object solves with termination status infeasible, altert user and return a dictionary insteadof JuMP model

## v0.33.0
### Added
- Functionality to evaluate scenarios with Wind can in the ERP (`backup_reliability`)
- Dispatch data for outages: Wind, ElectricStorage SOC, and critical load
### Fixed
- Fix `backup_reliability_reopt_inputs(d, p, r)` so doesn't ignore `CHP` from REopt scenario
- In `backup_reliability_reopt_inputs(d, p, r)`, get `Generator` and `CHP` fuel related values from REopt results _Dict_ d and `REoptInputs` _struct_ p, unless the user overrides the REopt results by providing **generator_size_kw**
- Remove use of non-existent **tech_upgraded** `Outages` outputs, using **tech_microgrid_size_kw** instead
- Added missing **electric_storage_microgrid_upgraded** to `Outages` results
- Fix bug causing _InexactError_ in `num_battery_bins_default`
- Update docstrings in `backup_reliability.jl`
- Avoid supply > critical load during outages by changing load balance to ==
### Changed
- Updated REopt license
- Changed `backup_reliability` results key from **fuel_outage_survival_final_time_step** to **fuel_survival_final_time_step** for consistency with other keys

## v0.32.7
### Fixed
- Bugs in EASIUR health cost calcs
- Type handling for CoolingLoad monthly_tonhour input

## v0.32.6
### Changed
- Required **fuel_cost_per_mmbtu** for modeling **Boiler** tech, otherwise throw a handled error.
### Fixed
- Additional **SteamTurbine** defaults processing updates and bug fixes

## v0.32.5
### Changed
- Updated `get_existing_chiller_cop` function to accept scalar values instead of vectors to allow for faster API transactions.
- Refactored `backup_reliability.jl` to enable easier development: added conversion of all scalar generator inputs to vectors in `dictkeys_to_symbols` and reduced each functions with two versions (one with scalar and one with vector generator arguments) to a single version
- Simplify generator sizing logic in function `backup_reliability_reopt_inputs` (if user sets `generator_size_kw` or `num_generators`to 0, don't override based on REopt solution) and add a validation error
### Fixed
- Steamturbine defaults processing
- simulated_load monthly values processing
- Fixed incorrect name when accessing result field `Outages` **generator_microgrid_size_kw** in `outag_simulator.jl`

## v0.32.4
### Changed
- Consolidated PVWatts API calls to 1 call (previously 3 separate calls existed). API call occurs in `src/core/utils.jl/call_pvwatts_api()`. This function is called for PV in `src/core/production_factor.jl/get_production_factor(PV)` and for GHP in `src/core/scenario.jl`. If GHP and PV are evaluated together, the GHP PVWatts call for ambient temperature is also used to assign the pv.production_factor_series in Scenario.jl so that the PVWatts API does not get called again downstream in `get_production_factor(PV)`.  
- In `src/core/utils.jl/call_pvwatts_api()`, updated NSRDB bounds used in PVWatts query (now includes southern New Zealand)
- Updated PV Watts version from v6 to v8. PVWatts V8 updates the weather data to 2020 TMY data from the NREL NSRDB for locations covered by the database. (The NSRDB weather data used in PVWatts V6 is from around 2015.) See other differences at https://developer.nrel.gov/docs/solar/pvwatts/.
- Made PV struct mutable: This allows for assigning pv.production_factor_series when calling PVWatts for GHP, to avoid a extra PVWatts calls later.
- Changed unit test expected values due to update to PVWatts v8, which slightly changed expected PV production factors.
- Changed **fuel_avail_gal** default to 1e9 for on-grid scenarios (same as off-grid)
### Fixed
- Issue with using a leap year with a URDB rate - the URDB rate was creating energy_rate of length 8784 instead of intended 8760
- Don't double add adjustments to urdb rates with non-standard units
- Corrected `Generator` **installed_cost_per_kw** from 500 to 650 if **only_runs_during_grid_outage** is _true_ or 800 if _false_
- Corrected `SteamTurbine` defaults population from `get_steam_turbine_defaults_size_class()`

## v0.32.3
### Fixed
- Calculate **num_battery_bins** default in `backup_reliability.jl` based on battery duration to prevent significant discretization error (and add test)
- Account for battery (dis)charge efficiency after capping power in/out in `battery_bin_shift()`
- Remove _try_ _catch_ in `backup_reliability(d::Dict, p::REoptInputs, r::Dict)` so can see where error was thrown

## v0.32.2
### Fixed
- Fixed bug in multiple PVs pv_to_location dictionary creation. 
- Fixed bug in reporting of grid purchase results when multiple energy tiers are present.
- Fixed bug in TOU demand charge calculation when multiple demand tiers are present.

## v0.32.1
### Fixed
- In `backup_reliability.jl`:
    - Check if generator input is a Vector instead of has length greater than 1
    - Correct calculation of battery SOC adjustment in `fuel_use()` function
    - Correct outage time step survival condition in `fuel_use()` function
- Add test to ensure `backup_reliability()` gives the same results for equivalent scenarios (1. battery only and 2. battery plus generator with no fuel) and that the survival probability decreases monotonically with outage duration
- Add test to ensure `backup_reliability()` gives the same results as `simulate_outages()` when operational availability inputs are 1, probability of failure to run is 0, and mean time to failure is a very large number.

## v0.32.0
### Fixed
- Fixed calculation of `wind_kw_ac_hourly` in `outagesim/outage_simulator.jl`
- Add  a test of multiple outages that includes wind
- Add a timeout to PVWatts API call so that if it does not connect within 10 seconds, it will retry. It seems to always work on the first retry.

## v0.31.0
### Added
- Created and exported easiur_data function (returns health emissions costs and escalations) for the API to be able to call for it's easiur_costs endpoint
- Added docstrings for easiur_data and emissions_profiles

## v0.30.0
### Added
- `Generator` input **fuel_higher_heating_value_kwh_per_gal**, which defaults to the constant KWH_PER_GAL_DIESEL
### Changed
- Added more description to **production_factor_series inputs**
### Fixed
- Fixed spelling of degradation_fraction
- use push! instead of append() for array in core/cost_curve.jl
- Fixed calculation of batt_roundtrip_efficiency in outage_simulator.jl

## v0.29.0
### Added
- Add `CHP` `FuelUsed` and `FuelCost` modeling/tracking for stochastic/multi-outages
- Add `CHP` outputs for stochastic/multi-outages
### Changed
- Made outages output names not dynamic to allow integration into API
- Add missing units to outages results field names: **unserved_load_series_kw**, **unserved_load_per_outage_kwh**, **generator_fuel_used_per_outage_gal**
- Default `Financial` field **microgrid_upgrade_cost_fraction** to 0
- Add conditional logic to make `CHP.min_allowable_kw` 25% of `max_kw` if there is a conflicting relationship 
- Iterate on calculating `CHP` heuristic size based on average heating load which is also used to set `max_kw` if not given: once `size_class` is determined, recalculate using the efficiency numbers for that `size_class`.
### Fixed
- Fix non-handling of cost-curve/segmented techs in stochastic outages
- Fix issues with `simulated_load.jl` monthly heating energy input to return the heating load profile

## v0.28.1
### Added
- `emissions_profiles` function, exported for external use as an endpoint in REopt_API for the webtool/UI

## v0.28.0
### Changed 
- Changed Financial **breakeven_cost_of_emissions_reduction_per_tonnes_CO2** to **breakeven_cost_of_emissions_reduction_per_tonne_CO2**
- Changed `CHP.size_class` to start at 0 instead of 1, consistent with the API, and 0 represents the average of all `size_class`s
- Change `CHP.max_kw` to be based on either the heuristic sizing from average heating load (if heating) or peak electric load (if no heating, aka Prime Generator in the UI)
  - The "big_number" for `max_kw` was causing the model to take forever to solve and some erroneous behavior; this is also consistent with the API to limit max_kw to a reasonable number
### Added 
- Added previously missing Financial BAU outputs: **lifecycle_om_costs_before_tax**, **lifecycle_om_costs_after_tax**, **year_one_om_costs_before_tax**
### Fixed
- Fixed if statement to determing ElectricLoad "year" from && to ||, so that defaults to 2017 if any CRB input is used
    
## v0.27.0
### Added
- Energy Resilience Performance tool: capability to model limited reliability of backup generators and RE, and calculate survival probability metrics during power outages for a DER scenario
- Exported `backup_reliability` function to run the reliability based calculations
### Changed
- Changed `Generator` inputs **fuel_slope_gal_per_kwh** and **fuel_intercept_gal_per_hr** to **electric_efficiency_full_load** and **electric_efficiency_half_load** to represent the same fuel burn curve in a different way consistent with `CHP`

## v0.26.0
### Added 
- Added `has_stacktrace` boolean which is returned with error messages and indicates if error is of type which contains stacktrace
- Constraint on wind sizing based on Site.land_acres
- New Wind input **acres_per_kw**, defaults to 0.03
- Descriptions/help text for many inputs and outputs
- Add and modify the `GHP` results to align with the existing/expected results from the v2 REopt_API
- Add `CSV` and `DataFrames` packages to REopt.jl dependencies 
### Changed
- Update REopt.jl environment to Julia v1.8
- Changed default **year** in ElectricLoad to be 2017 if using a CRB model and 2022 otherwise. 
- Removed default year in URDBrate() functions, since year is always supplied to this function.
- In `scenario.jl`, `change heating_thermal_load_reduction_with_ghp_kw` to `space_heating_thermal_load_reduction_with_ghp_kw` to be more explicit
- Round Hot and Cold TES size result to 0 digits
- Use CoolProp to get water properties for Hot and Cold TES based on average of temperature inputs
### Fixed
- `Wind` evaluations with BAU - was temporarily broken because of an unconverted **year_one** -> **annual** expected name
- Fixed calculation of **year_one_coincident_peak_cost_before_tax** in `ElectricTariff` results to correctly calculate before-tax value. Previously, the after-tax value was being calculated for this field instead.
- Fixed `outage_simulator` to work with sub-hourly outage simulation scenarios
- Fixed a bug which threw an error when providing time-series thermal load inputs in a scenario inputs .json.
- Fixed calculation of ["Financial"]["lifecycle_om_costs_before_tax_bau"] (was previously showing after tax result)
- Added **bau_annual_emissions_tonnes_SO2** to the bau_outputs dict in results.jl and removed duplicate **bau_annual_emissions_tonnes_NOx** result
### Removed
- Removed duplicate **thermal_production_hot_water_or_steam** field from the absorption chiller defaults response dictionary. 

## v0.25.0
### Added
- multi-node MPC modeling capability
- more MPC outputs (e.g. Costs, ElectricStorage.to_load_series_kw)
- throw error if outage_durations and outage_probabilities not the same length
- throw error if length of outage_probabilities is >= 1 and sum of outage_probabilities is not equal to 1
- small incentive to minimize unserved load in each outage, not just the max over outage start times (makes expected outage results more realist and fixes same inputs giving different results)
- add `Outages` output **generator_fuel_used_per_outage** which is the sum over backup generators
### Changed
- remove _series from non-timeseries outage output names
- make the use of _ in multiple outages output names consistent
- updates multiple outage test values that changed due to fixing timestep bug
- Updated the following default values:
   - PV, Wind, Storage, CHP, GHP, Hot Water Storage, Cold Water Storage, Electric Storage: **federal_itc_fraction(PV,Wind, CHP,GHP)** and **total_itc_fraction(Hot Water Storage, Cold Water Storage, Electric Storage)** to 0.3 (30%)
   - PV, Wind, Storage, CHP, GHP, Hot Water Storage, Cold Water Storage, Electric Storage: **macrs_bonus_fraction** to 0.8 (80%)
   - Hot Water Storage and Cold Water Storage: **macrs_itc_reduction** to 0.5 (50%)
   - Hot Water Storage and Cold Water Storage: **macrs_option_years** to 7 years
### Fixed
- PV results for all multi-node scenarios
- MPC objective definition w/o ElectricStorage
- fixed mulitple outages timestep off-by-one bug
### Removed 
- Wind ITC no longer determined based on size class. Removed all size class dependencies from wind.jl

## v0.24.0
### Changed
- Major name change overall for outputs/results. Changed energy-related outputs with "year_one" in name to "annual" to reflect that they are actually average annual output values. Changed any "average_annual" naming to "annual" to simplify. Changed `to_tes` and `to_battery` outputs to `to_storage` for consistency
### Added 
- Added **thermal_production_series_mmbtu_per_hour** to CHP results. 
### Removed 
- Removed `Wind` and `Generator` outputs **year_one_energy_produced_kwh** since these techs do not include degradation

## v0.23.0
### Added
- Add **REoptLogger** type of global logger with a standard out to the console and to a dictionary
    - Instantiate `logREopt` as the global logger in `__init()__` function call as a global variable
    - Handle Warn or Error logs to save them along with information on where they occurred
    - Try-catch `core/reopt.jl -> run_reopt()` functions. Process any errors when catching the error.
    - Add Warnings and Errors from `logREopt` to results dictionary. If error is unhandled in REopt, include a stacktrace
    - Add a `status` of `error` to results for consistency
    - Ensure all error text is returned as strings for proper handling in the API
- Add `handle_errors(e::E, stacktrace::V) where {E <: Exception, V <: Vector}` and `handle_errors()` to `core/reopt.jl` to include info, warn and errors from REopt input data processing, optimization, and results processing in the returned dictionary.
- Tests for user-inputs of `ElectricTariff` `demand_lookback_months` and `demand_lookback_range` 
### Changed
- `core/reopt.jl` added try-catch statements to call `handle_errors()` when there is a REopt error (handled or unhandled) and return it to the requestor/user.
### Fixed
- URDB lookback was not incorporated based on the descriptions of how the 3 lookback variables should be entered in the code. Modified `parse_urdb_lookback_charges` function to correct.
- TOU demand for 15-min load was only looking at the first 8760 timesteps.
- Tiered energy rates jsons generated by the webtool errored and could not run.
- Aligned lookback parameter names from URDB with API

## v0.22.0
### Added
- Simulated load function which mimicks the REopt_API /simulated_load endpoint for getting commercial reference building load data from annual or monthly energy data, or blended/hybrid buildings
- `AbsorptionChiller` default values for costs and thermal coefficient of performance (which depend on maximum cooling load and heat transfer medium)
### Changed
- Pruned the unnecessary chp_defaults data that were either zeros or not dependent on `prime_mover` or `size_class`, and reorganized the CHP struct.

## v0.21.0
### Changed
For `CHP` and `SteamTurbine`, the `prime_mover` and/or `size_class` is chosen (if not input) based on the average heating load and the type of heating load (hot water or steam).
 - This logic replicates the current REopt webtool behavior which was implemented based on CHP industry experts, effectively syncing the webtool and the REopt.jl/API behavior.
 - This makes `prime_mover` **NOT** a required input and avoids a lot of other required inputs if `prime_mover` is not input.
 - The two functions made for `CHP` and `SteamTurbine` are exported in `REopt.jl` so they can be exposed in the API for communication with the webtool (or other API users).
### Removed 
`ExistingBoiler.production_type_by_chp_prime_mover` because that is no longer consistent with the logic added above.
 - The logic from 1. is such that `ExistingBoiler.production_type` determines the `CHP.prime_mover` if not specified, not the other way around.
 - If `ExistingBoiler.production_type` is not input, `hot_water` is used as the default.

## v0.20.1
### Added
- `CoolingLoad` time series and annual summary data to results
- `HeatingLoad` time series and annual summary data to results

## v0.20.0
### Added
- `Boiler` tech from the REopt_API (known as NewBoiler in API)
- `SteamTurbine` tech from the REopt_API
### Changed
- Made some modifications to thermal tech results to be consistent with naming conventions of REopt.jl
### Fixed
- Bug for scalar `ElectricTariff.wholesale_rate`
- Bug in which CHP could not charge Hot TES

## v0.19.0
### Changed
The following name changes were made: 
- Change "pct" to "rate_fraction" for "discount", "escalation", names containing "tax_pct" (financial terms)
- Change "pct" to "fraction" for all other variable names (e.g., "min_soc", "min_turndown_")
- Change `prod_factor_series` to `production_factor_series` and rename some internal methods and variables to match
- Change four (4) CHP input field names to spell out `electric` (from `elec`) and `efficiency` (from `effic`) for electric and thermal efficiencies
### Added
- Add schedule-based `FlatLoad`s which take the annual or monthly energy input and create a load profile based on the specified type of schedule. The load is "flat" (the same) for all hours within the chosen schedule.
- Add `addressable_load_fraction` inputs for `SpaceHeatingLoad` and `DomesticHotWaterLoad` which effectively ignores a portion of the entered loads. These inputs can be scalars (applied to all time steps of the year), monthly (applied to the timesteps of each month), or of length 8760 * `time_steps_per_hour`.
- Add a validation error for cooling in the case that the cooling electric load is greater than the total electric load.
  
## v0.18.1
### Removed
- **include_climate_in_objective**, **pwf_emissions_cost_CO2_grid**, and **pwf_emissions_cost_CO2_onsite** unnecessarily included in Site results

## v0.18.0
### Added
- Add geothermal heat pump (`GHP`), also known as ground-source heat pump (GSHP), to the REopt model for serving heating and cooling loads (typically the benefits include electrifying the heating load and improving the efficiency of cooling).
    - The unregistered `GhpGhx` package (https://github.com/NREL/GhpGhx.jl) is a "conditional" dependency of REopt by using the Requires.jl package, and this package sizes the ground heat exchanger (GHE) and gets the hourly electric consumption of the `GHP` for the specified heating and cooling loads that it serves.
    - The `GhpGhx` module calls for sizing the GHE can only be done if you first "add https://github.com/NREL/GhpGhx.jl" to the environment and then load the package by "using GhpGhx" before running REopt with `GHP`.
    - The `GHP` size and dispatch of the different `GHP` options is pre-determined by the `GhpGhx` package, so the REopt model just chooses one or none of the `GHP` options with a binary decision variable.
### Changed
- Change default value for `wind.jl` **operating_reserve_required_pct** from 0.1 to 0.5 (only applicable when **off_grid_flag**=_True_.)
- allow user to specify emissions_region in ElectricUtility, which is used instead of lat/long to look up AVERT data if emissions factors aren't provided by the user
- Updated results keys in `results/absorption_chiller.jl`
### Fixed
- Add **wholesale_rate** and **emissions_factor_series_lb_\<pollutant\>_per_kwh** inputs to the list of inputs that `dictkeys_tosymbols()` tries to convert to type _Array{Real}_. Due to serialization, when list inputs come from the API, they are of type _Array{Any}_ so must be converted to match type required by the constructors they are passed to.
- Fixed bug in calcuation of power delivered to cold thermal storage by the electric chiller in `results/existing_chiller.jl`.

## v0.17.0
### Added
- Emissions
    - add emissions factors for CO2, NOx, SO2, and PM25 to inputs of all fuel burning technologies
    - add emissions factor series for CO2, NOx, SO2, and PM25 to `ElectricUtility` inputs and use [AVERT v3.2](https://www.epa.gov/avert/download-avert) (2021 data) if not provided
    - add `include_climate_in_objective` and `include_health_in_objective` to `Settings` inputs
    - constrain CO2 emissions based on `CO2_emissions_reduction_min_pct`, `CO2_emissions_reduction_max_pct`, and `include_exported_elec_emissions_in_total` added to `Site` inputs
    - add emissions costs to `Financial` inputs and use EASIUR data for NOx, SO2, and PM25 if not provided
    - report emissions and their cost in `Site` (on-site and total) and `ElectricUtility` (grid) results
    - calculate `breakeven_cost_of_emissions_reduction_per_tonnes_CO2` for `Financial` results
- Renewable energy percentage
    - calculate renewable energy percentage (electric only and total) and add to `Site` results
    - add `renewable_electricity_min_pct`, `renewable_electricity_max_pct`, and `include_exported_renewable_electricity_in_total` to `Site` inputs
    - add `fuel_renewable_energy_pct` input for all fuel burning technologies
    - constrain renewable electricity percentage based on user inputs
- Add "Emissions and Renewable Energy Percent" testset
### Changed
- Allow Wind tech to be included when `off_grid_flag` is true
- Add `operating_reserve_required_pct` to Wind struct and incorporate wind into operating reserve constraints
- Add hot, cold TES results for MPC model
- Update documentation and add `docs/devdeploy.jl` to locally host the REopt.jl documentation 
- Make `ExistingBoiler` `fuel_cost_per_mmbtu` a required input
- In `production_factor.jl`, include lat-long coordinates if-statement to determine whether the "nsrdb" dataset should be used in call to PVWatts. Accounts for recent updates to NSRDB data used by PVWatts (v6). If outside of NSRDB range, use "intl" (international) dataset.
- Don't trigger GitHub 'Run test' workflow on a push that only changes README.md and/or CHANGELOG.md
- Avoid triggering duplicate GitHub workflows. When pushing to a branch that's in a PR, only trigger tests on the push not on the PR sync also.
### Fixed
- Bug fix to constrain dvCurtail in `time_steps_without_grid`
- Bug fix to report accurate wind ["year_one_to_load_series_kw"] in results/wind.jl (was previously not accounting for curtailed wind)

## v0.16.2
### Changed
- Update PV defaults to tilt=10 for rooftop, tilt = abs(lat) for ground mount, azimuth = 180 for northern lats, azimuth = 0 for southern lats.
### Fixed
- bug fix for Generator inputs to allow for time_steps_per_hour > 1
- change various `Float64` types to `Real` to allow integers too

## v0.16.1
### Fixed
- bug fix for outage simulator when `microgrid_only=true`

## v0.16.0
### Added
Allows users to model "off-grid" systems as a year-long outage: 
- add flag to "turn on" off-grid modeling `Settings.off_grid_flag` 
- when `off_grid_flag` is "true", adjust default values in core/ `electric_storage`, `electric_load`, `financial`, `generator`, `pv` 
- add operating reserve requirement inputs, outputs, and constraints based on load and PV generation 
- add minimum load met percent input and constraint
- add generator replacement year and cost (for off-grid and on-grid) 
- add off-grid additional annual costs (tax deductible) and upfront capital costs (depreciable via straight line depreciation)
### Changed
Name changes: 
- consistently append `_before_tax` and `_after_tax` to results names 
- change all instances of `timestep` to `time_step` and `timesteps` to `time_steps`
Other changes:
- report previously missing lcc breakdown components, all reported in `results/financial.jl`  
- change variable types from Float to Real to allow users to enter Ints (where applicable)
- `year_one_coincident_peak_cost_after_tax` is now correctly multiplied by `(1 - p.s.financial.offtaker_tax_pct)`

## v0.15.2
### Fixed
- bug fix for 15 & 30 minute electric, heating, and cooling loads
- bug fix for URDB fixed charges
- bug fix for default `Wind` `installed_cost_per_kw` and `federal_itc_pct`

## v0.15.1
### Added
- add `AbsorptionChiller` technology
- add `ElectricStorage.minimum_avg_soc_fraction` input and constraint

## v0.15.0
### Fixed
- bug fix in outage_simulator
### Changed
- allow Real Generator inputs (not just Float64)
- add "_series" to "Outages" outputs that are arrays [breaking]

## v0.14.0
### Changed
- update default values from v2 of API [breaking]
### Added
- add ElectricStorage degradation accounting and maintenance strategies
- finish cooling loads

## v0.13.0
### Added
- add FlexibleHVAC model (still testing)
- start thermal energy storage modeling
- add `ExistingBoiler` and `ExistingChiller`
- add `MPCLimits` inputs:
    - `grid_draw_limit_kw_by_time_step`
    - `export_limit_kw_by_time_step`
### Changed
- refactor `Storage` as `ElectricStorage`
### Fixed
- fix bugs for time_steps_per_hour != 1


## v0.12.4
### Removed
- rm "Lite" from docs
### Changed
- prioritize `urdb_response` over `urdb_label` in `ElectricTariff`

## v0.12.3
### Added
- add utils for PVwatts: `get_ambient_temperature` and `get_pvwatts_prodfactor`

## v0.12.2
### Added
- add CHP technology, including supplementary firing
- add URDB "sell" value from `energyratestructure` to wholesale rate
- update docs
### Changed
- allow annual or monthly energy rate w/o demand rate
- allow integer latitude/longitude

## v0.12.1
### Added
- add ExistingBoiler and CRB heating loads

## v0.12.0
### Changed
- change all output keys starting with "total_" or "net_" to "lifecycle_" (except "net_present_cost")
- update pv results for single PV in an array
### Fixed
- bug fix in urdb.jl when rate_name not found

## v0.11.0
### Added
- add ElectricLoad.blended_doe_reference_names & blended_doe_reference_percents
- add ElectricLoad.monthly_totals_kwh builtin profile scaling
- add ElectricTariff inputs: `add_monthly_rates_to_urdb_rate`, `tou_energy_rates_per_kwh`, 
    `add_tou_energy_rates_to_urdb_rate`, `coincident_peak_load_charge_per_kw`, `coincident_peak_load_active_time_steps`
### Fixed
- handle multiple PV outputs

## v0.10.0
### Added
- add modeling capability for tiered rates (energy, TOU demand, and monthly demand charges)
    - all of these tiered rates require binaries, which are conditionally added to the model
- add modeling capability for lookback demand charges
- add more outputs from the API (eg. `initial_capital_costs`)
- add option to run Business As Usual scenario in parallel with optimal scenario (default is `true`)
- add incentives (and cost curves) to `Wind` and `Generator`
### Changed
- removed "_us_dollars" from all names and generally aligned names with API
- renamed `outage_start(end)_time_step` to `outage_start(end)_time_step`
### Fixed
- fixed bug in URDB fixed charges

## v0.9.0
### Changed
- `ElectricTariff.NEM` boolean is now determined by `ElectricUtility.net_metering_limit_kw` (true if limit > 0)
### Added
- add `ElectricUtility` inputs for `net_metering_limit_kw` and `interconnection_limit_kw`
- add binary choice for net metering vs. wholesale export
- add `ElectricTariff.export_rate_beyond_net_metering_limit` input (scalar or vector allowed)
- add `can_net_meter`, `can_wholesale`, `can_export_beyond_nem_limit` tech inputs (`PV`, `Wind`, `Generator`)

## v0.8.0
### Added
- add `Wind` module, relying on System Advisor Model Wind module for production factors and Wind Toolkit for resource data
- new `ElectricTariff` input options:
    - `urdb_utility_name` and `urdb_rate_name`
    - `blended_annual_energy_rate` and `blended_annual_demand_rate`
- add two capabilities that require binary variables:
    - tax, production, and capacity incentives for PV (compatible with any energy generation technology)
    - technology cost curve modeling capability
    - both of these capabilities are only used for the technologies that require them (based on input values), unlike the API which always models these capabilities (and therefore always includes the binary variables).
- Three new tests: Wind, Blended Tariff and Complex Incentives (which aligns with API results)
### Changed
- `cost_per_kw[h]` input fields are now `installed_cost_per_kw[h]` to distinguish it from other costs like `om_cost_per_kw[h]`
- Financial input field refactored: `two_party_ownership` -> `third_party_ownership`
- `total_itc_pct` -> `federal_itc_pct` on technology inputs

## v0.7.3
### Fixed
- outage results processing would fail sometimes when an integer variable was not exact (e.g. 1.000000001)
- fixed `simulate_outages` for revised results formats (key names changed to align with the REopt API)

## v0.7.2
### Added
- add PV.production_factor_series input (can skip PVWatts call)
- add `run_mpc` capability, which dispatches DER for minimum energy cost over an arbitrary time horizon

## v0.7.1
### Fixed
- ElectricLoad.city default is empty string, must be filled in before annual_kwh look up

## v0.7.0
### Removed
- removed Storage.can_grid_export
### Added
- add optional integer constraint to prevent simultaneous export and import of power
- add warnings when adding integer variables
- add ability to add LinDistFlow constraints to multinode models
### Changed
- no longer require `ElectricLoad.city` input (look up ASHRAE climate zone from lat/lon)
- compatible with Julia 1.6

## v0.6.0
### Added
- add multi-node (site) capability for PV and Storage
- started documentation process using Github Pages and Documenter.jl
### Changed
- restructured outputs to align with the input structure, for example top-level keys added for `ElectricTariff` and `PV` in the outputs

## v0.5.3
### Changed
- compatible with Julia 1.5

## v0.5.2
### Fixed
- outage_simulator.jl had bug with summing over empty `Any[]`
### Added
- add optional `microgrid_only` arg to simulate_outages

## v0.5.1
### Added
- added outage dispatch outputs and speed up their derivation
### Removed
- removed redundant generator minimum turn down constraint

## v0.5.0
### Fixed
- handle missing input key for `year_one_soc_series_pct` in `outage_simulator` 
- remove erroneous `total_unserved_load = 0` output
- `dvUnservedLoad` definition was allowing microgrid production to storage and curtailment to be double counted towards meeting critical load
### Added
- add `unserved_load_per_outage` output

## v0.4.1
### Fixed
- removed `total_unserved_load` output because it can take hours to generate and can error out when outage indices are not consecutive
### Added
- add @info for time spent processing results

## v0.4.0
### Added
- add `simulate_outages` function (similar to REopt API outage simulator)
- removed MutableArithmetics package from Project.toml (since JuMP now has method for `value(::MutableArithmetics.Zero)`)
- add outage related outputs:
    - Generator_mg_kw
    - mg_Generator_upgrade_cost
    - mg_Generator_fuel_used
    - mg_PV_upgrade_cost
    - mg_storage_upgrade_cost
    - dvUnservedLoad array
    - max_outage_cost_per_outage_duration
### Changed
- allow value_of_lost_load_per_kwh values to be subtype of Real (rather than only Real)
- add `run_reopt` method for scenario Dict

## v0.3.0
### Added
- add separate decision variables and constraints for microgrid tech capacities
    - new Site input `mg_tech_sizes_equal_grid_sizes` (boolean), when _false_ the microgrid tech capacities are constrained to be <= the grid connected tech capacities
### Fixed
- allow non-integer `outage_probabilities`
- correct `total_unserved_load` output
- don't `add_min_hours_crit_ld_met_constraint` unless `min_resil_time_steps <= length(elecutil.outage_time_steps)`

## v0.2.0
### Added
- add support for custom ElectricLoad `loads_kw` input
- include existing capacity in microgrid upgrade cost
    - previously only had to pay to upgrade new capacity
- implement ElectricLoad `loads_kw_is_net` and `critical_loads_kw_is_net`
    - add existing PV production to raw load profile if `true`
- add `min_resil_time_steps` input and optional constraint for minimum time_steps that critical load must be met in every outage
### Fixed
- enforce storage cannot grid charge

## v0.1.1 Fix build.jl
deps/build.jl had a relative path dependency, fixed with an absolute path.

## v0.1.0 Initial release
This package is currently under development and only has a subset of capabilities of the REopt model used in the REopt API. For example, the Wind model, tiered electric utility tariffs, and piecewise linear cost curves are not yet modeled in this code. However this code is easier to use than the API (only dependencies are Julia and a solver) and has a novel model for uncertain outages.<|MERGE_RESOLUTION|>--- conflicted
+++ resolved
@@ -23,8 +23,7 @@
     ### Deprecated
     ### Removed
 
-<<<<<<< HEAD
-## Develop 2024-04-17
+## Develop 2024-04-30
 ### Added 
 - In `src/core/absorption_chiller.jl` struct, added field **heating_load_input** to the AbsorptionChiller struct
 - Added new variables **dvHeatToStorage** and **dvHeatFromStorage** which are indexed on `p.heating_loads` and added reconciliation constraints so that **dvProductionToStorage** and **dvDischargeFromStorage** maintain their relationship to state of charge for Hot thermal energy storage.
@@ -44,14 +43,10 @@
 - divided **ThermalStorage** into **HotThermalStorage** and **ColdThermalStorage** as the former now has attributes related to the compatible heat loads as input or output.
 - changed technologies included **dvProductionToWaste** to all heating techs.  NOTE: this variable is forced to zero to allow steam turbine tests to pass, but I believe that waste heat should be allowed for the turbine.  A TODO is in place to review this commit (a406cc5df6e4a27b56c92815c35d04815904e495).
 - changed test values and tolerances for CHP Sizing test.
+- Updated test sets "Emissions and Renewable Energy Percent" and "Minimize Unserved Load" to decrease computing time.
 
 ### Fixed  
 - added a constraint in `src/constraints/steam_turbine_constraints.jl` that allows for heat loads to reconcile when thermal storage is paired with a SteamTurbine. 
-=======
-## Develop 2024-04-30
-### Changed
-- Updated test sets "Emissions and Renewable Energy Percent" and "Minimize Unserved Load" to decrease computing time.
->>>>>>> f99d7e7a
 
 ## v0.45.0
 ### Fixed 
