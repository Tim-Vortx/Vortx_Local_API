--- conflicted
+++ resolved
@@ -23,16 +23,13 @@
     ### Deprecated
     ### Removed
 
-<<<<<<< HEAD
 
 ## Develop 2023-11-07
 ### Fixed
 - Fixed AVERT emissions profiles for NOx. Were previously the same as the SO2 profiles.
-=======
 ## v0.37.4
 ### Fixed
 - Include `year` in creation of electric-only CHP for unavailability profile
->>>>>>> ab32db24
 
 ## v0.37.3
 ### Changed
