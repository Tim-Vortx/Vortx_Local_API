# Changelog
All notable changes to this project will be documented in this file.

The format is based on [Keep a Changelog](https://keepachangelog.com/en/1.0.0/),
and this project adheres to [Semantic Versioning](https://semver.org/spec/v2.0.0.html).

## Guidelines
- When making a Pull Request into `develop` start a new double-hash header for "Develop - YYYY-MM-DD"
- When making a Pull Request into `master` change "Develop" to the next version number

### Formatting
- Use **bold** markup for field and model names (i.e. **outage_start_time_step**)
- Use `code` markup for  REopt-specific file names, classes and endpoints (e.g. `src/REopt.jl`)
- Use _italic_ for code terms (i.e. _list_)
- Prepend change with tag(s) directing where it is in the repository:  
`src`,`constraints`,`*.jl`

Classify the change according to the following categories:
    
    ### Added
    ### Changed
    ### Fixed
    ### Deprecated
    ### Removed

<<<<<<< HEAD
## Develop - 2023-06-26
### Changed
- In `src/core/electric_utility.jl`, error when user-provided emissions series does not match timestep per hour, as is done in other cases of incorrect user-provided data. 
- Update default `emissions_factor_XXX_decrease_fraction` (where XXX is CO2, NOx, SO2, and PM2.5) from 0.01174 to 0.02163 based on Cambium 2022 Mid-Case scenario, LRMER CO2e (Combustion+Precombustion) 2024-2049 projected values. CO2 projected decrease defaults to 0 if Cambium data are used for CO2 (Cambium API call will levelize values).
- Change default source for CO2 grid emissions values to NREL's Cambium Database (by default: CO2e, long-run marginal emissions rates levelized (averaged) over the analysis period, assuming start year 2024). Add call to Cambium API in `src/core/electric_utility.jl`. Include option for user to use AVERT data for CO2. 

### Fixed 
- Adjust grid emissions profiles for day of week alignment with load_year
=======
## v0.32.4
### Changed
- Consolidated PVWatts API calls to 1 call (previously 3 separate calls existed). API call occurs in `src/core/utils.jl/call_pvwatts_api()`. This function is called for PV in `src/core/production_factor.jl/get_production_factor(PV)` and for GHP in `src/core/scenario.jl`. If GHP and PV are evaluated together, the GHP PVWatts call for ambient temperature is also used to assign the pv.production_factor_series in Scenario.jl so that the PVWatts API does not get called again downstream in `get_production_factor(PV)`.  
- In `src/core/utils.jl/call_pvwatts_api()`, updated NSRDB bounds used in PVWatts query (now includes southern New Zealand)
- Updated PV Watts version from v6 to v8. PVWatts V8 updates the weather data to 2020 TMY data from the NREL NSRDB for locations covered by the database. (The NSRDB weather data used in PVWatts V6 is from around 2015.) See other differences at https://developer.nrel.gov/docs/solar/pvwatts/.
- Made PV struct mutable: This allows for assigning pv.production_factor_series when calling PVWatts for GHP, to avoid a extra PVWatts calls later.
### Fixed
- Issue with using a leap year with a URDB rate - the URDB rate was creating energy_rate of length 8784 instead of intended 8760
- Don't double add adjustments to urdb rates with non-standard units 

>>>>>>> 83164100
## v0.32.3
### Fixed
- Calculate **num_battery_bins** default in `backup_reliability.jl` based on battery duration to prevent significant discretization error (and add test)
- Account for battery (dis)charge efficiency after capping power in/out in `battery_bin_shift()`
- Remove _try_ _catch_ in `backup_reliability(d::Dict, p::REoptInputs, r::Dict)` so can see where error was thrown

## v0.32.2
### Fixed
- Fixed bug in multiple PVs pv_to_location dictionary creation. 
- Fixed bug in reporting of grid purchase results when multiple energy tiers are present.
- Fixed bug in TOU demand charge calculation when multiple demand tiers are present.

## v0.32.1
### Fixed
- In `backup_reliability.jl`:
    - Check if generator input is a Vector instead of has length greater than 1
    - Correct calculation of battery SOC adjustment in `fuel_use()` function
    - Correct outage time step survival condition in `fuel_use()` function
- Add test to ensure `backup_reliability()` gives the same results for equivalent scenarios (1. battery only and 2. battery plus generator with no fuel) and that the survival probability decreases monotonically with outage duration
- Add test to ensure `backup_reliability()` gives the same results as `simulate_outages()` when operational availability inputs are 1, probability of failure to run is 0, and mean time to failure is a very large number.

## v0.32.0
### Fixed
- Fixed calculation of `wind_kw_ac_hourly` in `outagesim/outage_simulator.jl`
- Add  a test of multiple outages that includes wind
- Add a timeout to PVWatts API call so that if it does not connect within 10 seconds, it will retry. It seems to always work on the first retry.

## v0.31.0
### Added
- Created and exported easiur_data function (returns health emissions costs and escalations) for the API to be able to call for it's easiur_costs endpoint
- Added docstrings for easiur_data and emissions_profiles

## v0.30.0
### Added
- `Generator` input **fuel_higher_heating_value_kwh_per_gal**, which defaults to the constant KWH_PER_GAL_DIESEL
### Changed
- Added more description to **production_factor_series inputs**
### Fixed
- Fixed spelling of degradation_fraction
- use push! instead of append() for array in core/cost_curve.jl
- Fixed calculation of batt_roundtrip_efficiency in outage_simulator.jl

## v0.29.0
### Added
- Add `CHP` `FuelUsed` and `FuelCost` modeling/tracking for stochastic/multi-outages
- Add `CHP` outputs for stochastic/multi-outages
### Changed
- Made outages output names not dynamic to allow integration into API
- Add missing units to outages results field names: **unserved_load_series_kw**, **unserved_load_per_outage_kwh**, **generator_fuel_used_per_outage_gal**
- Default `Financial` field **microgrid_upgrade_cost_fraction** to 0
- Add conditional logic to make `CHP.min_allowable_kw` 25% of `max_kw` if there is a conflicting relationship 
- Iterate on calculating `CHP` heuristic size based on average heating load which is also used to set `max_kw` if not given: once `size_class` is determined, recalculate using the efficiency numbers for that `size_class`.
### Fixed
- Fix non-handling of cost-curve/segmented techs in stochastic outages
- Fix issues with `simulated_load.jl` monthly heating energy input to return the heating load profile

## v0.28.1
### Added
- `emissions_profiles` function, exported for external use as an endpoint in REopt_API for the webtool/UI

## v0.28.0
### Changed 
- Changed Financial **breakeven_cost_of_emissions_reduction_per_tonnes_CO2** to **breakeven_cost_of_emissions_reduction_per_tonne_CO2**
- Changed `CHP.size_class` to start at 0 instead of 1, consistent with the API, and 0 represents the average of all `size_class`s
- Change `CHP.max_kw` to be based on either the heuristic sizing from average heating load (if heating) or peak electric load (if no heating, aka Prime Generator in the UI)
  - The "big_number" for `max_kw` was causing the model to take forever to solve and some erroneous behavior; this is also consistent with the API to limit max_kw to a reasonable number
### Added 
- Added previously missing Financial BAU outputs: **lifecycle_om_costs_before_tax**, **lifecycle_om_costs_after_tax**, **year_one_om_costs_before_tax**
### Fixed
- Fixed if statement to determing ElectricLoad "year" from && to ||, so that defaults to 2017 if any CRB input is used
    
## v0.27.0
### Added
- Energy Resilience Performance tool: capability to model limited reliability of backup generators and RE, and calculate survival probability metrics during power outages for a DER scenario
- Exported `backup_reliability` function to run the reliability based calculations
### Changed
- Changed `Generator` inputs **fuel_slope_gal_per_kwh** and **fuel_intercept_gal_per_hr** to **electric_efficiency_full_load** and **electric_efficiency_half_load** to represent the same fuel burn curve in a different way consistent with `CHP`

## v0.26.0
### Added 
- Added `has_stacktrace` boolean which is returned with error messages and indicates if error is of type which contains stacktrace
- Constraint on wind sizing based on Site.land_acres
- New Wind input **acres_per_kw**, defaults to 0.03
- Descriptions/help text for many inputs and outputs
- Add and modify the `GHP` results to align with the existing/expected results from the v2 REopt_API
- Add `CSV` and `DataFrames` packages to REopt.jl dependencies 
### Changed
- Update REopt.jl environment to Julia v1.8
- Changed default **year** in ElectricLoad to be 2017 if using a CRB model and 2022 otherwise. 
- Removed default year in URDBrate() functions, since year is always supplied to this function.
- In `scenario.jl`, `change heating_thermal_load_reduction_with_ghp_kw` to `space_heating_thermal_load_reduction_with_ghp_kw` to be more explicit
- Round Hot and Cold TES size result to 0 digits
- Use CoolProp to get water properties for Hot and Cold TES based on average of temperature inputs
### Fixed
- `Wind` evaluations with BAU - was temporarily broken because of an unconverted **year_one** -> **annual** expected name
- Fixed calculation of **year_one_coincident_peak_cost_before_tax** in `ElectricTariff` results to correctly calculate before-tax value. Previously, the after-tax value was being calculated for this field instead.
- Fixed `outage_simulator` to work with sub-hourly outage simulation scenarios
- Fixed a bug which threw an error when providing time-series thermal load inputs in a scenario inputs .json.
- Fixed calculation of ["Financial"]["lifecycle_om_costs_before_tax_bau"] (was previously showing after tax result)
- Added **bau_annual_emissions_tonnes_SO2** to the bau_outputs dict in results.jl and removed duplicate **bau_annual_emissions_tonnes_NOx** result
### Removed
- Removed duplicate **thermal_production_hot_water_or_steam** field from the absorption chiller defaults response dictionary. 

## v0.25.0
### Added
- multi-node MPC modeling capability
- more MPC outputs (e.g. Costs, ElectricStorage.to_load_series_kw)
- throw error if outage_durations and outage_probabilities not the same length
- throw error if length of outage_probabilities is >= 1 and sum of outage_probabilities is not equal to 1
- small incentive to minimize unserved load in each outage, not just the max over outage start times (makes expected outage results more realist and fixes same inputs giving different results)
- add `Outages` output **generator_fuel_used_per_outage** which is the sum over backup generators
### Changed
- remove _series from non-timeseries outage output names
- make the use of _ in multiple outages output names consistent
- updates multiple outage test values that changed due to fixing timestep bug
- Updated the following default values:
   - PV, Wind, Storage, CHP, GHP, Hot Water Storage, Cold Water Storage, Electric Storage: **federal_itc_fraction(PV,Wind, CHP,GHP)** and **total_itc_fraction(Hot Water Storage, Cold Water Storage, Electric Storage)** to 0.3 (30%)
   - PV, Wind, Storage, CHP, GHP, Hot Water Storage, Cold Water Storage, Electric Storage: **macrs_bonus_fraction** to 0.8 (80%)
   - Hot Water Storage and Cold Water Storage: **macrs_itc_reduction** to 0.5 (50%)
   - Hot Water Storage and Cold Water Storage: **macrs_option_years** to 7 years
### Fixed
- PV results for all multi-node scenarios
- MPC objective definition w/o ElectricStorage
- fixed mulitple outages timestep off-by-one bug
### Removed 
- Wind ITC no longer determined based on size class. Removed all size class dependencies from wind.jl

## v0.24.0
### Changed
- Major name change overall for outputs/results. Changed energy-related outputs with "year_one" in name to "annual" to reflect that they are actually average annual output values. Changed any "average_annual" naming to "annual" to simplify. Changed `to_tes` and `to_battery` outputs to `to_storage` for consistency
### Added 
- Added **thermal_production_series_mmbtu_per_hour** to CHP results. 
### Removed 
- Removed `Wind` and `Generator` outputs **year_one_energy_produced_kwh** since these techs do not include degradation

## v0.23.0
### Added
- Add **REoptLogger** type of global logger with a standard out to the console and to a dictionary
    - Instantiate `logREopt` as the global logger in `__init()__` function call as a global variable
    - Handle Warn or Error logs to save them along with information on where they occurred
    - Try-catch `core/reopt.jl -> run_reopt()` functions. Process any errors when catching the error.
    - Add Warnings and Errors from `logREopt` to results dictionary. If error is unhandled in REopt, include a stacktrace
    - Add a `status` of `error` to results for consistency
    - Ensure all error text is returned as strings for proper handling in the API
- Add `handle_errors(e::E, stacktrace::V) where {E <: Exception, V <: Vector}` and `handle_errors()` to `core/reopt.jl` to include info, warn and errors from REopt input data processing, optimization, and results processing in the returned dictionary.
- Tests for user-inputs of `ElectricTariff` `demand_lookback_months` and `demand_lookback_range` 
### Changed
- `core/reopt.jl` added try-catch statements to call `handle_errors()` when there is a REopt error (handled or unhandled) and return it to the requestor/user.
### Fixed
- URDB lookback was not incorporated based on the descriptions of how the 3 lookback variables should be entered in the code. Modified `parse_urdb_lookback_charges` function to correct.
- TOU demand for 15-min load was only looking at the first 8760 timesteps.
- Tiered energy rates jsons generated by the webtool errored and could not run.
- Aligned lookback parameter names from URDB with API

## v0.22.0
### Added
- Simulated load function which mimicks the REopt_API /simulated_load endpoint for getting commercial reference building load data from annual or monthly energy data, or blended/hybrid buildings
- `AbsorptionChiller` default values for costs and thermal coefficient of performance (which depend on maximum cooling load and heat transfer medium)
### Changed
- Pruned the unnecessary chp_defaults data that were either zeros or not dependent on `prime_mover` or `size_class`, and reorganized the CHP struct.

## v0.21.0
### Changed
For `CHP` and `SteamTurbine`, the `prime_mover` and/or `size_class` is chosen (if not input) based on the average heating load and the type of heating load (hot water or steam).
 - This logic replicates the current REopt webtool behavior which was implemented based on CHP industry experts, effectively syncing the webtool and the REopt.jl/API behavior.
 - This makes `prime_mover` **NOT** a required input and avoids a lot of other required inputs if `prime_mover` is not input.
 - The two functions made for `CHP` and `SteamTurbine` are exported in `REopt.jl` so they can be exposed in the API for communication with the webtool (or other API users).
### Removed 
`ExistingBoiler.production_type_by_chp_prime_mover` because that is no longer consistent with the logic added above.
 - The logic from 1. is such that `ExistingBoiler.production_type` determines the `CHP.prime_mover` if not specified, not the other way around.
 - If `ExistingBoiler.production_type` is not input, `hot_water` is used as the default.

## v0.20.1
### Added
- `CoolingLoad` time series and annual summary data to results
- `HeatingLoad` time series and annual summary data to results

## v0.20.0
### Added
- `Boiler` tech from the REopt_API (known as NewBoiler in API)
- `SteamTurbine` tech from the REopt_API
### Changed
- Made some modifications to thermal tech results to be consistent with naming conventions of REopt.jl
### Fixed
- Bug for scalar `ElectricTariff.wholesale_rate`
- Bug in which CHP could not charge Hot TES

## v0.19.0
### Changed
The following name changes were made: 
- Change "pct" to "rate_fraction" for "discount", "escalation", names containing "tax_pct" (financial terms)
- Change "pct" to "fraction" for all other variable names (e.g., "min_soc", "min_turndown_")
- Change `prod_factor_series` to `production_factor_series` and rename some internal methods and variables to match
- Change four (4) CHP input field names to spell out `electric` (from `elec`) and `efficiency` (from `effic`) for electric and thermal efficiencies
### Added
- Add schedule-based `FlatLoad`s which take the annual or monthly energy input and create a load profile based on the specified type of schedule. The load is "flat" (the same) for all hours within the chosen schedule.
- Add `addressable_load_fraction` inputs for `SpaceHeatingLoad` and `DomesticHotWaterLoad` which effectively ignores a portion of the entered loads. These inputs can be scalars (applied to all time steps of the year), monthly (applied to the timesteps of each month), or of length 8760 * `time_steps_per_hour`.
- Add a validation error for cooling in the case that the cooling electric load is greater than the total electric load.
  
## v0.18.1
### Removed
- **include_climate_in_objective**, **pwf_emissions_cost_CO2_grid**, and **pwf_emissions_cost_CO2_onsite** unnecessarily included in Site results

## v0.18.0
### Added
- Add geothermal heat pump (`GHP`), also known as ground-source heat pump (GSHP), to the REopt model for serving heating and cooling loads (typically the benefits include electrifying the heating load and improving the efficiency of cooling).
    - The unregistered `GhpGhx` package (https://github.com/NREL/GhpGhx.jl) is a "conditional" dependency of REopt by using the Requires.jl package, and this package sizes the ground heat exchanger (GHE) and gets the hourly electric consumption of the `GHP` for the specified heating and cooling loads that it serves.
    - The `GhpGhx` module calls for sizing the GHE can only be done if you first "add https://github.com/NREL/GhpGhx.jl" to the environment and then load the package by "using GhpGhx" before running REopt with `GHP`.
    - The `GHP` size and dispatch of the different `GHP` options is pre-determined by the `GhpGhx` package, so the REopt model just chooses one or none of the `GHP` options with a binary decision variable.
### Changed
- Change default value for `wind.jl` **operating_reserve_required_pct** from 0.1 to 0.5 (only applicable when **off_grid_flag**=_True_.)
- allow user to specify emissions_region in ElectricUtility, which is used instead of lat/long to look up AVERT data if emissions factors aren't provided by the user
- Updated results keys in `results/absorption_chiller.jl`
### Fixed
- Add **wholesale_rate** and **emissions_factor_series_lb_\<pollutant\>_per_kwh** inputs to the list of inputs that `dictkeys_tosymbols()` tries to convert to type _Array{Real}_. Due to serialization, when list inputs come from the API, they are of type _Array{Any}_ so must be converted to match type required by the constructors they are passed to.
- Fixed bug in calcuation of power delivered to cold thermal storage by the electric chiller in `results/existing_chiller.jl`.

## v0.17.0
### Added
- Emissions
    - add emissions factors for CO2, NOx, SO2, and PM25 to inputs of all fuel burning technologies
    - add emissions factor series for CO2, NOx, SO2, and PM25 to `ElectricUtility` inputs and use [AVERT v3.2](https://www.epa.gov/avert/download-avert) (2021 data) if not provided
    - add `include_climate_in_objective` and `include_health_in_objective` to `Settings` inputs
    - constrain CO2 emissions based on `CO2_emissions_reduction_min_pct`, `CO2_emissions_reduction_max_pct`, and `include_exported_elec_emissions_in_total` added to `Site` inputs
    - add emissions costs to `Financial` inputs and use EASIUR data for NOx, SO2, and PM25 if not provided
    - report emissions and their cost in `Site` (on-site and total) and `ElectricUtility` (grid) results
    - calculate `breakeven_cost_of_emissions_reduction_per_tonnes_CO2` for `Financial` results
- Renewable energy percentage
    - calculate renewable energy percentage (electric only and total) and add to `Site` results
    - add `renewable_electricity_min_pct`, `renewable_electricity_max_pct`, and `include_exported_renewable_electricity_in_total` to `Site` inputs
    - add `fuel_renewable_energy_pct` input for all fuel burning technologies
    - constrain renewable electricity percentage based on user inputs
- Add "Emissions and Renewable Energy Percent" testset
### Changed
- Allow Wind tech to be included when `off_grid_flag` is true
- Add `operating_reserve_required_pct` to Wind struct and incorporate wind into operating reserve constraints
- Add hot, cold TES results for MPC model
- Update documentation and add `docs/devdeploy.jl` to locally host the REopt.jl documentation 
- Make `ExistingBoiler` `fuel_cost_per_mmbtu` a required input
- In `production_factor.jl`, include lat-long coordinates if-statement to determine whether the "nsrdb" dataset should be used in call to PVWatts. Accounts for recent updates to NSRDB data used by PVWatts (v6). If outside of NSRDB range, use "intl" (international) dataset.
- Don't trigger GitHub 'Run test' workflow on a push that only changes README.md and/or CHANGELOG.md
- Avoid triggering duplicate GitHub workflows. When pushing to a branch that's in a PR, only trigger tests on the push not on the PR sync also.
### Fixed
- Bug fix to constrain dvCurtail in `time_steps_without_grid`
- Bug fix to report accurate wind ["year_one_to_load_series_kw"] in results/wind.jl (was previously not accounting for curtailed wind)

## v0.16.2
### Changed
- Update PV defaults to tilt=10 for rooftop, tilt = abs(lat) for ground mount, azimuth = 180 for northern lats, azimuth = 0 for southern lats.
### Fixed
- bug fix for Generator inputs to allow for time_steps_per_hour > 1
- change various `Float64` types to `Real` to allow integers too

## v0.16.1
### Fixed
- bug fix for outage simulator when `microgrid_only=true`

## v0.16.0
### Added
Allows users to model "off-grid" systems as a year-long outage: 
- add flag to "turn on" off-grid modeling `Settings.off_grid_flag` 
- when `off_grid_flag` is "true", adjust default values in core/ `electric_storage`, `electric_load`, `financial`, `generator`, `pv` 
- add operating reserve requirement inputs, outputs, and constraints based on load and PV generation 
- add minimum load met percent input and constraint
- add generator replacement year and cost (for off-grid and on-grid) 
- add off-grid additional annual costs (tax deductible) and upfront capital costs (depreciable via straight line depreciation)
### Changed
Name changes: 
- consistently append `_before_tax` and `_after_tax` to results names 
- change all instances of `timestep` to `time_step` and `timesteps` to `time_steps`
Other changes:
- report previously missing lcc breakdown components, all reported in `results/financial.jl`  
- change variable types from Float to Real to allow users to enter Ints (where applicable)
- `year_one_coincident_peak_cost_after_tax` is now correctly multiplied by `(1 - p.s.financial.offtaker_tax_pct)`

## v0.15.2
### Fixed
- bug fix for 15 & 30 minute electric, heating, and cooling loads
- bug fix for URDB fixed charges
- bug fix for default `Wind` `installed_cost_per_kw` and `federal_itc_pct`

## v0.15.1
### Added
- add `AbsorptionChiller` technology
- add `ElectricStorage.minimum_avg_soc_fraction` input and constraint

## v0.15.0
### Fixed
- bug fix in outage_simulator
### Changed
- allow Real Generator inputs (not just Float64)
- add "_series" to "Outages" outputs that are arrays [breaking]

## v0.14.0
### Changed
- update default values from v2 of API [breaking]
### Added
- add ElectricStorage degradation accounting and maintenance strategies
- finish cooling loads

## v0.13.0
### Added
- add FlexibleHVAC model (still testing)
- start thermal energy storage modeling
- add `ExistingBoiler` and `ExistingChiller`
- add `MPCLimits` inputs:
    - `grid_draw_limit_kw_by_time_step`
    - `export_limit_kw_by_time_step`
### Changed
- refactor `Storage` as `ElectricStorage`
### Fixed
- fix bugs for time_steps_per_hour != 1


## v0.12.4
### Removed
- rm "Lite" from docs
### Changed
- prioritize `urdb_response` over `urdb_label` in `ElectricTariff`

## v0.12.3
### Added
- add utils for PVwatts: `get_ambient_temperature` and `get_pvwatts_prodfactor`

## v0.12.2
### Added
- add CHP technology, including supplementary firing
- add URDB "sell" value from `energyratestructure` to wholesale rate
- update docs
### Changed
- allow annual or monthly energy rate w/o demand rate
- allow integer latitude/longitude

## v0.12.1
### Added
- add ExistingBoiler and CRB heating loads

## v0.12.0
### Changed
- change all output keys starting with "total_" or "net_" to "lifecycle_" (except "net_present_cost")
- update pv results for single PV in an array
### Fixed
- bug fix in urdb.jl when rate_name not found

## v0.11.0
### Added
- add ElectricLoad.blended_doe_reference_names & blended_doe_reference_percents
- add ElectricLoad.monthly_totals_kwh builtin profile scaling
- add ElectricTariff inputs: `add_monthly_rates_to_urdb_rate`, `tou_energy_rates_per_kwh`, 
    `add_tou_energy_rates_to_urdb_rate`, `coincident_peak_load_charge_per_kw`, `coincident_peak_load_active_time_steps`
### Fixed
- handle multiple PV outputs

## v0.10.0
### Added
- add modeling capability for tiered rates (energy, TOU demand, and monthly demand charges)
    - all of these tiered rates require binaries, which are conditionally added to the model
- add modeling capability for lookback demand charges
- add more outputs from the API (eg. `initial_capital_costs`)
- add option to run Business As Usual scenario in parallel with optimal scenario (default is `true`)
- add incentives (and cost curves) to `Wind` and `Generator`
### Changed
- removed "_us_dollars" from all names and generally aligned names with API
- renamed `outage_start(end)_time_step` to `outage_start(end)_time_step`
### Fixed
- fixed bug in URDB fixed charges

## v0.9.0
### Changed
- `ElectricTariff.NEM` boolean is now determined by `ElectricUtility.net_metering_limit_kw` (true if limit > 0)
### Added
- add `ElectricUtility` inputs for `net_metering_limit_kw` and `interconnection_limit_kw`
- add binary choice for net metering vs. wholesale export
- add `ElectricTariff.export_rate_beyond_net_metering_limit` input (scalar or vector allowed)
- add `can_net_meter`, `can_wholesale`, `can_export_beyond_nem_limit` tech inputs (`PV`, `Wind`, `Generator`)

## v0.8.0
### Added
- add `Wind` module, relying on System Advisor Model Wind module for production factors and Wind Toolkit for resource data
- new `ElectricTariff` input options:
    - `urdb_utility_name` and `urdb_rate_name`
    - `blended_annual_energy_rate` and `blended_annual_demand_rate`
- add two capabilities that require binary variables:
    - tax, production, and capacity incentives for PV (compatible with any energy generation technology)
    - technology cost curve modeling capability
    - both of these capabilities are only used for the technologies that require them (based on input values), unlike the API which always models these capabilities (and therefore always includes the binary variables).
- Three new tests: Wind, Blended Tariff and Complex Incentives (which aligns with API results)
### Changed
- `cost_per_kw[h]` input fields are now `installed_cost_per_kw[h]` to distinguish it from other costs like `om_cost_per_kw[h]`
- Financial input field refactored: `two_party_ownership` -> `third_party_ownership`
- `total_itc_pct` -> `federal_itc_pct` on technology inputs

## v0.7.3
### Fixed
- outage results processing would fail sometimes when an integer variable was not exact (e.g. 1.000000001)
- fixed `simulate_outages` for revised results formats (key names changed to align with the REopt API)

## v0.7.2
### Added
- add PV.production_factor_series input (can skip PVWatts call)
- add `run_mpc` capability, which dispatches DER for minimum energy cost over an arbitrary time horizon

## v0.7.1
### Fixed
- ElectricLoad.city default is empty string, must be filled in before annual_kwh look up

## v0.7.0
### Removed
- removed Storage.can_grid_export
### Added
- add optional integer constraint to prevent simultaneous export and import of power
- add warnings when adding integer variables
- add ability to add LinDistFlow constraints to multinode models
### Changed
- no longer require `ElectricLoad.city` input (look up ASHRAE climate zone from lat/lon)
- compatible with Julia 1.6

## v0.6.0
### Added
- add multi-node (site) capability for PV and Storage
- started documentation process using Github Pages and Documenter.jl
### Changed
- restructured outputs to align with the input structure, for example top-level keys added for `ElectricTariff` and `PV` in the outputs

## v0.5.3
### Changed
- compatible with Julia 1.5

## v0.5.2
### Fixed
- outage_simulator.jl had bug with summing over empty `Any[]`
### Added
- add optional `microgrid_only` arg to simulate_outages

## v0.5.1
### Added
- added outage dispatch outputs and speed up their derivation
### Removed
- removed redundant generator minimum turn down constraint

## v0.5.0
### Fixed
- handle missing input key for `year_one_soc_series_pct` in `outage_simulator` 
- remove erroneous `total_unserved_load = 0` output
- `dvUnservedLoad` definition was allowing microgrid production to storage and curtailment to be double counted towards meeting critical load
#### Added
- add `unserved_load_per_outage` output

## v0.4.1
### Fixed
- removed `total_unserved_load` output because it can take hours to generate and can error out when outage indices are not consecutive
### Added
- add @info for time spent processing results

## v0.4.0
### Added
- add `simulate_outages` function (similar to REopt API outage simulator)
- removed MutableArithmetics package from Project.toml (since JuMP now has method for `value(::MutableArithmetics.Zero)`)
- add outage related outputs:
    - Generator_mg_kw
    - mg_Generator_upgrade_cost
    - mg_Generator_fuel_used
    - mg_PV_upgrade_cost
    - mg_storage_upgrade_cost
    - dvUnservedLoad array
    - max_outage_cost_per_outage_duration
### Changed
- allow value_of_lost_load_per_kwh values to be subtype of Real (rather than only Real)
- add `run_reopt` method for scenario Dict

## v0.3.0
### Added
- add separate decision variables and constraints for microgrid tech capacities
    - new Site input `mg_tech_sizes_equal_grid_sizes` (boolean), when `false` the microgrid tech capacities are constrained to be <= the grid connected tech capacities
### Fixed
- allow non-integer `outage_probabilities`
- correct `total_unserved_load` output
- don't `add_min_hours_crit_ld_met_constraint` unless `min_resil_time_steps <= length(elecutil.outage_time_steps)`

## v0.2.0
### Added
- add support for custom ElectricLoad `loads_kw` input
- include existing capacity in microgrid upgrade cost
    - previously only had to pay to upgrade new capacity
- implement ElectricLoad `loads_kw_is_net` and `critical_loads_kw_is_net`
    - add existing PV production to raw load profile if `true`
- add `min_resil_time_steps` input and optional constraint for minimum time_steps that critical load must be met in every outage
### Fixed
- enforce storage cannot grid charge

## v0.1.1 Fix build.jl
deps/build.jl had a relative path dependency, fixed with an absolute path.

## v0.1.0 Initial release
This package is currently under development and only has a subset of capabilities of the REopt model used in the REopt API. For example, the Wind model, tiered electric utility tariffs, and piecewise linear cost curves are not yet modeled in this code. However this code is easier to use than the API (only dependencies are Julia and a solver) and has a novel model for uncertain outages.<|MERGE_RESOLUTION|>--- conflicted
+++ resolved
@@ -23,16 +23,16 @@
     ### Deprecated
     ### Removed
 
-<<<<<<< HEAD
 ## Develop - 2023-06-26
 ### Changed
 - In `src/core/electric_utility.jl`, error when user-provided emissions series does not match timestep per hour, as is done in other cases of incorrect user-provided data. 
 - Update default `emissions_factor_XXX_decrease_fraction` (where XXX is CO2, NOx, SO2, and PM2.5) from 0.01174 to 0.02163 based on Cambium 2022 Mid-Case scenario, LRMER CO2e (Combustion+Precombustion) 2024-2049 projected values. CO2 projected decrease defaults to 0 if Cambium data are used for CO2 (Cambium API call will levelize values).
 - Change default source for CO2 grid emissions values to NREL's Cambium Database (by default: CO2e, long-run marginal emissions rates levelized (averaged) over the analysis period, assuming start year 2024). Add call to Cambium API in `src/core/electric_utility.jl`. Include option for user to use AVERT data for CO2. 
+### Added
+- In `src/REopt.jl`, added **cambium_emissions_profile** as an export for use via the REopt_API. 
 
 ### Fixed 
 - Adjust grid emissions profiles for day of week alignment with load_year
-=======
 ## v0.32.4
 ### Changed
 - Consolidated PVWatts API calls to 1 call (previously 3 separate calls existed). API call occurs in `src/core/utils.jl/call_pvwatts_api()`. This function is called for PV in `src/core/production_factor.jl/get_production_factor(PV)` and for GHP in `src/core/scenario.jl`. If GHP and PV are evaluated together, the GHP PVWatts call for ambient temperature is also used to assign the pv.production_factor_series in Scenario.jl so that the PVWatts API does not get called again downstream in `get_production_factor(PV)`.  
@@ -43,7 +43,6 @@
 - Issue with using a leap year with a URDB rate - the URDB rate was creating energy_rate of length 8784 instead of intended 8760
 - Don't double add adjustments to urdb rates with non-standard units 
 
->>>>>>> 83164100
 ## v0.32.3
 ### Fixed
 - Calculate **num_battery_bins** default in `backup_reliability.jl` based on battery duration to prevent significant discretization error (and add test)
