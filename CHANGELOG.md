--- conflicted
+++ resolved
@@ -23,22 +23,15 @@
     ### Deprecated
     ### Removed
 
-<<<<<<< HEAD
 ## Develop 2024-04-03
-=======
+### Changed
+- add **ElectricStorage** input option **soc_min_applies_during_outages** (which defaults to _false_) and only apply the minimum state of charge constraint in function `add_MG_storage_dispatch_constraints` if it is _true_
+
 ## v0.44.0
->>>>>>> 9cd7fdf0
 ### Added 
 - in `src/settings.jl`, added new const **INDICATOR_COMPATIBLE_SOLVERS**
 - in `src/settings.jl`, added new member **solver_name** within the settings object.  This is currently not connected to the solver but does determine whether indicator constraints are modeled or if their big-M workarounds are used.
 - added replacements for indicator constraints with the exception of battery degradation, which is implemented in a separate model, and FlexibleHVAC.  TODO's have been added for these remaining cases.
-<<<<<<< HEAD
-### Changed
-- add **ElectricStorage** input option **soc_min_applies_during_outages** (which defaults to _false_) and only apply the minimum state of charge constraint in function `add_MG_storage_dispatch_constraints` if it is _true_
-
-
-=======
->>>>>>> 9cd7fdf0
 ### Fixed
 - Fixed previously broken tests using HiGHS in `test/runtests.jl` due to solver incompatibility.
 
