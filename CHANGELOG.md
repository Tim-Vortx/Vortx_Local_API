# Changelog
All notable changes to this project will be documented in this file.

The format is based on [Keep a Changelog](https://keepachangelog.com/en/1.0.0/),
and this project adheres to [Semantic Versioning](https://semver.org/spec/v2.0.0.html).

## Guidelines
- When making a Pull Request into `develop` start a new double-hash header for "Develop - YYYY-MM-DD"
- When making a Pull Request into `master` change "Develop" to the next version number

### Formatting
- Use **bold** markup for field and model names (i.e. **outage_start_time_step**)
- Use `code` markup for  REopt-specific file names, classes and endpoints (e.g. `src/REopt.jl`)
- Use _italic_ for code terms (i.e. _list_)
- Prepend change with tag(s) directing where it is in the repository:  
`src`,`constraints`,`*.jl`

Classify the change according to the following categories:
    
    ### Added
    ### Changed
    ### Fixed
    ### Deprecated
    ### Removed

<<<<<<< HEAD
## Develop - 2023-06-26
### Changed
- Change default source for CO2 grid emissions values to NREL's Cambium 2022 Database (by default: CO2e, long-run marginal emissions rates levelized (averaged) over the analysis period, assuming start year 2024). Add new emissions inputs and call to Cambium API in `src/core/electric_utility.jl`. Include option for user to use AVERT data for CO2 using **co2_from_avert** boolian. 
- Update `electric_utility` **emissions_region** to **avert_emissions_region** and **distance_to_emissions_region_meters** to **distance_to_avert_emissions_region_meters**. 
- Update default `emissions_factor_XXX_decrease_fraction` (where XXX is CO2, NOx, SO2, and PM2.5) from 0.01174 to 0.02163 based on Cambium 2022 Mid-Case scenario, LRMER CO2e (Combustion+Precombustion) 2024-2049 projected values. CO2 projected decrease defaults to 0 if Cambium data are used for CO2 (Cambium API call will levelize values).
- Update AVERT emissions data to v4.1, which uses Regional Data Files (RDFs) for year 2022. Data is saved in `data/emissions/AVERT_Data`. For Alaska and Hawaii (regions AKGD, HIMS, HIOA), updated eGRID data to eGRID2021 datafile and adjusted CO2 values to CO2e values to align with default used for Cambium data. 
- Updated default fuel emissions factors from CO2 to CO2-equivalent (CO2e) values. In `src/core/generator.jl`, updated **emissions_factor_lb_CO2_per_gal** from 22.51 to 22.58. In `src/REopt.jl` updated **emissions_factor_lb_CO2_per_mmbtu** => Dict(
        "natural_gas"=>116.9 to 117.03,
        "landfill_bio_gas"=>114,8 to 115.38,
        "propane"=>138.6 to 139.16,
        "diesel_oil"=>163.1 to 163.61
    ),

### Added
- In `src/REopt.jl`, added **cambium_emissions_profile** as an export for use via the REopt_API. 
- In `src/results/electric_utility.jl` **cambium_emissions_region**

### Fixed 
- Adjust grid emissions profiles for day of week alignment with load_year.
- In `test_with_xpress.jl`, updated "Emissions and Renewable Energy Percent" expected values to account for load year adjustment. 
- In `src/core/electric_utility.jl`, error when user-provided emissions series does not match timestep per hour, as is done in other cases of incorrect user-provided data. 

## Develop 2023-08-09
## Develop
## Develop 12-13-2023
=======
## v0.39.1
### Changed
- Changed testing suite from using Xpress to using HiGHS, an open-source solver.  This has led to a reduction in the number of tests due to incompatibility with indicator constraints.
>>>>>>> b585ba00
### Fixed
- Fixed issue with running Wind on Windows: add execute permission for ssc.dll

## v0.39.0
### Added
- Added new technology `ElectricHeater` which uses electricity as input and provides heating as output; load balancing constraints have been updated accordingly

## v0.38.2
### Added 
- Added the following BAU outputs:  lifecycle_chp_standby_cost_after_tax, lifecycle_elecbill_after_tax, lifecycle_production_incentive_after_tax, lifecycle_outage_cost, lifecycle_MG_upgrade_and_fuel_cost
### Fixed
- Don't allow **Site** **min_resil_time_steps** input to be greater than the maximum value element in **ElectricUtility** **outage_durations**

## v0.38.1
### Fixed
- Fix CHP standby charge modeling - bad reference to pwf_e
- Avoid breaking backward compatibility with type declaration of (global) const urdb_api_key

## v0.38.0
### Changed
- Require NREL Developer API Key set as ENV["NREL_DEVELOPER_API_KEY"] = 'your API key' for PVWatts and Wind Toolkit

## v0.37.5
### Fixed
- Fixed AVERT emissions profiles for NOx. Were previously the same as the SO2 profiles. AVERT emissions profiles are currently generated from AVERT v3.2 https://www.epa.gov/avert/download-avert. See REopt User Manual for more information.
- Fix setting of equal demand tiers in scrub_urdb_demand_tiers!, which was previously causing an error. 
- When calling REopt.jl from a python environment using PyJulia and PyCall, some urdb_response fields get converted from a list-of-lists to a matrix type, when REopt.jl expects an array type. This fix adds checks on the type for two urdb_response fields and converts them to an array if needed.
- Update the outages dispatch results to align with CHP availability during outages

## v0.37.4
### Fixed
- Include `year` in creation of electric-only CHP for unavailability profile

## v0.37.3
### Changed
- Ignore `CHP` unavailability during stochastic, multiple outages; this is consistent with deterministic single outage

## v0.37.2
### Changed
- Do not enforce `CHP.min_turn_down_fraction` for outages

## v0.37.1
### Fixed
- CHP-only for multiple/stochastic outages
- Allow negative fuel_burn and thermal_prod intercepts for CPH
- Correct after_tax CHP results

## v0.37.0
### Added
- Added Bool attribute `is_electric_only` to CHP; if true, default installed and O&M costs are reduced by 25% and, for the reciprocating engine and combustion turbine prime movers, the federal ITC fraction is reduced to zero.
- Las Vegas CRB data was missing from ElectricLoad, but the climate_cities.shp file does not distinguish between Las Angeles and Las Vegas
### Changed
- Update `CHP.size_class` after heuristic size is determined based on size_class=0 guess (not input)
### Fixed
- Use the user-input `ExistingBoiler.efficiency` value for converting fuel input to thermal to preserve annual fuel energy input
- Fix heating loads monthly_mmbtu and addressable_load_fraction handling (type issues mostly)
- Bug fix for user-supplied 8760 WHL rates with tiered energy rate

## v0.36.0
### Changed
- Changed default values by prime mover for CHP technologies in `data/chp/chp_defaults.json`.  See user manual for details by prime mover and size class.
- Updated the package dependencies to be compatible with recent changes to HiGHS (for testing) and MathOptInterface
### Fixed
- The present worth factor for fuel (pwf_fuel) was not properly multiplying for lifecycle fuel costs

## v0.35.1
### Fixed
- Add GHP to proforma metrics for when GHP is evaluated (should have been there)
### Added
- Add different BAU outputs for heating and cooling systems

## v0.35.0
### Changed
- ANNUAL UPDATE TO DEFAULT VALUES. Changes outlined below with (old value) --> (new value). See user manual for references. 
  - Owner Discount rate, nominal (%): : **Financial** **owner_discount_rate_fraction** 0.0564	--> 0.0638
  - Offtaker Discount rate, nominal (%): **Financial**  **offtaker_discount_rate_fraction** 0.0564 --> 0.0638
  - Electricity cost escalation rate, nominal (%): **Financial** **elec_cost_escalation_rate_fraction** 0.019	--> 0.017
  - Existing boiler fuel cost escalation rate, nominal (%): **Financial**  **existing_boiler_fuel_cost_escalation_rate_fraction**	0.034	--> 0.015
  - Boiler fuel cost escalation rate, nominal (%): **Financial** **boiler_fuel_cost_escalation_rate_fraction**	0.034	--> 0.015
  - CHP fuel cost escalation rate, nominal (%): **Financial**  **chp_fuel_cost_escalation_rate_fraction**	0.034	--> 0.015
  - Generator fuel cost escalation rate, nominal (%): **Financial**  **generator_fuel_cost_escalation_rate_fraction**	0.027	--> 0.012
  - Array tilt – Ground mount, Fixed: **PV** **tilt** latitude	--> 20
  - O&M cost ($/kW/year): **PV** **om_cost_per_kw**	17	--> 18
  - System capital cost ($/kW): **PV** **installed_cost_per_kw**	1592	--> 1790
  - Energy capacity cost ($/kWh): **ElectricStorage** **installed_cost_per_kwh**	388	--> 455
  - Power capacity cost ($/kW): **ElectricStorage**	**installed_cost_per_kw**	775	--> 910
  - Energy capacity replacement cost ($/kWh): **ElectricStorage** **replace_cost_per_kwh**	220	--> 318
  - Power capacity replacement cost ($/kW): **ElectricStorage**	**replace_cost_per_kw**	440	--> 715
  - Fuel burn rate by generator capacity (gal/kWh): **Generator** **fuel_slope_gal_per_kwh**	0.076	--> removed and replaced with full and half-load efficiencies
  - Electric efficiency at 100% load (% HHV-basis): **Generator** **electric_efficiency_full_load**	N/A - new input	--> 0.322
  - Electric efficiency at 50% load (% HHV-basis): **Generator** **electric_efficiency_half_load**	N/A - new input	--> 0.322
  - Generator fuel higher heating value (HHV): **Generator** **fuel_higher_heating_value_kwh_per_gal**	N/A - new input	--> 40.7
  - System capital cost ($/kW): **Generator**  **installed_cost_per_kw** 500	--> $650 if the generator only runs during outages; $800 if it is allowed to run parallel with the grid; $880 for off-grid
  - Fixed O&M ($/kW/yr): **Generator** **om_cost_per_kw** Grid connected: 10 Off-grid: 20 --> Grid connected: 20 Off-grid: 10
  - System capital cost ($/kW) by Class: **Wind** **size_class_to_installed_cost**	residential - 5675 commercial - 4300 medium - 2766 large - 2239 --> residential - 6339 commercial - 4760 medium - 3137 large - 2386
  - O&M cost ($/kW/year): **Wind** **om_cost_per_kw** 35 --> 36
 
## v0.34.0
### Added
- Ability to run hybrid GHX sizing using **GhpGhx.jl** (automatic and fractional sizing)
- Added financial inputs for **GHP** and updated objective and results to reflect these changes
- Added central plant **GHP**
### Fixed
- Fix output of `get_tier_with_lowest_energy_rate(u::URDBrate)` to return an index and not cartesian coordinates for multi-tier energy rates.
- Updated **GHP** cost curve calculations so incentives apply to all GHP components
### Changed
- If a `REoptInputs` object solves with termination status infeasible, altert user and return a dictionary insteadof JuMP model

## v0.33.0
### Added
- Functionality to evaluate scenarios with Wind can in the ERP (`backup_reliability`)
- Dispatch data for outages: Wind, ElectricStorage SOC, and critical load
### Fixed
- Fix `backup_reliability_reopt_inputs(d, p, r)` so doesn't ignore `CHP` from REopt scenario
- In `backup_reliability_reopt_inputs(d, p, r)`, get `Generator` and `CHP` fuel related values from REopt results _Dict_ d and `REoptInputs` _struct_ p, unless the user overrides the REopt results by providing **generator_size_kw**
- Remove use of non-existent **tech_upgraded** `Outages` outputs, using **tech_microgrid_size_kw** instead
- Added missing **electric_storage_microgrid_upgraded** to `Outages` results
- Fix bug causing _InexactError_ in `num_battery_bins_default`
- Update docstrings in `backup_reliability.jl`
- Avoid supply > critical load during outages by changing load balance to ==
### Changed
- Updated REopt license
- Changed `backup_reliability` results key from **fuel_outage_survival_final_time_step** to **fuel_survival_final_time_step** for consistency with other keys

## v0.32.7
### Fixed
- Bugs in EASIUR health cost calcs
- Type handling for CoolingLoad monthly_tonhour input

## v0.32.6
### Changed
- Required **fuel_cost_per_mmbtu** for modeling **Boiler** tech, otherwise throw a handled error.
### Fixed
- Additional **SteamTurbine** defaults processing updates and bug fixes

## v0.32.5
### Changed
- Updated `get_existing_chiller_cop` function to accept scalar values instead of vectors to allow for faster API transactions.
- Refactored `backup_reliability.jl` to enable easier development: added conversion of all scalar generator inputs to vectors in `dictkeys_to_symbols` and reduced each functions with two versions (one with scalar and one with vector generator arguments) to a single version
- Simplify generator sizing logic in function `backup_reliability_reopt_inputs` (if user sets `generator_size_kw` or `num_generators`to 0, don't override based on REopt solution) and add a validation error
### Fixed
- Steamturbine defaults processing
- simulated_load monthly values processing
- Fixed incorrect name when accessing result field `Outages` **generator_microgrid_size_kw** in `outag_simulator.jl`

## v0.32.4
### Changed
- Consolidated PVWatts API calls to 1 call (previously 3 separate calls existed). API call occurs in `src/core/utils.jl/call_pvwatts_api()`. This function is called for PV in `src/core/production_factor.jl/get_production_factor(PV)` and for GHP in `src/core/scenario.jl`. If GHP and PV are evaluated together, the GHP PVWatts call for ambient temperature is also used to assign the pv.production_factor_series in Scenario.jl so that the PVWatts API does not get called again downstream in `get_production_factor(PV)`.  
- In `src/core/utils.jl/call_pvwatts_api()`, updated NSRDB bounds used in PVWatts query (now includes southern New Zealand)
- Updated PV Watts version from v6 to v8. PVWatts V8 updates the weather data to 2020 TMY data from the NREL NSRDB for locations covered by the database. (The NSRDB weather data used in PVWatts V6 is from around 2015.) See other differences at https://developer.nrel.gov/docs/solar/pvwatts/.
- Made PV struct mutable: This allows for assigning pv.production_factor_series when calling PVWatts for GHP, to avoid a extra PVWatts calls later.
- Changed unit test expected values due to update to PVWatts v8, which slightly changed expected PV production factors.
- Changed **fuel_avail_gal** default to 1e9 for on-grid scenarios (same as off-grid)
### Fixed
- Issue with using a leap year with a URDB rate - the URDB rate was creating energy_rate of length 8784 instead of intended 8760
- Don't double add adjustments to urdb rates with non-standard units
- Corrected `Generator` **installed_cost_per_kw** from 500 to 650 if **only_runs_during_grid_outage** is _true_ or 800 if _false_
- Corrected `SteamTurbine` defaults population from `get_steam_turbine_defaults_size_class()`

## v0.32.3
### Fixed
- Calculate **num_battery_bins** default in `backup_reliability.jl` based on battery duration to prevent significant discretization error (and add test)
- Account for battery (dis)charge efficiency after capping power in/out in `battery_bin_shift()`
- Remove _try_ _catch_ in `backup_reliability(d::Dict, p::REoptInputs, r::Dict)` so can see where error was thrown

## v0.32.2
### Fixed
- Fixed bug in multiple PVs pv_to_location dictionary creation. 
- Fixed bug in reporting of grid purchase results when multiple energy tiers are present.
- Fixed bug in TOU demand charge calculation when multiple demand tiers are present.

## v0.32.1
### Fixed
- In `backup_reliability.jl`:
    - Check if generator input is a Vector instead of has length greater than 1
    - Correct calculation of battery SOC adjustment in `fuel_use()` function
    - Correct outage time step survival condition in `fuel_use()` function
- Add test to ensure `backup_reliability()` gives the same results for equivalent scenarios (1. battery only and 2. battery plus generator with no fuel) and that the survival probability decreases monotonically with outage duration
- Add test to ensure `backup_reliability()` gives the same results as `simulate_outages()` when operational availability inputs are 1, probability of failure to run is 0, and mean time to failure is a very large number.

## v0.32.0
### Fixed
- Fixed calculation of `wind_kw_ac_hourly` in `outagesim/outage_simulator.jl`
- Add  a test of multiple outages that includes wind
- Add a timeout to PVWatts API call so that if it does not connect within 10 seconds, it will retry. It seems to always work on the first retry.

## v0.31.0
### Added
- Created and exported easiur_data function (returns health emissions costs and escalations) for the API to be able to call for it's easiur_costs endpoint
- Added docstrings for easiur_data and emissions_profiles

## v0.30.0
### Added
- `Generator` input **fuel_higher_heating_value_kwh_per_gal**, which defaults to the constant KWH_PER_GAL_DIESEL
### Changed
- Added more description to **production_factor_series inputs**
### Fixed
- Fixed spelling of degradation_fraction
- use push! instead of append() for array in core/cost_curve.jl
- Fixed calculation of batt_roundtrip_efficiency in outage_simulator.jl

## v0.29.0
### Added
- Add `CHP` `FuelUsed` and `FuelCost` modeling/tracking for stochastic/multi-outages
- Add `CHP` outputs for stochastic/multi-outages
### Changed
- Made outages output names not dynamic to allow integration into API
- Add missing units to outages results field names: **unserved_load_series_kw**, **unserved_load_per_outage_kwh**, **generator_fuel_used_per_outage_gal**
- Default `Financial` field **microgrid_upgrade_cost_fraction** to 0
- Add conditional logic to make `CHP.min_allowable_kw` 25% of `max_kw` if there is a conflicting relationship 
- Iterate on calculating `CHP` heuristic size based on average heating load which is also used to set `max_kw` if not given: once `size_class` is determined, recalculate using the efficiency numbers for that `size_class`.
### Fixed
- Fix non-handling of cost-curve/segmented techs in stochastic outages
- Fix issues with `simulated_load.jl` monthly heating energy input to return the heating load profile

## v0.28.1
### Added
- `emissions_profiles` function, exported for external use as an endpoint in REopt_API for the webtool/UI

## v0.28.0
### Changed 
- Changed Financial **breakeven_cost_of_emissions_reduction_per_tonnes_CO2** to **breakeven_cost_of_emissions_reduction_per_tonne_CO2**
- Changed `CHP.size_class` to start at 0 instead of 1, consistent with the API, and 0 represents the average of all `size_class`s
- Change `CHP.max_kw` to be based on either the heuristic sizing from average heating load (if heating) or peak electric load (if no heating, aka Prime Generator in the UI)
  - The "big_number" for `max_kw` was causing the model to take forever to solve and some erroneous behavior; this is also consistent with the API to limit max_kw to a reasonable number
### Added 
- Added previously missing Financial BAU outputs: **lifecycle_om_costs_before_tax**, **lifecycle_om_costs_after_tax**, **year_one_om_costs_before_tax**
### Fixed
- Fixed if statement to determing ElectricLoad "year" from && to ||, so that defaults to 2017 if any CRB input is used
    
## v0.27.0
### Added
- Energy Resilience Performance tool: capability to model limited reliability of backup generators and RE, and calculate survival probability metrics during power outages for a DER scenario
- Exported `backup_reliability` function to run the reliability based calculations
### Changed
- Changed `Generator` inputs **fuel_slope_gal_per_kwh** and **fuel_intercept_gal_per_hr** to **electric_efficiency_full_load** and **electric_efficiency_half_load** to represent the same fuel burn curve in a different way consistent with `CHP`

## v0.26.0
### Added 
- Added `has_stacktrace` boolean which is returned with error messages and indicates if error is of type which contains stacktrace
- Constraint on wind sizing based on Site.land_acres
- New Wind input **acres_per_kw**, defaults to 0.03
- Descriptions/help text for many inputs and outputs
- Add and modify the `GHP` results to align with the existing/expected results from the v2 REopt_API
- Add `CSV` and `DataFrames` packages to REopt.jl dependencies 
### Changed
- Update REopt.jl environment to Julia v1.8
- Changed default **year** in ElectricLoad to be 2017 if using a CRB model and 2022 otherwise. 
- Removed default year in URDBrate() functions, since year is always supplied to this function.
- In `scenario.jl`, `change heating_thermal_load_reduction_with_ghp_kw` to `space_heating_thermal_load_reduction_with_ghp_kw` to be more explicit
- Round Hot and Cold TES size result to 0 digits
- Use CoolProp to get water properties for Hot and Cold TES based on average of temperature inputs
### Fixed
- `Wind` evaluations with BAU - was temporarily broken because of an unconverted **year_one** -> **annual** expected name
- Fixed calculation of **year_one_coincident_peak_cost_before_tax** in `ElectricTariff` results to correctly calculate before-tax value. Previously, the after-tax value was being calculated for this field instead.
- Fixed `outage_simulator` to work with sub-hourly outage simulation scenarios
- Fixed a bug which threw an error when providing time-series thermal load inputs in a scenario inputs .json.
- Fixed calculation of ["Financial"]["lifecycle_om_costs_before_tax_bau"] (was previously showing after tax result)
- Added **bau_annual_emissions_tonnes_SO2** to the bau_outputs dict in results.jl and removed duplicate **bau_annual_emissions_tonnes_NOx** result
### Removed
- Removed duplicate **thermal_production_hot_water_or_steam** field from the absorption chiller defaults response dictionary. 

## v0.25.0
### Added
- multi-node MPC modeling capability
- more MPC outputs (e.g. Costs, ElectricStorage.to_load_series_kw)
- throw error if outage_durations and outage_probabilities not the same length
- throw error if length of outage_probabilities is >= 1 and sum of outage_probabilities is not equal to 1
- small incentive to minimize unserved load in each outage, not just the max over outage start times (makes expected outage results more realist and fixes same inputs giving different results)
- add `Outages` output **generator_fuel_used_per_outage** which is the sum over backup generators
### Changed
- remove _series from non-timeseries outage output names
- make the use of _ in multiple outages output names consistent
- updates multiple outage test values that changed due to fixing timestep bug
- Updated the following default values:
   - PV, Wind, Storage, CHP, GHP, Hot Water Storage, Cold Water Storage, Electric Storage: **federal_itc_fraction(PV,Wind, CHP,GHP)** and **total_itc_fraction(Hot Water Storage, Cold Water Storage, Electric Storage)** to 0.3 (30%)
   - PV, Wind, Storage, CHP, GHP, Hot Water Storage, Cold Water Storage, Electric Storage: **macrs_bonus_fraction** to 0.8 (80%)
   - Hot Water Storage and Cold Water Storage: **macrs_itc_reduction** to 0.5 (50%)
   - Hot Water Storage and Cold Water Storage: **macrs_option_years** to 7 years
### Fixed
- PV results for all multi-node scenarios
- MPC objective definition w/o ElectricStorage
- fixed mulitple outages timestep off-by-one bug
### Removed 
- Wind ITC no longer determined based on size class. Removed all size class dependencies from wind.jl

## v0.24.0
### Changed
- Major name change overall for outputs/results. Changed energy-related outputs with "year_one" in name to "annual" to reflect that they are actually average annual output values. Changed any "average_annual" naming to "annual" to simplify. Changed `to_tes` and `to_battery` outputs to `to_storage` for consistency
### Added 
- Added **thermal_production_series_mmbtu_per_hour** to CHP results. 
### Removed 
- Removed `Wind` and `Generator` outputs **year_one_energy_produced_kwh** since these techs do not include degradation

## v0.23.0
### Added
- Add **REoptLogger** type of global logger with a standard out to the console and to a dictionary
    - Instantiate `logREopt` as the global logger in `__init()__` function call as a global variable
    - Handle Warn or Error logs to save them along with information on where they occurred
    - Try-catch `core/reopt.jl -> run_reopt()` functions. Process any errors when catching the error.
    - Add Warnings and Errors from `logREopt` to results dictionary. If error is unhandled in REopt, include a stacktrace
    - Add a `status` of `error` to results for consistency
    - Ensure all error text is returned as strings for proper handling in the API
- Add `handle_errors(e::E, stacktrace::V) where {E <: Exception, V <: Vector}` and `handle_errors()` to `core/reopt.jl` to include info, warn and errors from REopt input data processing, optimization, and results processing in the returned dictionary.
- Tests for user-inputs of `ElectricTariff` `demand_lookback_months` and `demand_lookback_range` 
### Changed
- `core/reopt.jl` added try-catch statements to call `handle_errors()` when there is a REopt error (handled or unhandled) and return it to the requestor/user.
### Fixed
- URDB lookback was not incorporated based on the descriptions of how the 3 lookback variables should be entered in the code. Modified `parse_urdb_lookback_charges` function to correct.
- TOU demand for 15-min load was only looking at the first 8760 timesteps.
- Tiered energy rates jsons generated by the webtool errored and could not run.
- Aligned lookback parameter names from URDB with API

## v0.22.0
### Added
- Simulated load function which mimicks the REopt_API /simulated_load endpoint for getting commercial reference building load data from annual or monthly energy data, or blended/hybrid buildings
- `AbsorptionChiller` default values for costs and thermal coefficient of performance (which depend on maximum cooling load and heat transfer medium)
### Changed
- Pruned the unnecessary chp_defaults data that were either zeros or not dependent on `prime_mover` or `size_class`, and reorganized the CHP struct.

## v0.21.0
### Changed
For `CHP` and `SteamTurbine`, the `prime_mover` and/or `size_class` is chosen (if not input) based on the average heating load and the type of heating load (hot water or steam).
 - This logic replicates the current REopt webtool behavior which was implemented based on CHP industry experts, effectively syncing the webtool and the REopt.jl/API behavior.
 - This makes `prime_mover` **NOT** a required input and avoids a lot of other required inputs if `prime_mover` is not input.
 - The two functions made for `CHP` and `SteamTurbine` are exported in `REopt.jl` so they can be exposed in the API for communication with the webtool (or other API users).
### Removed 
`ExistingBoiler.production_type_by_chp_prime_mover` because that is no longer consistent with the logic added above.
 - The logic from 1. is such that `ExistingBoiler.production_type` determines the `CHP.prime_mover` if not specified, not the other way around.
 - If `ExistingBoiler.production_type` is not input, `hot_water` is used as the default.

## v0.20.1
### Added
- `CoolingLoad` time series and annual summary data to results
- `HeatingLoad` time series and annual summary data to results

## v0.20.0
### Added
- `Boiler` tech from the REopt_API (known as NewBoiler in API)
- `SteamTurbine` tech from the REopt_API
### Changed
- Made some modifications to thermal tech results to be consistent with naming conventions of REopt.jl
### Fixed
- Bug for scalar `ElectricTariff.wholesale_rate`
- Bug in which CHP could not charge Hot TES

## v0.19.0
### Changed
The following name changes were made: 
- Change "pct" to "rate_fraction" for "discount", "escalation", names containing "tax_pct" (financial terms)
- Change "pct" to "fraction" for all other variable names (e.g., "min_soc", "min_turndown_")
- Change `prod_factor_series` to `production_factor_series` and rename some internal methods and variables to match
- Change four (4) CHP input field names to spell out `electric` (from `elec`) and `efficiency` (from `effic`) for electric and thermal efficiencies
### Added
- Add schedule-based `FlatLoad`s which take the annual or monthly energy input and create a load profile based on the specified type of schedule. The load is "flat" (the same) for all hours within the chosen schedule.
- Add `addressable_load_fraction` inputs for `SpaceHeatingLoad` and `DomesticHotWaterLoad` which effectively ignores a portion of the entered loads. These inputs can be scalars (applied to all time steps of the year), monthly (applied to the timesteps of each month), or of length 8760 * `time_steps_per_hour`.
- Add a validation error for cooling in the case that the cooling electric load is greater than the total electric load.
  
## v0.18.1
### Removed
- **include_climate_in_objective**, **pwf_emissions_cost_CO2_grid**, and **pwf_emissions_cost_CO2_onsite** unnecessarily included in Site results

## v0.18.0
### Added
- Add geothermal heat pump (`GHP`), also known as ground-source heat pump (GSHP), to the REopt model for serving heating and cooling loads (typically the benefits include electrifying the heating load and improving the efficiency of cooling).
    - The unregistered `GhpGhx` package (https://github.com/NREL/GhpGhx.jl) is a "conditional" dependency of REopt by using the Requires.jl package, and this package sizes the ground heat exchanger (GHE) and gets the hourly electric consumption of the `GHP` for the specified heating and cooling loads that it serves.
    - The `GhpGhx` module calls for sizing the GHE can only be done if you first "add https://github.com/NREL/GhpGhx.jl" to the environment and then load the package by "using GhpGhx" before running REopt with `GHP`.
    - The `GHP` size and dispatch of the different `GHP` options is pre-determined by the `GhpGhx` package, so the REopt model just chooses one or none of the `GHP` options with a binary decision variable.
### Changed
- Change default value for `wind.jl` **operating_reserve_required_pct** from 0.1 to 0.5 (only applicable when **off_grid_flag**=_True_.)
- allow user to specify emissions_region in ElectricUtility, which is used instead of lat/long to look up AVERT data if emissions factors aren't provided by the user
- Updated results keys in `results/absorption_chiller.jl`
### Fixed
- Add **wholesale_rate** and **emissions_factor_series_lb_\<pollutant\>_per_kwh** inputs to the list of inputs that `dictkeys_tosymbols()` tries to convert to type _Array{Real}_. Due to serialization, when list inputs come from the API, they are of type _Array{Any}_ so must be converted to match type required by the constructors they are passed to.
- Fixed bug in calcuation of power delivered to cold thermal storage by the electric chiller in `results/existing_chiller.jl`.

## v0.17.0
### Added
- Emissions
    - add emissions factors for CO2, NOx, SO2, and PM25 to inputs of all fuel burning technologies
    - add emissions factor series for CO2, NOx, SO2, and PM25 to `ElectricUtility` inputs and use [AVERT v3.2](https://www.epa.gov/avert/download-avert) (2021 data) if not provided
    - add `include_climate_in_objective` and `include_health_in_objective` to `Settings` inputs
    - constrain CO2 emissions based on `CO2_emissions_reduction_min_pct`, `CO2_emissions_reduction_max_pct`, and `include_exported_elec_emissions_in_total` added to `Site` inputs
    - add emissions costs to `Financial` inputs and use EASIUR data for NOx, SO2, and PM25 if not provided
    - report emissions and their cost in `Site` (on-site and total) and `ElectricUtility` (grid) results
    - calculate `breakeven_cost_of_emissions_reduction_per_tonnes_CO2` for `Financial` results
- Renewable energy percentage
    - calculate renewable energy percentage (electric only and total) and add to `Site` results
    - add `renewable_electricity_min_pct`, `renewable_electricity_max_pct`, and `include_exported_renewable_electricity_in_total` to `Site` inputs
    - add `fuel_renewable_energy_pct` input for all fuel burning technologies
    - constrain renewable electricity percentage based on user inputs
- Add "Emissions and Renewable Energy Percent" testset
### Changed
- Allow Wind tech to be included when `off_grid_flag` is true
- Add `operating_reserve_required_pct` to Wind struct and incorporate wind into operating reserve constraints
- Add hot, cold TES results for MPC model
- Update documentation and add `docs/devdeploy.jl` to locally host the REopt.jl documentation 
- Make `ExistingBoiler` `fuel_cost_per_mmbtu` a required input
- In `production_factor.jl`, include lat-long coordinates if-statement to determine whether the "nsrdb" dataset should be used in call to PVWatts. Accounts for recent updates to NSRDB data used by PVWatts (v6). If outside of NSRDB range, use "intl" (international) dataset.
- Don't trigger GitHub 'Run test' workflow on a push that only changes README.md and/or CHANGELOG.md
- Avoid triggering duplicate GitHub workflows. When pushing to a branch that's in a PR, only trigger tests on the push not on the PR sync also.
### Fixed
- Bug fix to constrain dvCurtail in `time_steps_without_grid`
- Bug fix to report accurate wind ["year_one_to_load_series_kw"] in results/wind.jl (was previously not accounting for curtailed wind)

## v0.16.2
### Changed
- Update PV defaults to tilt=10 for rooftop, tilt = abs(lat) for ground mount, azimuth = 180 for northern lats, azimuth = 0 for southern lats.
### Fixed
- bug fix for Generator inputs to allow for time_steps_per_hour > 1
- change various `Float64` types to `Real` to allow integers too

## v0.16.1
### Fixed
- bug fix for outage simulator when `microgrid_only=true`

## v0.16.0
### Added
Allows users to model "off-grid" systems as a year-long outage: 
- add flag to "turn on" off-grid modeling `Settings.off_grid_flag` 
- when `off_grid_flag` is "true", adjust default values in core/ `electric_storage`, `electric_load`, `financial`, `generator`, `pv` 
- add operating reserve requirement inputs, outputs, and constraints based on load and PV generation 
- add minimum load met percent input and constraint
- add generator replacement year and cost (for off-grid and on-grid) 
- add off-grid additional annual costs (tax deductible) and upfront capital costs (depreciable via straight line depreciation)
### Changed
Name changes: 
- consistently append `_before_tax` and `_after_tax` to results names 
- change all instances of `timestep` to `time_step` and `timesteps` to `time_steps`
Other changes:
- report previously missing lcc breakdown components, all reported in `results/financial.jl`  
- change variable types from Float to Real to allow users to enter Ints (where applicable)
- `year_one_coincident_peak_cost_after_tax` is now correctly multiplied by `(1 - p.s.financial.offtaker_tax_pct)`

## v0.15.2
### Fixed
- bug fix for 15 & 30 minute electric, heating, and cooling loads
- bug fix for URDB fixed charges
- bug fix for default `Wind` `installed_cost_per_kw` and `federal_itc_pct`

## v0.15.1
### Added
- add `AbsorptionChiller` technology
- add `ElectricStorage.minimum_avg_soc_fraction` input and constraint

## v0.15.0
### Fixed
- bug fix in outage_simulator
### Changed
- allow Real Generator inputs (not just Float64)
- add "_series" to "Outages" outputs that are arrays [breaking]

## v0.14.0
### Changed
- update default values from v2 of API [breaking]
### Added
- add ElectricStorage degradation accounting and maintenance strategies
- finish cooling loads

## v0.13.0
### Added
- add FlexibleHVAC model (still testing)
- start thermal energy storage modeling
- add `ExistingBoiler` and `ExistingChiller`
- add `MPCLimits` inputs:
    - `grid_draw_limit_kw_by_time_step`
    - `export_limit_kw_by_time_step`
### Changed
- refactor `Storage` as `ElectricStorage`
### Fixed
- fix bugs for time_steps_per_hour != 1


## v0.12.4
### Removed
- rm "Lite" from docs
### Changed
- prioritize `urdb_response` over `urdb_label` in `ElectricTariff`

## v0.12.3
### Added
- add utils for PVwatts: `get_ambient_temperature` and `get_pvwatts_prodfactor`

## v0.12.2
### Added
- add CHP technology, including supplementary firing
- add URDB "sell" value from `energyratestructure` to wholesale rate
- update docs
### Changed
- allow annual or monthly energy rate w/o demand rate
- allow integer latitude/longitude

## v0.12.1
### Added
- add ExistingBoiler and CRB heating loads

## v0.12.0
### Changed
- change all output keys starting with "total_" or "net_" to "lifecycle_" (except "net_present_cost")
- update pv results for single PV in an array
### Fixed
- bug fix in urdb.jl when rate_name not found

## v0.11.0
### Added
- add ElectricLoad.blended_doe_reference_names & blended_doe_reference_percents
- add ElectricLoad.monthly_totals_kwh builtin profile scaling
- add ElectricTariff inputs: `add_monthly_rates_to_urdb_rate`, `tou_energy_rates_per_kwh`, 
    `add_tou_energy_rates_to_urdb_rate`, `coincident_peak_load_charge_per_kw`, `coincident_peak_load_active_time_steps`
### Fixed
- handle multiple PV outputs

## v0.10.0
### Added
- add modeling capability for tiered rates (energy, TOU demand, and monthly demand charges)
    - all of these tiered rates require binaries, which are conditionally added to the model
- add modeling capability for lookback demand charges
- add more outputs from the API (eg. `initial_capital_costs`)
- add option to run Business As Usual scenario in parallel with optimal scenario (default is `true`)
- add incentives (and cost curves) to `Wind` and `Generator`
### Changed
- removed "_us_dollars" from all names and generally aligned names with API
- renamed `outage_start(end)_time_step` to `outage_start(end)_time_step`
### Fixed
- fixed bug in URDB fixed charges

## v0.9.0
### Changed
- `ElectricTariff.NEM` boolean is now determined by `ElectricUtility.net_metering_limit_kw` (true if limit > 0)
### Added
- add `ElectricUtility` inputs for `net_metering_limit_kw` and `interconnection_limit_kw`
- add binary choice for net metering vs. wholesale export
- add `ElectricTariff.export_rate_beyond_net_metering_limit` input (scalar or vector allowed)
- add `can_net_meter`, `can_wholesale`, `can_export_beyond_nem_limit` tech inputs (`PV`, `Wind`, `Generator`)

## v0.8.0
### Added
- add `Wind` module, relying on System Advisor Model Wind module for production factors and Wind Toolkit for resource data
- new `ElectricTariff` input options:
    - `urdb_utility_name` and `urdb_rate_name`
    - `blended_annual_energy_rate` and `blended_annual_demand_rate`
- add two capabilities that require binary variables:
    - tax, production, and capacity incentives for PV (compatible with any energy generation technology)
    - technology cost curve modeling capability
    - both of these capabilities are only used for the technologies that require them (based on input values), unlike the API which always models these capabilities (and therefore always includes the binary variables).
- Three new tests: Wind, Blended Tariff and Complex Incentives (which aligns with API results)
### Changed
- `cost_per_kw[h]` input fields are now `installed_cost_per_kw[h]` to distinguish it from other costs like `om_cost_per_kw[h]`
- Financial input field refactored: `two_party_ownership` -> `third_party_ownership`
- `total_itc_pct` -> `federal_itc_pct` on technology inputs

## v0.7.3
### Fixed
- outage results processing would fail sometimes when an integer variable was not exact (e.g. 1.000000001)
- fixed `simulate_outages` for revised results formats (key names changed to align with the REopt API)

## v0.7.2
### Added
- add PV.production_factor_series input (can skip PVWatts call)
- add `run_mpc` capability, which dispatches DER for minimum energy cost over an arbitrary time horizon

## v0.7.1
### Fixed
- ElectricLoad.city default is empty string, must be filled in before annual_kwh look up

## v0.7.0
### Removed
- removed Storage.can_grid_export
### Added
- add optional integer constraint to prevent simultaneous export and import of power
- add warnings when adding integer variables
- add ability to add LinDistFlow constraints to multinode models
### Changed
- no longer require `ElectricLoad.city` input (look up ASHRAE climate zone from lat/lon)
- compatible with Julia 1.6

## v0.6.0
### Added
- add multi-node (site) capability for PV and Storage
- started documentation process using Github Pages and Documenter.jl
### Changed
- restructured outputs to align with the input structure, for example top-level keys added for `ElectricTariff` and `PV` in the outputs

## v0.5.3
### Changed
- compatible with Julia 1.5

## v0.5.2
### Fixed
- outage_simulator.jl had bug with summing over empty `Any[]`
### Added
- add optional `microgrid_only` arg to simulate_outages

## v0.5.1
### Added
- added outage dispatch outputs and speed up their derivation
### Removed
- removed redundant generator minimum turn down constraint

## v0.5.0
### Fixed
- handle missing input key for `year_one_soc_series_pct` in `outage_simulator` 
- remove erroneous `total_unserved_load = 0` output
- `dvUnservedLoad` definition was allowing microgrid production to storage and curtailment to be double counted towards meeting critical load
#### Added
- add `unserved_load_per_outage` output

## v0.4.1
### Fixed
- removed `total_unserved_load` output because it can take hours to generate and can error out when outage indices are not consecutive
### Added
- add @info for time spent processing results

## v0.4.0
### Added
- add `simulate_outages` function (similar to REopt API outage simulator)
- removed MutableArithmetics package from Project.toml (since JuMP now has method for `value(::MutableArithmetics.Zero)`)
- add outage related outputs:
    - Generator_mg_kw
    - mg_Generator_upgrade_cost
    - mg_Generator_fuel_used
    - mg_PV_upgrade_cost
    - mg_storage_upgrade_cost
    - dvUnservedLoad array
    - max_outage_cost_per_outage_duration
### Changed
- allow value_of_lost_load_per_kwh values to be subtype of Real (rather than only Real)
- add `run_reopt` method for scenario Dict

## v0.3.0
### Added
- add separate decision variables and constraints for microgrid tech capacities
    - new Site input `mg_tech_sizes_equal_grid_sizes` (boolean), when `false` the microgrid tech capacities are constrained to be <= the grid connected tech capacities
### Fixed
- allow non-integer `outage_probabilities`
- correct `total_unserved_load` output
- don't `add_min_hours_crit_ld_met_constraint` unless `min_resil_time_steps <= length(elecutil.outage_time_steps)`

## v0.2.0
### Added
- add support for custom ElectricLoad `loads_kw` input
- include existing capacity in microgrid upgrade cost
    - previously only had to pay to upgrade new capacity
- implement ElectricLoad `loads_kw_is_net` and `critical_loads_kw_is_net`
    - add existing PV production to raw load profile if `true`
- add `min_resil_time_steps` input and optional constraint for minimum time_steps that critical load must be met in every outage
### Fixed
- enforce storage cannot grid charge

## v0.1.1 Fix build.jl
deps/build.jl had a relative path dependency, fixed with an absolute path.

## v0.1.0 Initial release
This package is currently under development and only has a subset of capabilities of the REopt model used in the REopt API. For example, the Wind model, tiered electric utility tariffs, and piecewise linear cost curves are not yet modeled in this code. However this code is easier to use than the API (only dependencies are Julia and a solver) and has a novel model for uncertain outages.<|MERGE_RESOLUTION|>--- conflicted
+++ resolved
@@ -23,7 +23,6 @@
     ### Deprecated
     ### Removed
 
-<<<<<<< HEAD
 ## Develop - 2023-06-26
 ### Changed
 - Change default source for CO2 grid emissions values to NREL's Cambium 2022 Database (by default: CO2e, long-run marginal emissions rates levelized (averaged) over the analysis period, assuming start year 2024). Add new emissions inputs and call to Cambium API in `src/core/electric_utility.jl`. Include option for user to use AVERT data for CO2 using **co2_from_avert** boolian. 
@@ -46,14 +45,9 @@
 - In `test_with_xpress.jl`, updated "Emissions and Renewable Energy Percent" expected values to account for load year adjustment. 
 - In `src/core/electric_utility.jl`, error when user-provided emissions series does not match timestep per hour, as is done in other cases of incorrect user-provided data. 
 
-## Develop 2023-08-09
-## Develop
-## Develop 12-13-2023
-=======
 ## v0.39.1
 ### Changed
 - Changed testing suite from using Xpress to using HiGHS, an open-source solver.  This has led to a reduction in the number of tests due to incompatibility with indicator constraints.
->>>>>>> b585ba00
 ### Fixed
 - Fixed issue with running Wind on Windows: add execute permission for ssc.dll
 
