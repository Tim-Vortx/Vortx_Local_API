--- conflicted
+++ resolved
@@ -23,19 +23,16 @@
     ### Deprecated
     ### Removed
 
-<<<<<<< HEAD
 ## Develop 2024-04-05
 ### Added
 - Add new parameters **max_duration_hours** and **min_duration_hours** to bound the energy duration of battery storage
 
 ## Develop - 2024-04-11
-=======
 ## Develop 2024-04-30
 ### Changed
 - Updated test sets "Emissions and Renewable Energy Percent" and "Minimize Unserved Load" to decrease computing time.
 
 ## v0.45.0
->>>>>>> f99d7e7a
 ### Fixed 
 - Added `export_rate_beyond_net_metering_limit` to list of inputs to be converted to type Real, to avoid MethodError if type is vector of Any. 
 - Fix blended CRB processing when one or more load types have zero annual energy
