# Changelog
All notable changes to this project will be documented in this file.

The format is based on [Keep a Changelog](https://keepachangelog.com/en/1.0.0/),
and this project adheres to [Semantic Versioning](https://semver.org/spec/v2.0.0.html).

## Guidelines
- When working in feature branch, start a new double-hash header with the name of the branch and record changes under that
- When merging `develop` into a feature branch, keep the feature branch section and the "Develop" section separate to simplify merge conflicts
- When making a Pull Request into `develop`, merge the feature branch section into the "Develop" section (if it exists), else rename the feature branch header to "Develop"
- When making a Pull Request into `master` change "Develop" to the next version number

### Formatting
- Use **bold** markup for field and model names (i.e. **outage_start_time_step**)
- Use `code` markup for  REopt-specific file names, classes and endpoints (e.g. `src/REopt.jl`)
- Use _italic_ for code terms (i.e. _list_)
- Prepend change with tag(s) directing where it is in the repository:  
`src`,`constraints`,`*.jl`

Classify the change according to the following categories:
    
    ### Added
    ### Changed
    ### Fixed
    ### Deprecated
    ### Removed

<<<<<<< HEAD
## pv-size-classes
### Added 
- New inputs for `PV` to determine default cost parameters and optional piece-wise linear (PWL) cost curves: `size_class`, `tech_sizes_for_cost_curve`, and `use_detailed_cost_curve`. The `installed_cost_per_kw` can also now be an array to go along with the `tech_sizes_for_cost_curve` input.
- New function for calculating `PV` size class and cost parameters from other inputs
### Changed
- `PV.installed_cost_per_kw` and `PV.om_cost_per_kw` does not have a fixed default value, and instead it is dependent on other inputs such as the `ElectricLoad.annual_kwh` and `Site.roof_squarefeet` to determine the `size_class` based on an estimated `PV` size which is calculated from those inputs.
- The default `installed_cost_per_kw` is a fixed/single value for the calculated `size_class`, but if `use_detailed_cost_curve` is set to `true`, then it will use a 2-point PWL cost curve with `tech_sizes_for_cost_curve`.
=======
## storage-cost-constraints-version2
### Added
- Add new **ElectricStorage** input fields **installed_cost_constant**, **replace_cost_constant** (both default to 0), and **cost_constant_replacement_year** (defaults to year 10).
- Added new binary variable **binIncludeStorageCostConstant** which is indexed on `p.s.storage.types.elec`
- Added `ElectricStorage.om_cost_fraction_of_installed_cost` input, default, and model expression as the main battery O&M
### Changed
- Updated default `ElectricStorage` cost values per ATB 2024
- Zeroed-out `ElectricStorage` replacement costs because they are now included in the default O&M as fraction of installed cost
### Fixed
- Correctly apply zero/no MACRS for `ElectricStorage`, `HotThermalStorage`, and `ColdThermalStorage` which were always using 5 years MACRS schedules if not the default 7

## fix-bau-capex
### Fixed
- Fixed bug by setting `min_initial_capital_costs_before_incentives` and `max_initial_capital_costs_before_incentives` to nothing for BAU Scenario
>>>>>>> 57306eab

## test-runners
### Added
- Memory-clearing commands after each JuMP model instance in `runtests.jl` to avoid memory buildup which were slowing down Actions test job
- Added back `ubuntu` OS as an additional runner OS for the tests Action job, now that memory buildup is reduced (removed a year ago due to memory crashing the runner)

## hvac-costs
### Added
- Add `installed_cost...` for `ExistingBoiler` and `ExistingChiller` which is incurred in the BAU scenario, and may be avoided with other heating and cooling technologies in the Optimal scenario.

# non-hourly-fuel-cost
### Fixed
- Fixed handling of non-hourly (e.g. 15-min interval) fuel cost

## v0.52.0
### Added
- Add **Financial** inputs `min_initial_capital_costs_before_incentives` and `max_initial_capital_costs_before_incentives` which, when provided, provide upper and lower bounds on initial capital costs for all technologies.
- Add **SteamTurbine** inputs `production_incentive_per_kwh`, `production_incentive_max_benefit`, `production_incentive_years`, and `production_incentive_max_kw`
- Add **CHP** output `initial_capital_costs`
### Fixed
- Fix implementation of production-based incentives

## v0.51.1
### Added
- Added the following output fields: `year_one_fuel_cost_after_tax` for `ExistingBoiler`, `CHP`, `Generator`, and `Boiler`; `ElectricTariff`: `year_one_bill_after_tax` and `year_one_export_benefit_after_tax`, `Financial`: `capital_costs_after_non_discounted_incentives`, `year_one_total_operating_cost_savings_before_tax`, `year_one_total_operating_cost_savings_after_tax`, `year_one_total_operating_cost_before_tax`, `year_one_total_operating_cost_after_tax`, `year_one_fuel_cost_before_tax`, `year_one_fuel_cost_after_tax`, `year_one_chp_standby_cost_after_tax`, `year_one_chp_standby_cost_after_tax`, `GHP.avoided_capex_by_ghp_present_value`
- Add a warning so that when **SteamTurbine** is included, renewable energy fractions may not be accurate.
- Added new attribute **fuel_renewable_energy_fraction** to the technology **Boiler**.
### Changed
- Updated and fixed some `docs` pages: improved setup, using HiGHS solver, fixed docstrings 
- Changed the name of the following output fields: `Financial.capital_costs_after_incentives_without_macrs` to `Financial.capital_costs_after_non_discounted_incentives_without_macrs`
### Fixed
- Update the **REoptInputs** parameter **tech_renewable_energy_fraction** so that only electricity-producing and fuel-burning heating technologies are included (instead of all technologies).
- Included the following in the `Financial.lifecycle_capital_costs` and `Financial.initial_capital_costs`: `m[Symbol("OffgridOtherCapexAfterDepr"*_n)] - m[Symbol("AvoidedCapexByGHP"*_n)] - m[Symbol("ResidualGHXCapCost"*_n)] - m[Symbol("AvoidedCapexByASHP"*_n)]`

## v0.51.0
### Added 
- Add the following inputs to account for the clean or renewable energy fraction of grid-purchased electricity: 
  - **ElectricUtility** **cambium_cef_metric** to utilize clean energy data from NREL's Cambium database
  - **ElectricUtility** **renewable_energy_fraction_series** to supply a custom grid clean or renewable energy scalar or series
  - **Site** **include_grid_renewable_fraction_in_RE_constraints** - to allow user to choose whether to include grid RE in min max constraints
- Add the following outputs: 
  - **ElectricUtility** **annual_renewable_electricity_supplied_kwh**
  - **Site** **onsite_and_grid_renewable_electricity_fraction_of_elec_load**
  - **Site** **onsite_and_grid_renewable_energy_fraction_of_total_load**
  - **ElectricLoad** **annual_electric_load_with_thermal_conversions_kwh** which calculates end-use electrical load after including electric consumption by heaters and chillers
- Add input option **optimize_soc_init_fraction** (defaults to false) to **ElectricStorage**, which makes the optimization choose the inital SOC (equal to final SOC) instead of using soc_init_fraction. The initial SOC is also constrained to equal the final SOC, which eliminates the "free energy" issue. We currently do not fix SOC when soc_init_fraction is used because this has caused infeasibility.
### Changed
- Change name of the following inputs: 
  - **ElectricUtility** input **cambium_metric_col** changed to **cambium_co2_metric**
- Change name of the following outputs:
  - **ElectricUtility** **cambium_emissions_region** changed to **cambium_region**
  - **Site** **annual_renewable_electricity_kwh** changed to **annual_onsite_renewable_electricity_kwh**
  - **Site** **renewable_electricity_fraction** changed to **onsite_renewable_electricity_fraction_of_elec_load** 
  - **Site** **total_renewable_energy_fraction** changed to **onsite_renewable_energy_fraction_of_total_load**
- Change name of function (also available as endpoint through REopt API) from **cambium_emissions_profile** to **cambium_profile**
- Update AVERT emissions data to v4.3, which uses Regional Data Files for year 2023 for CONUS. For Alaska and Hawaii (regions AKGD, HIMS, HIOA), updated eGRID data to eGRID2022 datafile, adjusted to CO2e values. Emissions profiles are saved in `data/emissions/AVERT_Data`. 
- Update Cambium API call for CO2e emissions within CONUS to Cambium 2023 dataset. This includes updates to the default values and valid options for the following **ElectricUtility** inputs:  **cambium_scenario**, **cambium_location_type**, and **cambium_start_year**
- Update EMISSIONS_DECREASE_DEFAULTS from 0.02163 to 0.0459 based on Cambium 2023 data
- Update Julia version
### Fixed
- Make **ElectricTariff** **export_rate_beyond_net_metering_limit** and **wholesale_rate** with sub-hour time step work
- Update the expression `m[:AnnualEleckWh]` to include electrified thermal loads
- Update expressions `m[:AnnualREHeatkWh]` and `m[:AnnualHeatkWh]` so that only non-electrified thermal loads are included and storage losses are proportional to the contribution of fuel-burning technologies to charging storage

## v0.50.0
### Added
- New parameter `force_dispatch` in the **ASHPSpaceHeater** and **ASHPWaterHeater** technologies (default = `true`).  When kept at `true`, the ASHP's thermal output will be the minimum of the site load(s) served and the system size (adjusted for timestep-specific capacity factor) in each period. If set to `false`, ASHP will do economic dispatch considering COP and CF along with electricity prices.
### Fixed
- Align heating and cooling load profiles based on electric load year input, if using custom electric load profile with simulated (CRB or schedule-based flatloads) heating/cooling loads
- Handling of leap years for `ElectricLoad.loads_kw` inputs to align with URDB rate structures
### Changed
- Make `year` input required with any custom load profile input (e.g. `ElectricLoad.loads_kw`, `SpaceHeatingLoad.fuel_loads_mmbtu_per_hour`)
- Shift and adjust CRB load profiles (i.e. with `doe_reference_name` input) based on the `year` input


## v0.49.1
### Changed
- Swap an error for a warning with inconsistent load-year between electric and heating

## v0.49.0
### Added
- Ability to normalize and scale a custom load profile input to annual or monthly energy input values, for all load types
### Changed
- Internal refactoring of the three types of heating loads into a single `HeatingLoad` struct
- Moved the annual_[energy] data from the load src files into the /data/load_profiles folder
### Fixed
- Constrained export to grid in the NEM bin (`dvProductionToGrid"*_n)][t, :NEM, ts`) to be 0 when system is sized over NEM limit (i.e., when binNEM =0)

## v0.48.2
### Added
- Add new optional parameter **max_ton** to GHP module to allow user to size GHP smaller than peak load
- Battery residual value if choosing replacement strategy for degradation
- Add new **ElectricStorage** parameters **max_duration_hours** and **min_duration_hours** to bound the energy duration of battery storage
### Changed
- Revised the battery degradation model, refactoring some methods to increase model-building efficiency and reformulating indicator constraints as big-M constraints with smaller big-M's to reduce solve time.
- Edited several documentation entries and docstrings for clarity.
### Removed
- 80% scaling of battery maintenance costs when using augmentation strategy
### Fixed 
- Fixed conditions for which a warning is presented indicating that the wholesale benefit threshold is met. 
- When setting **thermal_production_series_mmbtu_per_hour** output in **ExistingBoiler**, sum over heating loads instead of time steps

## v0.48.1
### Changed
- Replace all `1/p.s.settings.time_steps_per_hour` with `p.hours_per_time_step` for simplicity/consistency
- Rename function `add_storage_sum_constraints` to `add_storage_sum_grid_constraints` for clarity
### Added
- Constraints to prevent simultaneous charge/discharge of storage
- Specify in docstrings that **PV** **max_kw** and **size_kw** are kW-DC
- Add the Logging package to `test/Project.toml` because it is used in `runtests.jl`
### Fixed
- Force **ElectricLoad** **critical_load_kw** to be _nothing_ when **off_grid_flag** is _true_ (**critical_load_fraction** was already being forced to 1, but the user was still able to get around this by providing **critical_load_kw**)
- Removed looping over storage name in functions `add_hot_thermal_storage_dispatch_constraints` and `add_cold_thermal_storage_dispatch_constraints` because this loop is already done when calling these functions and storage name is passed in as argument `b`
- Remove extraneous line of code in `results/wind.jl`
- Change type of **value_of_lost_load** in **FinancialInputs** struct to fix convert error when user provides an _Int_
- Change international location in "Solar Dataset" test set from Cameroon to Oulu because the locations in the NSRDB have been expanded significantly so there is now an NSRDB point at Cameroon
- Handle edge case where the values of **outage_start_time_steps** and **outage_durations** makes an outage extend beyond the end of the year. The outage will now wrap around to the beginning of the year.
- Enforce minimum allowable sizes for ASHP technologies by introducing improved big-M values for segmented size constraints.
- Removed default values from ASHP functions that calculate minimum allowable size and performance.

## v0.48.0
### Added
- Added new file `src/core/ASHP.jl` with new technology **ASHP**, which uses electricity as input and provides heating and/or cooling as output; load balancing and technology-specific constraints have been updated and added accordingly
- In `src/core/existing_chiller.jl`, Added new atttribute **retire_in_optimal** to the **ExistingChiller** struct
- Financial output **initial_capital_costs_after_incentives_without_macrs** which has "net year one" CapEx after incentives except for MACRS, which helps with users defining their own "simple payback period"

### Changed
- Improve the full test suite reporting with a verbose summary table, and update the structure to reflect long-term open-source solver usage.
- Removed MacOS from the runner list and just run with Windows OS, since MacOS commonly freezes and gets cancelled. We have not seen Windows OS pass while other OS's fail.
- Suppress JuMP warning messages from 15-minute and multiple PVs test scenarios to avoid flooding the test logs with those warnings.
- Updated/specified User-Agent header of "REopt.jl" for PVWatts and Wind Toolkit API requests; default before was "HTTP.jl"; this allows specific tracking of REopt.jl usage which call PVWatts and Wind Toolkit through api.data.gov.
- Improves DRY coding by replacing multiple instances of the same chunks of code for MACRS deprecation and CHP capital cost into functions that are now in financial.jl.
- Simplifies the CHP sizing test to avoid a ~30 minute solve time, by avoiding the fuel burn y-intercept binaries which come with differences between full-load and part-load efficiency.
- For third party analysis proforma.jl metrics, O&M cost for existing Generator is now kept with offtaker, not the owner/developer
### Fixed
- Proforma calcs including "simple" payback and IRR for thermal techs/scenarios.
  - The operating costs of fuel and O&M were missing for all thermal techs such as ExistingBoiler, CHP, and others; this adds those sections of code to properly calculate the operating costs.
- Added a test to validate the simple payback calculation with CHP (and ExistingBoiler) and checks the REopt result value against a spreadsheet proforma calculation (see Bill's spreadsheet).
- Added a couple of missing techs for the initial capital cost calculation in financial.jl.
- An issue with setup_boiler_inputs in reopt_inputs.jl.
- Fuel costs in proforma.jl were not consistent with the optimization costs, so that was corrected so that they are only added to the offtaker cashflows and not the owner/developer cashflows for third party.


## v0.47.2
### Fixed
- Increased the big-M bound on maximum net metering benefit to prevent artificially low export benefits.
- Fixed a bug in which tier limits did not load correctly when the number of tiers vary by period in the inputs.
- Set a limit for demand and energy tier maxes to avoid errors returned by HiGHS due to numerical limits.
- Index utility rate demand and energy tier limits on month and/or ratchet in addition to tier.  This allows for the inclusion of multi-tiered energy and demand rates in which the rates may vary by month or ratchet, whereas previously only the maximum tier limit was used.
### Added
- Added thermal efficiency as input to chp defaults function.

## v0.47.1
### Fixed
- Type issue with `CoolingLoad` monthly energy input
- `simulated_load()` response for `annual_mmbtu` for individual heating loads (fixed to fuel instead of thermal)

## v0.47.0
### Added
- Added inputs options and handling for ProcessHeatLoad for scaling annual or monthly fuel consumption values with reference hourly profiles, same as other loads
### Changed
- Updated `test/scenarios/thermal_load.json` to include **ProcessHeatLoad** in both hourly and monthly fuel load tests.
- Refactored test sets in `test/runtests.jl` to include **ProcessHeatLoad** and ensure it is treated similarly to **DomesticHotWaterLoad** and **SpaceHeatingLoad**.
- Modified **dvHeatingProduction** to account for **ProcessHeatLoad** with relevant addressable load fractions.
- Updated test values and expectations to include contributions from **ProcessHeatLoad**.
- Updated `src/core/doe_commercial_reference_building_loads.jl` to include **ProcessHeatLoad** for built-in load handling.
- Refactored various functions to ensure **ProcessHeatLoad** is processed correctly in line with other heating loads.
- When the URDB response `energyratestructure` has a "unit" value that is not "kWh", throw an error instead of averaging rates in each energy tier.
- Refactored heating flow constraints to be in ./src/constraints/thermal_tech_constraints.jl instead of its previous separate locations in the storage and turbine constraints.
- Changed default Financial **owner_tax_rate_fraction** and **offtaker_tax_rate_fraction** from 0.257 to 0.26 to align with API and user manual defaults. 
### Fixed
- Updated the PV result **lifecycle_om_cost_after_tax** to account for the third-party factor for third-party ownership analyses.
- Convert `max_electric_load_kw` to _Float64_ before passing to function `get_chp_defaults_prime_mover_size_class`
- Fixed a bug in which excess heat from one heating technology resulted in waste heat from another technology.
- Modified thermal waste heat constraints for heating technologies to avoid errors in waste heat results tracking.

## v0.46.1
### Changed
- Updated the GHP testset .json `./test/scenarios/ghp_inputs.json` to include a nominal HotThermalStorage and ColdThermalStorage system.
### Fixed
- Fixed a bug in which the model fails to build when both GHP and either Hot or Cold Thermal Storage are present.

## v.0.46.0
### Added 
- In `src/core/absorption_chiller.jl` struct, added field **heating_load_input** to the AbsorptionChiller struct
- Added new variables **dvHeatToStorage** and **dvHeatFromStorage** which are indexed on `p.heating_loads` and added reconciliation constraints so that **dvProductionToStorage** and **dvDischargeFromStorage** maintain their relationship to state of charge for Hot thermal energy storage.
- In `src/constraints/thermal_tech_constraints.jl`, added function **no_existing_boiler_production** which prevents ExistingBoiler from producing heat in optimized (non-BAU) scenarios 
- for all heating techs and CHP, added fields **can_serve_space_heating**, **can_serve_dhw**, and **can_serve_process_heat** in core structs and added new results fields **thermal_to_dhw_load_series_mmbtu_per_hour**, **thermal_to_space_heating_load_series_mmbtu_per_hour**, and **thermal_to_process_heat_load_series_mmbtu_per_hour**
- In `src/core/techs.jl`, added new sets **ghp_techs**, **cooling_techs**, **techs_can_serve_space_heating**, **techs_can_serve_dhw**, and **techs_can_serve_process_heat**
- In `src/core/reopt_inputs.jl`, added new fields **heating_loads**, **heating_loads_kw**, **heating_loads_served_by_tes**, and **absorption_chillers_using_heating_load** to the REoptInputs and BAUInputs structs. in the math, new set `p.heating_loads` has index q (to represent "qualities" of heat).
- In `src/core/heating_cooling_loads.jl`, added new struct **ProcessHeatLoad**
- In `src/core/scenario.jl`, added new field **process_heat_load**
- In `src/mpc/inputs.jl`, added new field **heating_loads**
- In `src/core/existing_boiler.jl`, added field **retire_in_optimal** to the ExistingBoiler struct
- Info to user including name of PV and/or temperature datasource used and distance from site location to datasource location
- Warning to user if data is not from NSRDB or if data is more than 200 miles away
- In `results/heating_cooling_load.jl`, added new fields **process_heat_thermal_load_series_mmbtu_per_hour**, **process_heat_boiler_fuel_load_series_mmbtu_per_hour**, **annual_calculated_process_heat_thermal_load_mmbtu**, and **annual_calculated_process_heat_boiler_fuel_load_mmbtu** to HeatingLoad results, with sum heating loads now including process heat 
### Changed
- Change the way we determine which dataset to utilize in the PVWatts API call. Previously, we utilized defined lat-long bounds to determine if "nsrdb" or "intl" data should be used in PVWatts call. Now, we call the Solar Dataset Query API (v2) (https://developer.nrel.gov/docs/solar/data-query/v2/) to determine the dataset to use, and include "tmy3" as an option, as this is currently the best-available data for many locations in Alaska. 
- Refactored **dvThermalProduction** to be separated in **dvCoolingProduction** and **dvHeatingProduction** with **dvHeatingProduction** now indexed on `p.heating_loads`
- Refactored heating load balance constraints so that a separate flow balance is reconciled for each heating load in `p.heating_loads`
- Renamed **dvThermalProductionYIntercept** to **dvHeatingProductionYIntercept**
- Divided **ThermalStorage** into **HotThermalStorage** and **ColdThermalStorage** as the former now has attributes related to the compatible heat loads as input or output.
- Changed technologies included **dvProductionToWaste** to all heating techs.  NOTE: this variable is forced to zero to allow steam turbine tests to pass, but I believe that waste heat should be allowed for the turbine.  A TODO is in place to review this commit (a406cc5df6e4a27b56c92815c35d04815904e495).
- Changed test values and tolerances for CHP Sizing test.
- Updated test sets "Emissions and Renewable Energy Percent" and "Minimize Unserved Load" to decrease computing time.
- Test for tiered TOU demand rates in `test/runtests.jl`
- Updated `pop_year` and `income_year` used in call to EASIUR data (`get_EASIUR2005`) each to 2024, from 2020. 
- Updated usd conversion used for EASIUR health cost calcs from USD_2010_to_2020 = 1.246 to USD_2010_to_2024 = 1.432
### Fixed  
- Added a constraint in `src/constraints/steam_turbine_constraints.jl` that allows for heat loads to reconcile when thermal storage is paired with a SteamTurbine. 
- Fixed a bug in which net-metering system size limits could be exceeded while still obtaining the net-metering benefit due to a large "big-M".
- Fixed a reshape call in function `parse_urdb_tou_demand` that incorrectly assumed row major instead of column major ordering
- Fixed a loop range in function `parse_urdb_tou_demand` that incorrectly started at 0 instead of 1
- Added the missing tier index when accessing `p.s.electric_tariff.tou_demand_rates` in function `add_elec_utility_expressions`

## v0.45.0
### Fixed 
- Fixed bug in call to `GhpGhx.jl` when sizing hybrid GHP using the fractional sizing method
- Added `export_rate_beyond_net_metering_limit` to list of inputs to be converted to type Real, to avoid MethodError if type is vector of Any. 
- Fix blended CRB processing when one or more load types have zero annual energy
- When calculating CHP fuel intercept and slope, use 1 for the HHV because CHP fuel measured in units of kWh, instead of using non-existent **CHP.fuel_higher_heating_value_kwh_per_gal**
- Changed instances of indexing using i in 1:length() paradigm to use eachindex() or axes() instead because this is more robust
- In `src/core/urdb.jl`, ensure values from the "energyweekdayschedule" and "energyweekendschedule" arrays in the URDB response dictionary are converted to _Int_ before being used as indices
- Handle an array of length 1 for CHP.installed_cost_per_kw which fixes the API using this parameter
### Changed
- add **ElectricStorage** input option **soc_min_applies_during_outages** (which defaults to _false_) and only apply the minimum state of charge constraint in function `add_MG_storage_dispatch_constraints` if it is _true_
- Renamed function `generator_fuel_slope_and_intercept` to `fuel_slope_and_intercept` and generalize to not be specific to diesel measured in units of gal, then use for calculating non diesel fuel slope and intercept too

## v0.44.0
### Added 
- in `src/settings.jl`, added new const **INDICATOR_COMPATIBLE_SOLVERS**
- in `src/settings.jl`, added new member **solver_name** within the settings object.  This is currently not connected to the solver but does determine whether indicator constraints are modeled or if their big-M workarounds are used.
- added replacements for indicator constraints with the exception of battery degradation, which is implemented in a separate model, and FlexibleHVAC.  TODO's have been added for these remaining cases.
### Fixed
- Fixed previously broken tests using HiGHS in `test/runtests.jl` due to solver incompatibility.

## v0.43.0
### Fixed
- `simple_payback_years` calculation when there is export credit
- Issue with `SteamTurbine` heuristic size and default calculation when `size_class` was input
- BAU emissions calculation with heating load which was using thermal instead of fuel

## v0.42.0
### Changed
- In `core/pv.jl` a change was made to make sure we are using the same assumptions as PVWatts guidelines, the default `tilt` angle for a fixed array should be 20 degrees, irrespective of it being a rooftop `(1)` or ground-mounted (open-rack)`(2)` system. By default the `tilt` will be set to 20 degrees for ground-mount and rooftop, and 0 degrees for axis-tracking (`array_type = (3) or (4)`)
> "The PVWatts® default value for the tilt angle depends on the array type: For a fixed array, the default value is 20 degrees, and for one-axis tracking the default value is zero. A common rule of thumb for fixed arrays is to set the tilt angle to the latitude of the system's location to maximize the system's total electrical output over the year. Use a lower tilt angle favor peak production in the summer months when the sun is high in the sky, or a higher tilt angle to increase output during winter months. Higher tilt angles tend to cost more for racking and mounting hardware, and may increase the risk of wind damage to the array."

## v0.41.0
### Changed
- Changed default source for CO2 grid emissions values to NREL's Cambium 2022 Database (by default: CO2e, long-run marginal emissions rates levelized (averaged) over the analysis period, assuming start year 2024). Added new emissions inputs and call to Cambium API in `src/core/electric_utility.jl`. Included option for user to use AVERT data for CO2 using **co2_from_avert** boolean. 
- Updated `electric_utility` **emissions_region** to **avert_emissions_region** and **distance_to_emissions_region_meters** to **distance_to_avert_emissions_region_meters** in `src/electric_utility.jl` and `results/electric_utility.jl`. 
- Updated default **emissions_factor_XXX_decrease_fraction** (where XXX is CO2, NOx, SO2, and PM2.5) from 0.01174 to 0.02163 based on Cambium 2022 Mid-Case scenario, LRMER CO2e (Combustion+Precombustion) 2024-2049 projected values. CO2 projected decrease defaults to 0 if Cambium data are used for CO2 (Cambium API call will levelize values).  
- Updated AVERT emissions data to v4.1, which uses Regional Data Files (RDFs) for year 2022. Data is saved in `data/emissions/AVERT_Data`. For Alaska and Hawaii (regions AKGD, HIMS, HIOA), updated eGRID data to eGRID2021 datafile and adjusted CO2 values to CO2e values to align with default used for Cambium data. 
- Updated default fuel emissions factors from CO2 to CO2-equivalent (CO2e) values. In `src/core/generator.jl`, updated **emissions_factor_lb_CO2_per_gal** from 22.51 to 22.58. In `src/REopt.jl` updated **emissions_factor_lb_CO2_per_mmbtu** => Dict(
        "natural_gas"=>116.9 to 117.03,
        "landfill_bio_gas"=>114,8 to 115.38,
        "propane"=>138.6 to 139.16,
        "diesel_oil"=>163.1 to 163.61
    )
- Changed calculation of all `annual` emissions results (e.g. **Site.annual_emissions_tonnes_CO2**) to simple annual averages (lifecycle emissions divided by analysis_years). This is because the default climate emissions from Cambium are already levelized over the analysis horizon and therefore "year_one" emissions cannot be easily obtained. 
- Changed name of exported function **emissions_profiles** to **avert_emissions_profiles**
### Added
- In `src/REopt.jl` and `src/electric_utility.jl`, added **cambium_emissions_profile** as an export for use via the REopt_API. 
- In `src/REopt.jl`, added new const **EMISSIONS_DECREASE_DEFAULTS**
- In `src/results/electric_utility.jl` **cambium_emissions_region**
- In `test/runtests.jl` and `test/test_with_xpress.jl`, added testset **Cambium Emissions**
### Fixed 
- Adjust grid emissions profiles for day of week alignment with load_year.
- In `test_with_xpress.jl`, updated "Emissions and Renewable Energy Percent" expected values to account for load year adjustment. 
- In `src/core/electric_utility.jl`, error when user-provided emissions series does not match timestep per hour, as is done in other cases of incorrect user-provided data.
- Avoid adjusting rates twice when time_steps_per_hour > 1 

## v0.40.0
### Changed
- Changed **macrs_bonus_fraction** to from 0.80 to 0.60 (60%) for CHP, ElectricStorage, ColdThermalStorage, HotThermalStorage GHP, PV, Wind
### Fixed
- In `reopt.jl`, group objective function incentives (into **ObjectivePenalties**) and avoid directly modifying m[:Costs]. Previously, some of these were incorrectly included in the reported **Financial.lcc**. 

## v0.39.1
### Changed
- Changed testing suite from using Xpress to using HiGHS, an open-source solver.  This has led to a reduction in the number of tests due to incompatibility with indicator constraints.
### Fixed
- Fixed issue with running Wind on Windows: add execute permission for ssc.dll

## v0.39.0
### Added
- Added new technology `ElectricHeater` which uses electricity as input and provides heating as output; load balancing constraints have been updated accordingly

## v0.38.2
### Added 
- Added the following BAU outputs:  lifecycle_chp_standby_cost_after_tax, lifecycle_elecbill_after_tax, lifecycle_production_incentive_after_tax, lifecycle_outage_cost, lifecycle_MG_upgrade_and_fuel_cost
### Fixed
- Don't allow **Site** **min_resil_time_steps** input to be greater than the maximum value element in **ElectricUtility** **outage_durations**

## v0.38.1
### Fixed
- Fix CHP standby charge modeling - bad reference to pwf_e
- Avoid breaking backward compatibility with type declaration of (global) const urdb_api_key

## v0.38.0
### Changed
- Require NREL Developer API Key set as ENV["NREL_DEVELOPER_API_KEY"] = 'your API key' for PVWatts and Wind Toolkit

## v0.37.5
### Fixed
- Fixed AVERT emissions profiles for NOx. Were previously the same as the SO2 profiles. AVERT emissions profiles are currently generated from AVERT v3.2 https://www.epa.gov/avert/download-avert. See REopt User Manual for more information.
- Fix setting of equal demand tiers in `scrub_urdb_demand_tiers`, now renamed `scrub_urdb_tiers`. 
- When calling REopt.jl from a python environment using PyJulia and PyCall, some urdb_response fields get converted from a list-of-lists to a matrix type, when REopt.jl expects an array type. This fix adds checks on the type for two urdb_response fields and converts them to an array if needed.
- Update the outages dispatch results to align with CHP availability during outages

## v0.37.4
### Fixed
- Include `year` in creation of electric-only CHP for unavailability profile

## v0.37.3
### Changed
- Ignore `CHP` unavailability during stochastic, multiple outages; this is consistent with deterministic single outage

## v0.37.2
### Changed
- Do not enforce `CHP.min_turn_down_fraction` for outages

## v0.37.1
### Fixed
- CHP-only for multiple/stochastic outages
- Allow negative fuel_burn and thermal_prod intercepts for CPH
- Correct after_tax CHP results

## v0.37.0
### Added
- Added Bool attribute `is_electric_only` to CHP; if true, default installed and O&M costs are reduced by 25% and, for the reciprocating engine and combustion turbine prime movers, the federal ITC fraction is reduced to zero.
- Las Vegas CRB data was missing from ElectricLoad, but the climate_cities.shp file does not distinguish between Las Angeles and Las Vegas
### Changed
- Update `CHP.size_class` after heuristic size is determined based on size_class=0 guess (not input)
### Fixed
- Use the user-input `ExistingBoiler.efficiency` value for converting fuel input to thermal to preserve annual fuel energy input
- Fix heating loads monthly_mmbtu and addressable_load_fraction handling (type issues mostly)
- Bug fix for user-supplied 8760 WHL rates with tiered energy rate

## v0.36.0
### Changed
- Changed default values by prime mover for CHP technologies in `data/chp/chp_defaults.json`.  See user manual for details by prime mover and size class.
- Updated the package dependencies to be compatible with recent changes to HiGHS (for testing) and MathOptInterface
### Fixed
- The present worth factor for fuel (pwf_fuel) was not properly multiplying for lifecycle fuel costs

## v0.35.1
### Fixed
- Add GHP to proforma metrics for when GHP is evaluated (should have been there)
### Added
- Add different BAU outputs for heating and cooling systems

## v0.35.0
### Changed
- ANNUAL UPDATE TO DEFAULT VALUES. Changes outlined below with (old value) --> (new value). See user manual for references. 
  - Owner Discount rate, nominal (%): : **Financial** **owner_discount_rate_fraction** 0.0564	--> 0.0638
  - Offtaker Discount rate, nominal (%): **Financial**  **offtaker_discount_rate_fraction** 0.0564 --> 0.0638
  - Electricity cost escalation rate, nominal (%): **Financial** **elec_cost_escalation_rate_fraction** 0.019	--> 0.017
  - Existing boiler fuel cost escalation rate, nominal (%): **Financial**  **existing_boiler_fuel_cost_escalation_rate_fraction**	0.034	--> 0.015
  - Boiler fuel cost escalation rate, nominal (%): **Financial** **boiler_fuel_cost_escalation_rate_fraction**	0.034	--> 0.015
  - CHP fuel cost escalation rate, nominal (%): **Financial**  **chp_fuel_cost_escalation_rate_fraction**	0.034	--> 0.015
  - Generator fuel cost escalation rate, nominal (%): **Financial**  **generator_fuel_cost_escalation_rate_fraction**	0.027	--> 0.012
  - Array tilt – Ground mount, Fixed: **PV** **tilt** latitude	--> 20
  - O&M cost ($/kW/year): **PV** **om_cost_per_kw**	17	--> 18
  - System capital cost ($/kW): **PV** **installed_cost_per_kw**	1592	--> 1790
  - Energy capacity cost ($/kWh): **ElectricStorage** **installed_cost_per_kwh**	388	--> 455
  - Power capacity cost ($/kW): **ElectricStorage**	**installed_cost_per_kw**	775	--> 910
  - Energy capacity replacement cost ($/kWh): **ElectricStorage** **replace_cost_per_kwh**	220	--> 318
  - Power capacity replacement cost ($/kW): **ElectricStorage**	**replace_cost_per_kw**	440	--> 715
  - Fuel burn rate by generator capacity (gal/kWh): **Generator** **fuel_slope_gal_per_kwh**	0.076	--> removed and replaced with full and half-load efficiencies
  - Electric efficiency at 100% load (% HHV-basis): **Generator** **electric_efficiency_full_load**	N/A - new input	--> 0.322
  - Electric efficiency at 50% load (% HHV-basis): **Generator** **electric_efficiency_half_load**	N/A - new input	--> 0.322
  - Generator fuel higher heating value (HHV): **Generator** **fuel_higher_heating_value_kwh_per_gal**	N/A - new input	--> 40.7
  - System capital cost ($/kW): **Generator**  **installed_cost_per_kw** 500	--> $650 if the generator only runs during outages; $800 if it is allowed to run parallel with the grid; $880 for off-grid
  - Fixed O&M ($/kW/yr): **Generator** **om_cost_per_kw** Grid connected: 10 Off-grid: 20 --> Grid connected: 20 Off-grid: 10
  - System capital cost ($/kW) by Class: **Wind** **size_class_to_installed_cost**	residential - 5675 commercial - 4300 medium - 2766 large - 2239 --> residential - 6339 commercial - 4760 medium - 3137 large - 2386
  - O&M cost ($/kW/year): **Wind** **om_cost_per_kw** 35 --> 36
 
## v0.34.0
### Added
- Ability to run hybrid GHX sizing using **GhpGhx.jl** (automatic and fractional sizing)
- Added financial inputs for **GHP** and updated objective and results to reflect these changes
- Added central plant **GHP**
### Fixed
- Fix output of `get_tier_with_lowest_energy_rate(u::URDBrate)` to return an index and not cartesian coordinates for multi-tier energy rates.
- Updated **GHP** cost curve calculations so incentives apply to all GHP components
### Changed
- If a `REoptInputs` object solves with termination status infeasible, altert user and return a dictionary insteadof JuMP model

## v0.33.0
### Added
- Functionality to evaluate scenarios with Wind can in the ERP (`backup_reliability`)
- Dispatch data for outages: Wind, ElectricStorage SOC, and critical load
### Fixed
- Fix `backup_reliability_reopt_inputs(d, p, r)` so doesn't ignore `CHP` from REopt scenario
- In `backup_reliability_reopt_inputs(d, p, r)`, get `Generator` and `CHP` fuel related values from REopt results _Dict_ d and `REoptInputs` _struct_ p, unless the user overrides the REopt results by providing **generator_size_kw**
- Remove use of non-existent **tech_upgraded** `Outages` outputs, using **tech_microgrid_size_kw** instead
- Added missing **electric_storage_microgrid_upgraded** to `Outages` results
- Fix bug causing _InexactError_ in `num_battery_bins_default`
- Update docstrings in `backup_reliability.jl`
- Avoid supply > critical load during outages by changing load balance to ==
### Changed
- Updated REopt license
- Changed `backup_reliability` results key from **fuel_outage_survival_final_time_step** to **fuel_survival_final_time_step** for consistency with other keys

## v0.32.7
### Fixed
- Bugs in EASIUR health cost calcs
- Type handling for CoolingLoad monthly_tonhour input

## v0.32.6
### Changed
- Required **fuel_cost_per_mmbtu** for modeling **Boiler** tech, otherwise throw a handled error.
### Fixed
- Additional **SteamTurbine** defaults processing updates and bug fixes

## v0.32.5
### Changed
- Updated `get_existing_chiller_cop` function to accept scalar values instead of vectors to allow for faster API transactions.
- Refactored `backup_reliability.jl` to enable easier development: added conversion of all scalar generator inputs to vectors in `dictkeys_to_symbols` and reduced each functions with two versions (one with scalar and one with vector generator arguments) to a single version
- Simplify generator sizing logic in function `backup_reliability_reopt_inputs` (if user sets `generator_size_kw` or `num_generators`to 0, don't override based on REopt solution) and add a validation error
### Fixed
- Steamturbine defaults processing
- simulated_load monthly values processing
- Fixed incorrect name when accessing result field `Outages` **generator_microgrid_size_kw** in `outag_simulator.jl`

## v0.32.4
### Changed
- Consolidated PVWatts API calls to 1 call (previously 3 separate calls existed). API call occurs in `src/core/utils.jl/call_pvwatts_api()`. This function is called for PV in `src/core/production_factor.jl/get_production_factor(PV)` and for GHP in `src/core/scenario.jl`. If GHP and PV are evaluated together, the GHP PVWatts call for ambient temperature is also used to assign the pv.production_factor_series in Scenario.jl so that the PVWatts API does not get called again downstream in `get_production_factor(PV)`.  
- In `src/core/utils.jl/call_pvwatts_api()`, updated NSRDB bounds used in PVWatts query (now includes southern New Zealand)
- Updated PV Watts version from v6 to v8. PVWatts V8 updates the weather data to 2020 TMY data from the NREL NSRDB for locations covered by the database. (The NSRDB weather data used in PVWatts V6 is from around 2015.) See other differences at https://developer.nrel.gov/docs/solar/pvwatts/.
- Made PV struct mutable: This allows for assigning pv.production_factor_series when calling PVWatts for GHP, to avoid a extra PVWatts calls later.
- Changed unit test expected values due to update to PVWatts v8, which slightly changed expected PV production factors.
- Changed **fuel_avail_gal** default to 1e9 for on-grid scenarios (same as off-grid)
### Fixed
- Issue with using a leap year with a URDB rate - the URDB rate was creating energy_rate of length 8784 instead of intended 8760
- Don't double add adjustments to urdb rates with non-standard units
- Corrected `Generator` **installed_cost_per_kw** from 500 to 650 if **only_runs_during_grid_outage** is _true_ or 800 if _false_
- Corrected `SteamTurbine` defaults population from `get_steam_turbine_defaults_size_class()`

## v0.32.3
### Fixed
- Calculate **num_battery_bins** default in `backup_reliability.jl` based on battery duration to prevent significant discretization error (and add test)
- Account for battery (dis)charge efficiency after capping power in/out in `battery_bin_shift()`
- Remove _try_ _catch_ in `backup_reliability(d::Dict, p::REoptInputs, r::Dict)` so can see where error was thrown

## v0.32.2
### Fixed
- Fixed bug in multiple PVs pv_to_location dictionary creation. 
- Fixed bug in reporting of grid purchase results when multiple energy tiers are present.
- Fixed bug in TOU demand charge calculation when multiple demand tiers are present.

## v0.32.1
### Fixed
- In `backup_reliability.jl`:
    - Check if generator input is a Vector instead of has length greater than 1
    - Correct calculation of battery SOC adjustment in `fuel_use()` function
    - Correct outage time step survival condition in `fuel_use()` function
- Add test to ensure `backup_reliability()` gives the same results for equivalent scenarios (1. battery only and 2. battery plus generator with no fuel) and that the survival probability decreases monotonically with outage duration
- Add test to ensure `backup_reliability()` gives the same results as `simulate_outages()` when operational availability inputs are 1, probability of failure to run is 0, and mean time to failure is a very large number.

## v0.32.0
### Fixed
- Fixed calculation of `wind_kw_ac_hourly` in `outagesim/outage_simulator.jl`
- Add  a test of multiple outages that includes wind
- Add a timeout to PVWatts API call so that if it does not connect within 10 seconds, it will retry. It seems to always work on the first retry.

## v0.31.0
### Added
- Created and exported easiur_data function (returns health emissions costs and escalations) for the API to be able to call for it's easiur_costs endpoint
- Added docstrings for easiur_data and emissions_profiles

## v0.30.0
### Added
- `Generator` input **fuel_higher_heating_value_kwh_per_gal**, which defaults to the constant KWH_PER_GAL_DIESEL
### Changed
- Added more description to **production_factor_series inputs**
### Fixed
- Fixed spelling of degradation_fraction
- use push! instead of append() for array in core/cost_curve.jl
- Fixed calculation of batt_roundtrip_efficiency in outage_simulator.jl

## v0.29.0
### Added
- Add `CHP` `FuelUsed` and `FuelCost` modeling/tracking for stochastic/multi-outages
- Add `CHP` outputs for stochastic/multi-outages
### Changed
- Made outages output names not dynamic to allow integration into API
- Add missing units to outages results field names: **unserved_load_series_kw**, **unserved_load_per_outage_kwh**, **generator_fuel_used_per_outage_gal**
- Default `Financial` field **microgrid_upgrade_cost_fraction** to 0
- Add conditional logic to make `CHP.min_allowable_kw` 25% of `max_kw` if there is a conflicting relationship 
- Iterate on calculating `CHP` heuristic size based on average heating load which is also used to set `max_kw` if not given: once `size_class` is determined, recalculate using the efficiency numbers for that `size_class`.
### Fixed
- Fix non-handling of cost-curve/segmented techs in stochastic outages
- Fix issues with `simulated_load.jl` monthly heating energy input to return the heating load profile

## v0.28.1
### Added
- `emissions_profiles` function, exported for external use as an endpoint in REopt_API for the webtool/UI

## v0.28.0
### Changed 
- Changed Financial **breakeven_cost_of_emissions_reduction_per_tonnes_CO2** to **breakeven_cost_of_emissions_reduction_per_tonne_CO2**
- Changed `CHP.size_class` to start at 0 instead of 1, consistent with the API, and 0 represents the average of all `size_class`s
- Change `CHP.max_kw` to be based on either the heuristic sizing from average heating load (if heating) or peak electric load (if no heating, aka Prime Generator in the UI)
  - The "big_number" for `max_kw` was causing the model to take forever to solve and some erroneous behavior; this is also consistent with the API to limit max_kw to a reasonable number
### Added 
- Added previously missing Financial BAU outputs: **lifecycle_om_costs_before_tax**, **lifecycle_om_costs_after_tax**, **year_one_om_costs_before_tax**
### Fixed
- Fixed if statement to determing ElectricLoad "year" from && to ||, so that defaults to 2017 if any CRB input is used
    
## v0.27.0
### Added
- Energy Resilience Performance tool: capability to model limited reliability of backup generators and RE, and calculate survival probability metrics during power outages for a DER scenario
- Exported `backup_reliability` function to run the reliability based calculations
### Changed
- Changed `Generator` inputs **fuel_slope_gal_per_kwh** and **fuel_intercept_gal_per_hr** to **electric_efficiency_full_load** and **electric_efficiency_half_load** to represent the same fuel burn curve in a different way consistent with `CHP`

## v0.26.0
### Added 
- Added `has_stacktrace` boolean which is returned with error messages and indicates if error is of type which contains stacktrace
- Constraint on wind sizing based on Site.land_acres
- New Wind input **acres_per_kw**, defaults to 0.03
- Descriptions/help text for many inputs and outputs
- Add and modify the `GHP` results to align with the existing/expected results from the v2 REopt_API
- Add `CSV` and `DataFrames` packages to REopt.jl dependencies 
### Changed
- Update REopt.jl environment to Julia v1.8
- Changed default **year** in ElectricLoad to be 2017 if using a CRB model and 2022 otherwise. 
- Removed default year in URDBrate() functions, since year is always supplied to this function.
- In `scenario.jl`, `change heating_thermal_load_reduction_with_ghp_kw` to `space_heating_thermal_load_reduction_with_ghp_kw` to be more explicit
- Round Hot and Cold TES size result to 0 digits
- Use CoolProp to get water properties for Hot and Cold TES based on average of temperature inputs
### Fixed
- `Wind` evaluations with BAU - was temporarily broken because of an unconverted **year_one** -> **annual** expected name
- Fixed calculation of **year_one_coincident_peak_cost_before_tax** in `ElectricTariff` results to correctly calculate before-tax value. Previously, the after-tax value was being calculated for this field instead.
- Fixed `outage_simulator` to work with sub-hourly outage simulation scenarios
- Fixed a bug which threw an error when providing time-series thermal load inputs in a scenario inputs .json.
- Fixed calculation of ["Financial"]["lifecycle_om_costs_before_tax_bau"] (was previously showing after tax result)
- Added **bau_annual_emissions_tonnes_SO2** to the bau_outputs dict in results.jl and removed duplicate **bau_annual_emissions_tonnes_NOx** result
### Removed
- Removed duplicate **thermal_production_hot_water_or_steam** field from the absorption chiller defaults response dictionary. 

## v0.25.0
### Added
- multi-node MPC modeling capability
- more MPC outputs (e.g. Costs, ElectricStorage.to_load_series_kw)
- throw error if outage_durations and outage_probabilities not the same length
- throw error if length of outage_probabilities is >= 1 and sum of outage_probabilities is not equal to 1
- small incentive to minimize unserved load in each outage, not just the max over outage start times (makes expected outage results more realist and fixes same inputs giving different results)
- add `Outages` output **generator_fuel_used_per_outage** which is the sum over backup generators
### Changed
- remove _series from non-timeseries outage output names
- make the use of _ in multiple outages output names consistent
- updates multiple outage test values that changed due to fixing timestep bug
- Updated the following default values:
   - PV, Wind, Storage, CHP, GHP, Hot Water Storage, Cold Water Storage, Electric Storage: **federal_itc_fraction(PV,Wind, CHP,GHP)** and **total_itc_fraction(Hot Water Storage, Cold Water Storage, Electric Storage)** to 0.3 (30%)
   - PV, Wind, Storage, CHP, GHP, Hot Water Storage, Cold Water Storage, Electric Storage: **macrs_bonus_fraction** to 0.8 (80%)
   - Hot Water Storage and Cold Water Storage: **macrs_itc_reduction** to 0.5 (50%)
   - Hot Water Storage and Cold Water Storage: **macrs_option_years** to 7 years
### Fixed
- PV results for all multi-node scenarios
- MPC objective definition w/o ElectricStorage
- fixed mulitple outages timestep off-by-one bug
### Removed 
- Wind ITC no longer determined based on size class. Removed all size class dependencies from wind.jl

## v0.24.0
### Changed
- Major name change overall for outputs/results. Changed energy-related outputs with "year_one" in name to "annual" to reflect that they are actually average annual output values. Changed any "average_annual" naming to "annual" to simplify. Changed `to_tes` and `to_battery` outputs to `to_storage` for consistency
### Added 
- Added **thermal_production_series_mmbtu_per_hour** to CHP results. 
### Removed 
- Removed `Wind` and `Generator` outputs **year_one_energy_produced_kwh** since these techs do not include degradation

## v0.23.0
### Added
- Add **REoptLogger** type of global logger with a standard out to the console and to a dictionary
    - Instantiate `logREopt` as the global logger in `__init()__` function call as a global variable
    - Handle Warn or Error logs to save them along with information on where they occurred
    - Try-catch `core/reopt.jl -> run_reopt()` functions. Process any errors when catching the error.
    - Add Warnings and Errors from `logREopt` to results dictionary. If error is unhandled in REopt, include a stacktrace
    - Add a `status` of `error` to results for consistency
    - Ensure all error text is returned as strings for proper handling in the API
- Add `handle_errors(e::E, stacktrace::V) where {E <: Exception, V <: Vector}` and `handle_errors()` to `core/reopt.jl` to include info, warn and errors from REopt input data processing, optimization, and results processing in the returned dictionary.
- Tests for user-inputs of `ElectricTariff` `demand_lookback_months` and `demand_lookback_range` 
### Changed
- `core/reopt.jl` added try-catch statements to call `handle_errors()` when there is a REopt error (handled or unhandled) and return it to the requestor/user.
### Fixed
- URDB lookback was not incorporated based on the descriptions of how the 3 lookback variables should be entered in the code. Modified `parse_urdb_lookback_charges` function to correct.
- TOU demand for 15-min load was only looking at the first 8760 timesteps.
- Tiered energy rates jsons generated by the webtool errored and could not run.
- Aligned lookback parameter names from URDB with API

## v0.22.0
### Added
- Simulated load function which mimicks the REopt_API /simulated_load endpoint for getting commercial reference building load data from annual or monthly energy data, or blended/hybrid buildings
- `AbsorptionChiller` default values for costs and thermal coefficient of performance (which depend on maximum cooling load and heat transfer medium)
### Changed
- Pruned the unnecessary chp_defaults data that were either zeros or not dependent on `prime_mover` or `size_class`, and reorganized the CHP struct.

## v0.21.0
### Changed
For `CHP` and `SteamTurbine`, the `prime_mover` and/or `size_class` is chosen (if not input) based on the average heating load and the type of heating load (hot water or steam).
 - This logic replicates the current REopt webtool behavior which was implemented based on CHP industry experts, effectively syncing the webtool and the REopt.jl/API behavior.
 - This makes `prime_mover` **NOT** a required input and avoids a lot of other required inputs if `prime_mover` is not input.
 - The two functions made for `CHP` and `SteamTurbine` are exported in `REopt.jl` so they can be exposed in the API for communication with the webtool (or other API users).
### Removed 
`ExistingBoiler.production_type_by_chp_prime_mover` because that is no longer consistent with the logic added above.
 - The logic from 1. is such that `ExistingBoiler.production_type` determines the `CHP.prime_mover` if not specified, not the other way around.
 - If `ExistingBoiler.production_type` is not input, `hot_water` is used as the default.

## v0.20.1
### Added
- `CoolingLoad` time series and annual summary data to results
- `HeatingLoad` time series and annual summary data to results

## v0.20.0
### Added
- `Boiler` tech from the REopt_API (known as NewBoiler in API)
- `SteamTurbine` tech from the REopt_API
### Changed
- Made some modifications to thermal tech results to be consistent with naming conventions of REopt.jl
### Fixed
- Bug for scalar `ElectricTariff.wholesale_rate`
- Bug in which CHP could not charge Hot TES

## v0.19.0
### Changed
The following name changes were made: 
- Change "pct" to "rate_fraction" for "discount", "escalation", names containing "tax_pct" (financial terms)
- Change "pct" to "fraction" for all other variable names (e.g., "min_soc", "min_turndown_")
- Change `prod_factor_series` to `production_factor_series` and rename some internal methods and variables to match
- Change four (4) CHP input field names to spell out `electric` (from `elec`) and `efficiency` (from `effic`) for electric and thermal efficiencies
### Added
- Add schedule-based `FlatLoad`s which take the annual or monthly energy input and create a load profile based on the specified type of schedule. The load is "flat" (the same) for all hours within the chosen schedule.
- Add `addressable_load_fraction` inputs for `SpaceHeatingLoad` and `DomesticHotWaterLoad` which effectively ignores a portion of the entered loads. These inputs can be scalars (applied to all time steps of the year), monthly (applied to the timesteps of each month), or of length 8760 * `time_steps_per_hour`.
- Add a validation error for cooling in the case that the cooling electric load is greater than the total electric load.
  
## v0.18.1
### Removed
- **include_climate_in_objective**, **pwf_emissions_cost_CO2_grid**, and **pwf_emissions_cost_CO2_onsite** unnecessarily included in Site results

## v0.18.0
### Added
- Add geothermal heat pump (`GHP`), also known as ground-source heat pump (GSHP), to the REopt model for serving heating and cooling loads (typically the benefits include electrifying the heating load and improving the efficiency of cooling).
    - The unregistered `GhpGhx` package (https://github.com/NREL/GhpGhx.jl) is a "conditional" dependency of REopt by using the Requires.jl package, and this package sizes the ground heat exchanger (GHE) and gets the hourly electric consumption of the `GHP` for the specified heating and cooling loads that it serves.
    - The `GhpGhx` module calls for sizing the GHE can only be done if you first "add https://github.com/NREL/GhpGhx.jl" to the environment and then load the package by "using GhpGhx" before running REopt with `GHP`.
    - The `GHP` size and dispatch of the different `GHP` options is pre-determined by the `GhpGhx` package, so the REopt model just chooses one or none of the `GHP` options with a binary decision variable.
### Changed
- Change default value for `wind.jl` **operating_reserve_required_pct** from 0.1 to 0.5 (only applicable when **off_grid_flag**=_True_.)
- allow user to specify emissions_region in ElectricUtility, which is used instead of lat/long to look up AVERT data if emissions factors aren't provided by the user
- Updated results keys in `results/absorption_chiller.jl`
### Fixed
- Add **wholesale_rate** and **emissions_factor_series_lb_\<pollutant\>_per_kwh** inputs to the list of inputs that `dictkeys_tosymbols()` tries to convert to type _Array{Real}_. Due to serialization, when list inputs come from the API, they are of type _Array{Any}_ so must be converted to match type required by the constructors they are passed to.
- Fixed bug in calcuation of power delivered to cold thermal storage by the electric chiller in `results/existing_chiller.jl`.

## v0.17.0
### Added
- Emissions
    - add emissions factors for CO2, NOx, SO2, and PM25 to inputs of all fuel burning technologies
    - add emissions factor series for CO2, NOx, SO2, and PM25 to `ElectricUtility` inputs and use [AVERT v3.2](https://www.epa.gov/avert/download-avert) (2021 data) if not provided
    - add `include_climate_in_objective` and `include_health_in_objective` to `Settings` inputs
    - constrain CO2 emissions based on `CO2_emissions_reduction_min_pct`, `CO2_emissions_reduction_max_pct`, and `include_exported_elec_emissions_in_total` added to `Site` inputs
    - add emissions costs to `Financial` inputs and use EASIUR data for NOx, SO2, and PM25 if not provided
    - report emissions and their cost in `Site` (on-site and total) and `ElectricUtility` (grid) results
    - calculate `breakeven_cost_of_emissions_reduction_per_tonnes_CO2` for `Financial` results
- Renewable energy percentage
    - calculate renewable energy percentage (electric only and total) and add to `Site` results
    - add `renewable_electricity_min_pct`, `renewable_electricity_max_pct`, and `include_exported_renewable_electricity_in_total` to `Site` inputs
    - add `fuel_renewable_energy_pct` input for all fuel burning technologies
    - constrain renewable electricity percentage based on user inputs
- Add "Emissions and Renewable Energy Percent" testset
### Changed
- Allow Wind tech to be included when `off_grid_flag` is true
- Add `operating_reserve_required_pct` to Wind struct and incorporate wind into operating reserve constraints
- Add hot, cold TES results for MPC model
- Update documentation and add `docs/devdeploy.jl` to locally host the REopt.jl documentation 
- Make `ExistingBoiler` `fuel_cost_per_mmbtu` a required input
- In `production_factor.jl`, include lat-long coordinates if-statement to determine whether the "nsrdb" dataset should be used in call to PVWatts. Accounts for recent updates to NSRDB data used by PVWatts (v6). If outside of NSRDB range, use "intl" (international) dataset.
- Don't trigger GitHub 'Run test' workflow on a push that only changes README.md and/or CHANGELOG.md
- Avoid triggering duplicate GitHub workflows. When pushing to a branch that's in a PR, only trigger tests on the push not on the PR sync also.
### Fixed
- Bug fix to constrain dvCurtail in `time_steps_without_grid`
- Bug fix to report accurate wind ["year_one_to_load_series_kw"] in results/wind.jl (was previously not accounting for curtailed wind)

## v0.16.2
### Changed
- Update PV defaults to tilt=10 for rooftop, tilt = abs(lat) for ground mount, azimuth = 180 for northern lats, azimuth = 0 for southern lats.
### Fixed
- bug fix for Generator inputs to allow for time_steps_per_hour > 1
- change various `Float64` types to `Real` to allow integers too

## v0.16.1
### Fixed
- bug fix for outage simulator when `microgrid_only=true`

## v0.16.0
### Added
Allows users to model "off-grid" systems as a year-long outage: 
- add flag to "turn on" off-grid modeling `Settings.off_grid_flag` 
- when `off_grid_flag` is "true", adjust default values in core/ `electric_storage`, `electric_load`, `financial`, `generator`, `pv` 
- add operating reserve requirement inputs, outputs, and constraints based on load and PV generation 
- add minimum load met percent input and constraint
- add generator replacement year and cost (for off-grid and on-grid) 
- add off-grid additional annual costs (tax deductible) and upfront capital costs (depreciable via straight line depreciation)
### Changed
Name changes: 
- consistently append `_before_tax` and `_after_tax` to results names 
- change all instances of `timestep` to `time_step` and `timesteps` to `time_steps`
Other changes:
- report previously missing lcc breakdown components, all reported in `results/financial.jl`  
- change variable types from Float to Real to allow users to enter Ints (where applicable)
- `year_one_coincident_peak_cost_after_tax` is now correctly multiplied by `(1 - p.s.financial.offtaker_tax_pct)`

## v0.15.2
### Fixed
- bug fix for 15 & 30 minute electric, heating, and cooling loads
- bug fix for URDB fixed charges
- bug fix for default `Wind` `installed_cost_per_kw` and `federal_itc_pct`

## v0.15.1
### Added
- add `AbsorptionChiller` technology
- add `ElectricStorage.minimum_avg_soc_fraction` input and constraint

## v0.15.0
### Fixed
- bug fix in outage_simulator
### Changed
- allow Real Generator inputs (not just Float64)
- add "_series" to "Outages" outputs that are arrays [breaking]

## v0.14.0
### Changed
- update default values from v2 of API [breaking]
### Added
- add ElectricStorage degradation accounting and maintenance strategies
- finish cooling loads

## v0.13.0
### Added
- add FlexibleHVAC model (still testing)
- start thermal energy storage modeling
- add `ExistingBoiler` and `ExistingChiller`
- add `MPCLimits` inputs:
    - `grid_draw_limit_kw_by_time_step`
    - `export_limit_kw_by_time_step`
### Changed
- refactor `Storage` as `ElectricStorage`
### Fixed
- fix bugs for time_steps_per_hour != 1


## v0.12.4
### Removed
- rm "Lite" from docs
### Changed
- prioritize `urdb_response` over `urdb_label` in `ElectricTariff`

## v0.12.3
### Added
- add utils for PVwatts: `get_ambient_temperature` and `get_pvwatts_prodfactor`

## v0.12.2
### Added
- add CHP technology, including supplementary firing
- add URDB "sell" value from `energyratestructure` to wholesale rate
- update docs
### Changed
- allow annual or monthly energy rate w/o demand rate
- allow integer latitude/longitude

## v0.12.1
### Added
- add ExistingBoiler and CRB heating loads

## v0.12.0
### Changed
- change all output keys starting with "total_" or "net_" to "lifecycle_" (except "net_present_cost")
- update pv results for single PV in an array
### Fixed
- bug fix in urdb.jl when rate_name not found

## v0.11.0
### Added
- add ElectricLoad.blended_doe_reference_names & blended_doe_reference_percents
- add ElectricLoad.monthly_totals_kwh builtin profile scaling
- add ElectricTariff inputs: `add_monthly_rates_to_urdb_rate`, `tou_energy_rates_per_kwh`, 
    `add_tou_energy_rates_to_urdb_rate`, `coincident_peak_load_charge_per_kw`, `coincident_peak_load_active_time_steps`
### Fixed
- handle multiple PV outputs

## v0.10.0
### Added
- add modeling capability for tiered rates (energy, TOU demand, and monthly demand charges)
    - all of these tiered rates require binaries, which are conditionally added to the model
- add modeling capability for lookback demand charges
- add more outputs from the API (eg. `initial_capital_costs`)
- add option to run Business As Usual scenario in parallel with optimal scenario (default is `true`)
- add incentives (and cost curves) to `Wind` and `Generator`
### Changed
- removed "_us_dollars" from all names and generally aligned names with API
- renamed `outage_start(end)_time_step` to `outage_start(end)_time_step`
### Fixed
- fixed bug in URDB fixed charges

## v0.9.0
### Changed
- `ElectricTariff.NEM` boolean is now determined by `ElectricUtility.net_metering_limit_kw` (true if limit > 0)
### Added
- add `ElectricUtility` inputs for `net_metering_limit_kw` and `interconnection_limit_kw`
- add binary choice for net metering vs. wholesale export
- add `ElectricTariff.export_rate_beyond_net_metering_limit` input (scalar or vector allowed)
- add `can_net_meter`, `can_wholesale`, `can_export_beyond_nem_limit` tech inputs (`PV`, `Wind`, `Generator`)

## v0.8.0
### Added
- add `Wind` module, relying on System Advisor Model Wind module for production factors and Wind Toolkit for resource data
- new `ElectricTariff` input options:
    - `urdb_utility_name` and `urdb_rate_name`
    - `blended_annual_energy_rate` and `blended_annual_demand_rate`
- add two capabilities that require binary variables:
    - tax, production, and capacity incentives for PV (compatible with any energy generation technology)
    - technology cost curve modeling capability
    - both of these capabilities are only used for the technologies that require them (based on input values), unlike the API which always models these capabilities (and therefore always includes the binary variables).
- Three new tests: Wind, Blended Tariff and Complex Incentives (which aligns with API results)
### Changed
- `cost_per_kw[h]` input fields are now `installed_cost_per_kw[h]` to distinguish it from other costs like `om_cost_per_kw[h]`
- Financial input field refactored: `two_party_ownership` -> `third_party_ownership`
- `total_itc_pct` -> `federal_itc_pct` on technology inputs

## v0.7.3
### Fixed
- outage results processing would fail sometimes when an integer variable was not exact (e.g. 1.000000001)
- fixed `simulate_outages` for revised results formats (key names changed to align with the REopt API)

## v0.7.2
### Added
- add PV.production_factor_series input (can skip PVWatts call)
- add `run_mpc` capability, which dispatches DER for minimum energy cost over an arbitrary time horizon

## v0.7.1
### Fixed
- ElectricLoad.city default is empty string, must be filled in before annual_kwh look up

## v0.7.0
### Removed
- removed Storage.can_grid_export
### Added
- add optional integer constraint to prevent simultaneous export and import of power
- add warnings when adding integer variables
- add ability to add LinDistFlow constraints to multinode models
### Changed
- no longer require `ElectricLoad.city` input (look up ASHRAE climate zone from lat/lon)
- compatible with Julia 1.6

## v0.6.0
### Added
- add multi-node (site) capability for PV and Storage
- started documentation process using Github Pages and Documenter.jl
### Changed
- restructured outputs to align with the input structure, for example top-level keys added for `ElectricTariff` and `PV` in the outputs

## v0.5.3
### Changed
- compatible with Julia 1.5

## v0.5.2
### Fixed
- outage_simulator.jl had bug with summing over empty `Any[]`
### Added
- add optional `microgrid_only` arg to simulate_outages

## v0.5.1
### Added
- added outage dispatch outputs and speed up their derivation
### Removed
- removed redundant generator minimum turn down constraint

## v0.5.0
### Fixed
- handle missing input key for `year_one_soc_series_pct` in `outage_simulator` 
- remove erroneous `total_unserved_load = 0` output
- `dvUnservedLoad` definition was allowing microgrid production to storage and curtailment to be double counted towards meeting critical load
### Added
- add `unserved_load_per_outage` output

## v0.4.1
### Fixed
- removed `total_unserved_load` output because it can take hours to generate and can error out when outage indices are not consecutive
### Added
- add @info for time spent processing results

## v0.4.0
### Added
- add `simulate_outages` function (similar to REopt API outage simulator)
- removed MutableArithmetics package from Project.toml (since JuMP now has method for `value(::MutableArithmetics.Zero)`)
- add outage related outputs:
    - Generator_mg_kw
    - mg_Generator_upgrade_cost
    - mg_Generator_fuel_used
    - mg_PV_upgrade_cost
    - mg_storage_upgrade_cost
    - dvUnservedLoad array
    - max_outage_cost_per_outage_duration
### Changed
- allow value_of_lost_load_per_kwh values to be subtype of Real (rather than only Real)
- add `run_reopt` method for scenario Dict

## v0.3.0
### Added
- add separate decision variables and constraints for microgrid tech capacities
    - new Site input `mg_tech_sizes_equal_grid_sizes` (boolean), when _false_ the microgrid tech capacities are constrained to be <= the grid connected tech capacities
### Fixed
- allow non-integer `outage_probabilities`
- correct `total_unserved_load` output
- don't `add_min_hours_crit_ld_met_constraint` unless `min_resil_time_steps <= length(elecutil.outage_time_steps)`

## v0.2.0
### Added
- add support for custom ElectricLoad `loads_kw` input
- include existing capacity in microgrid upgrade cost
    - previously only had to pay to upgrade new capacity
- implement ElectricLoad `loads_kw_is_net` and `critical_loads_kw_is_net`
    - add existing PV production to raw load profile if `true`
- add `min_resil_time_steps` input and optional constraint for minimum time_steps that critical load must be met in every outage
### Fixed
- enforce storage cannot grid charge

## v0.1.1 Fix build.jl
deps/build.jl had a relative path dependency, fixed with an absolute path.

## v0.1.0 Initial release
This package is currently under development and only has a subset of capabilities of the REopt model used in the REopt API. For example, the Wind model, tiered electric utility tariffs, and piecewise linear cost curves are not yet modeled in this code. However this code is easier to use than the API (only dependencies are Julia and a solver) and has a novel model for uncertain outages.<|MERGE_RESOLUTION|>--- conflicted
+++ resolved
@@ -25,7 +25,21 @@
     ### Deprecated
     ### Removed
 
-<<<<<<< HEAD
+## storage-cost-constraints-version2
+### Added
+- Add new **ElectricStorage** input fields **installed_cost_constant**, **replace_cost_constant** (both default to 0), and **cost_constant_replacement_year** (defaults to year 10).
+- Added new binary variable **binIncludeStorageCostConstant** which is indexed on `p.s.storage.types.elec`
+- Added `ElectricStorage.om_cost_fraction_of_installed_cost` input, default, and model expression as the main battery O&M
+### Changed
+- Updated default `ElectricStorage` cost values per ATB 2024
+- Zeroed-out `ElectricStorage` replacement costs because they are now included in the default O&M as fraction of installed cost
+### Fixed
+- Correctly apply zero/no MACRS for `ElectricStorage`, `HotThermalStorage`, and `ColdThermalStorage` which were always using 5 years MACRS schedules if not the default 7
+
+## fix-bau-capex
+### Fixed
+- Fixed bug by setting `min_initial_capital_costs_before_incentives` and `max_initial_capital_costs_before_incentives` to nothing for BAU Scenario
+
 ## pv-size-classes
 ### Added 
 - New inputs for `PV` to determine default cost parameters and optional piece-wise linear (PWL) cost curves: `size_class`, `tech_sizes_for_cost_curve`, and `use_detailed_cost_curve`. The `installed_cost_per_kw` can also now be an array to go along with the `tech_sizes_for_cost_curve` input.
@@ -33,22 +47,6 @@
 ### Changed
 - `PV.installed_cost_per_kw` and `PV.om_cost_per_kw` does not have a fixed default value, and instead it is dependent on other inputs such as the `ElectricLoad.annual_kwh` and `Site.roof_squarefeet` to determine the `size_class` based on an estimated `PV` size which is calculated from those inputs.
 - The default `installed_cost_per_kw` is a fixed/single value for the calculated `size_class`, but if `use_detailed_cost_curve` is set to `true`, then it will use a 2-point PWL cost curve with `tech_sizes_for_cost_curve`.
-=======
-## storage-cost-constraints-version2
-### Added
-- Add new **ElectricStorage** input fields **installed_cost_constant**, **replace_cost_constant** (both default to 0), and **cost_constant_replacement_year** (defaults to year 10).
-- Added new binary variable **binIncludeStorageCostConstant** which is indexed on `p.s.storage.types.elec`
-- Added `ElectricStorage.om_cost_fraction_of_installed_cost` input, default, and model expression as the main battery O&M
-### Changed
-- Updated default `ElectricStorage` cost values per ATB 2024
-- Zeroed-out `ElectricStorage` replacement costs because they are now included in the default O&M as fraction of installed cost
-### Fixed
-- Correctly apply zero/no MACRS for `ElectricStorage`, `HotThermalStorage`, and `ColdThermalStorage` which were always using 5 years MACRS schedules if not the default 7
-
-## fix-bau-capex
-### Fixed
-- Fixed bug by setting `min_initial_capital_costs_before_incentives` and `max_initial_capital_costs_before_incentives` to nothing for BAU Scenario
->>>>>>> 57306eab
 
 ## test-runners
 ### Added
