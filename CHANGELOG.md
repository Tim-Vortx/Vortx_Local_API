--- conflicted
+++ resolved
@@ -23,13 +23,6 @@
     ### Deprecated
     ### Removed
 
-<<<<<<< HEAD
-## Develop 2024-04-05
-### Added
-- Add new parameters **max_duration_hours** and **min_duration_hours** to bound the energy duration of battery storage
-
-## Develop 2024-01-16
-=======
 ## v0.44.0
 ### Added 
 - in `src/settings.jl`, added new const **INDICATOR_COMPATIBLE_SOLVERS**
@@ -81,7 +74,6 @@
 ### Changed
 - Changed **macrs_bonus_fraction** to from 0.80 to 0.60 (60%) for CHP, ElectricStorage, ColdThermalStorage, HotThermalStorage GHP, PV, Wind
 
->>>>>>> 9cd7fdf0
 ### Fixed
 - In `reopt.jl`, group objective function incentives (into **ObjectivePenalties**) and avoid directly modifying m[:Costs]. Previously, some of these were incorrectly included in the reported **Financial.lcc**. 
 
