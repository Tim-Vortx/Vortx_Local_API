# REopt Changelog

<<<<<<< HEAD
## dev
- fix bug for scalar `ElectricTariff.wholesale_rate`
- add `Boiler` tech (known as NewBoiler in API)
=======
## v0.15.1
- add `AbsorptionChiller` technology
- add `ElectricStorage.minimum_avg_soc_fraction` input and constraint

## v0.15.0
- bug fix in outage_simulator
- allow Real Generator inputs (not just Float64)
- add "_series" to "Outages" outputs that are arrays [breaking]
>>>>>>> 23e2bd8d

## v0.14.0
- update default values from v2 of API [breaking]
- add ElectricStorage degradation accounting and maintenance strategies
- finish cooling loads

## v0.13.0
- fix bugs for time_steps_per_hour != 1
- add FlexibleHVAC model (still testing)
- start thermal energy storage modeling
- refactor `Storage` as `ElectricStorage`
- add `ExistingBoiler` and `ExistingChiller`
- add `MPCLimits` inputs:
    - `grid_draw_limit_kw_by_time_step`
    - `export_limit_kw_by_time_step`

## v0.12.4
- rm "Lite" from docs
- prioritize `urdb_response` over `urdb_label` in `ElectricTariff`

## v0.12.3
- add utils for PVwatts: `get_ambient_temperature` and `get_pvwatts_prodfactor`

## v0.12.2
- add CHP technology, including supplementary firing
- add URDB "sell" value from `energyratestructure` to wholesale rate
- update docs
- allow annual or monthly energy rate w/o demand rate
- allow integer latitude/longitude

## v0.12.1
- add ExistingBoiler and CRB heating loads

## v0.12.0
- change all output keys starting with "total_" or "net_" to "lifecycle_" (except "net_present_cost")
- bug fix in urdb.jl when rate_name not found
- update pv results for single PV in an array

## v0.11.0
- add ElectricLoad.blended_doe_reference_names & blended_doe_reference_percents
- add ElectricLoad.monthly_totals_kwh builtin profile scaling
- add ElectricTariff inputs: `add_monthly_rates_to_urdb_rate`, `tou_energy_rates_per_kwh`, 
    `add_tou_energy_rates_to_urdb_rate`, `coincident_peak_load_charge_per_kw`, `coincident_peak_load_active_timesteps`
- handle multiple PV outputs

## v0.10.0
- add modeling capability for tiered rates (energy, TOU demand, and monthly demand charges)
    - all of these tiered rates require binaries, which are conditionally added to the model
- add modeling capability for lookback demand charges
- removed "_us_dollars" from all names and generally aligned names with API
- add more outputs from the API (eg. `initial_capital_costs`)
- add option to run Business As Usual scenario in parallel with optimal scenario (default is `true`)
- add incentives (and cost curves) to `Wind` and `Generator`
- fixed bug in URDB fixed charges
- renamed `outage_start(end)_timestep` to `outage_start(end)_time_step`

## v0.9.0
- `ElectricTariff.NEM` boolean is now determined by `ElectricUtility.net_metering_limit_kw` (true if limit > 0)
- add `ElectricUtility` inputs for `net_metering_limit_kw` and `interconnection_limit_kw`
- add binary choice for net metering vs. wholesale export
- add `ElectricTariff.export_rate_beyond_net_metering_limit` input (scalar or vector allowed)
- add `can_net_meter`, `can_wholesale`, `can_export_beyond_nem_limit` tech inputs (`PV`, `Wind`, `Generator`)

## v0.8.0
- add `Wind` module, relying on System Advisor Model Wind module for production factors and Wind Toolkit for resource data
- new `ElectricTariff` input options:
    - `urdb_utility_name` and `urdb_rate_name`
    - `blended_annual_energy_rate` and `blended_annual_demand_rate`
- add two capabilities that require binary variables:
    - tax, production, and capacity incentives for PV (compatible with any energy generation technology)
    - technology cost curve modeling capability
    - both of these capabilities are only used for the technologies that require them (based on input values), unlike the API which always models these capabilities (and therefore always includes the binary variables).
- `cost_per_kw[h]` input fields are now `installed_cost_per_kw[h]` to distinguish it from other costs like `om_cost_per_kw[h]`
- Financial input field refactored: `two_party_ownership` -> `third_party_ownership`
- `total_itc_pct` -> `federal_itc_pct` on technology inputs
- Three new tests: Wind, Blended Tariff and Complex Incentives (which aligns with API results)

## v0.7.3
##### bug fixes
- outage results processing would fail sometimes when an integer variable was not exact (e.g. 1.000000001)
- fixed `simulate_outages` for revised results formats (key names changed to align with the REopt API)

## v0.7.2
#### Improvements
- add PV.prod_factor_series input (can skip PVWatts call)
- add `run_mpc` capability, which dispatches DER for minimum energy cost over an arbitrary time horizon

## v0.7.1
##### bug fixes
- ElectricLoad.city default is empty string, must be filled in before annual_kwh look up

## v0.7.0
#### Improvements
- removed Storage.can_grid_export
- add optional integer constraint to prevent simultaneous export and import of power
- add warnings when adding integer variables
- add ability to add LinDistFlow constraints to multinode models
- no longer require `ElectricLoad.city` input (look up ASHRAE climate zone from lat/lon)
- compatible with Julia 1.6

## v0.6.0
#### Improvements
- add multi-node (site) capability for PV and Storage
- started documentation process using Github Pages and Documenter.jl
- restructured outputs to align with the input structure, for example top-level keys added for `ElectricTariff` and `PV` in the outputs

## v0.5.3
#### Improvements
- compatible with Julia 1.5

## v0.5.2
#### bug fixes
- outage_simulator.jl had bug with summing over empty `Any[]`

#### Improvements
- add optional `microgrid_only` arg to simulate_outages

## v0.5.1
#### Improvements
- added outage dispatch outputs and speed up their derivation
- removed redundant generator minimum turn down constraint

## v0.5.0
#### bug fixes
- handle missing input key for `year_one_soc_series_pct` in `outage_simulator` 
- remove erroneous `total_unserved_load = 0` output
- `dvUnservedLoad` definition was allowing microgrid production to storage and curtailment to be double counted towards meeting critical load

#### Improvements
- add `unserved_load_per_outage` output

## v0.4.1
#### bug fixes
- removed `total_unserved_load` output because it can take hours to generate and can error out when outage indices are not consecutive
#### Improvements
- add @info for time spent processing results

## v0.4.0
#### Improvements
- add `simulate_outages` function (similar to REopt API outage simulator)
- removed MutableArithmetics package from Project.toml (since JuMP now has method for `value(::MutableArithmetics.Zero)`)
- add outage related outputs:
    - Generator_mg_kw
    - mg_Generator_upgrade_cost
    - mg_Generator_fuel_used
    - mg_PV_upgrade_cost
    - mg_storage_upgrade_cost
    - dvUnservedLoad array
    - max_outage_cost_per_outage_duration
- allow value_of_lost_load_per_kwh values to be subtype of Real (rather than only Real)
- add `run_reopt` method for scenario Dict

## v0.3.0
#### Improvements
- add separate decision variables and constraints for microgrid tech capacities
    - new Site input `mg_tech_sizes_equal_grid_sizes` (boolean), when `false` the microgrid tech capacities are constrained to be <= the grid connected tech capacities
#### bug fixes
- allow non-integer `outage_probabilities`
- correct `total_unserved_load` output
- don't `add_min_hours_crit_ld_met_constraint` unless `min_resil_timesteps <= length(elecutil.outage_timesteps)`

## v0.2.0
#### Improvements
- add support for custom ElectricLoad `loads_kw` input
- include existing capacity in microgrid upgrade cost
    - previously only had to pay to upgrade new capacity
- implement ElectricLoad `loads_kw_is_net` and `critical_loads_kw_is_net`
    - add existing PV production to raw load profile if `true`
- add `min_resil_timesteps` input and optional constraint for minimum timesteps that critical load must be met in every outage
#### bug fixes
- enforce storage cannot grid charge

## v0.1.1 Fix build.jl
deps/build.jl had a relative path dependency, fixed with an absolute path.

## v0.1.0 Initial release
This package is currently under development and only has a subset of capabilities of the REopt model used in the REopt API. For example, the Wind model, tiered electric utility tariffs, and piecewise linear cost curves are not yet modeled in this code. However this code is easier to use than the API (only dependencies are Julia and a solver) and has a novel model for uncertain outages.<|MERGE_RESOLUTION|>--- conflicted
+++ resolved
@@ -1,10 +1,9 @@
 # REopt Changelog
 
-<<<<<<< HEAD
 ## dev
 - fix bug for scalar `ElectricTariff.wholesale_rate`
 - add `Boiler` tech (known as NewBoiler in API)
-=======
+
 ## v0.15.1
 - add `AbsorptionChiller` technology
 - add `ElectricStorage.minimum_avg_soc_fraction` input and constraint
@@ -13,7 +12,6 @@
 - bug fix in outage_simulator
 - allow Real Generator inputs (not just Float64)
 - add "_series" to "Outages" outputs that are arrays [breaking]
->>>>>>> 23e2bd8d
 
 ## v0.14.0
 - update default values from v2 of API [breaking]
