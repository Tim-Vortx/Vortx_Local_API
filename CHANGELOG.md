# Changelog
All notable changes to this project will be documented in this file.

The format is based on [Keep a Changelog](https://keepachangelog.com/en/1.0.0/),
and this project adheres to [Semantic Versioning](https://semver.org/spec/v2.0.0.html).

## Guidelines
- When working in feature branch, start a new double-hash header with the name of the branch and record changes under that
- When merging `develop` into a feature branch, keep the feature branch section and the "Develop" section separate to simplify merge conflicts
- When making a Pull Request into `develop`, merge the feature branch section into the "Develop" section (if it exists), else rename the feature branch header to "Develop"
- When making a Pull Request into `master` change "Develop" to the next version number

### Formatting
- Use **bold** markup for field and model names (i.e. **outage_start_time_step**)
- Use `code` markup for  REopt-specific file names, classes and endpoints (e.g. `src/REopt.jl`)
- Use _italic_ for code terms (i.e. _list_)
- Prepend change with tag(s) directing where it is in the repository:  
`src`,`constraints`,`*.jl`

Classify the change according to the following categories:
    
    ### Added
    ### Changed
    ### Fixed
    ### Deprecated
    ### Removed

<<<<<<< HEAD
## Develop boiler-series-fix
### Fixed
- When setting **thermal_production_series_mmbtu_per_hour** output in **ExistingBoiler**, sum over heating loads instead of time steps

=======
## Develop - 2024-10-11
### Added
- Add new **ElectricStorage** parameters **max_duration_hours** and **min_duration_hours** to bound the energy duration of battery storage
  
>>>>>>> 88b94993
## Develop degradation-cleanup
### Added
- Battery residual value if choosing replacement strategy for degradation
### Changed
- Revised the battery degradation model, refactoring some methods to increase model-building efficiency and reformulating indicator constraints as big-M constraints with smaller big-M's to reduce solve time.
- Edited several documentation entries and docstrings for clarity.
### Removed
- 80% scaling of battery maintenance costs when using augmentation strategy

## v0.48.1
### Changed
- Replace all `1/p.s.settings.time_steps_per_hour` with `p.hours_per_time_step` for simplicity/consistency
- Rename function `add_storage_sum_constraints` to `add_storage_sum_grid_constraints` for clarity
### Added
- Constraints to prevent simultaneous charge/discharge of storage
- Specify in docstrings that **PV** **max_kw** and **size_kw** are kW-DC
- Add the Logging package to `test/Project.toml` because it is used in `runtests.jl`
### Fixed
- Force **ElectricLoad** **critical_load_kw** to be _nothing_ when **off_grid_flag** is _true_ (**critical_load_fraction** was already being forced to 1, but the user was still able to get around this by providing **critical_load_kw**)
- Removed looping over storage name in functions `add_hot_thermal_storage_dispatch_constraints` and `add_cold_thermal_storage_dispatch_constraints` because this loop is already done when calling these functions and storage name is passed in as argument `b`
- Remove extraneous line of code in `results/wind.jl`
- Change type of **value_of_lost_load** in **FinancialInputs** struct to fix convert error when user provides an _Int_
- Change international location in "Solar Dataset" test set from Cameroon to Oulu because the locations in the NSRDB have been expanded significantly so there is now an NSRDB point at Cameroon
- Handle edge case where the values of **outage_start_time_steps** and **outage_durations** makes an outage extend beyond the end of the year. The outage will now wrap around to the beginning of the year.
- Enforce minimum allowable sizes for ASHP technologies by introducing improved big-M values for segmented size constraints.
- Removed default values from ASHP functions that calculate minimum allowable size and performance.

## v0.48.0
### Added
- Added new file `src/core/ASHP.jl` with new technology **ASHP**, which uses electricity as input and provides heating and/or cooling as output; load balancing and technology-specific constraints have been updated and added accordingly
- In `src/core/existing_chiller.jl`, Added new atttribute **retire_in_optimal** to the **ExistingChiller** struct
- Financial output **initial_capital_costs_after_incentives_without_macrs** which has "net year one" CapEx after incentives except for MACRS, which helps with users defining their own "simple payback period"
### Changed
- Improve the full test suite reporting with a verbose summary table, and update the structure to reflect long-term open-source solver usage.
- Removed MacOS from the runner list and just run with Windows OS, since MacOS commonly freezes and gets cancelled. We have not seen Windows OS pass while other OS's fail.
- Suppress JuMP warning messages from 15-minute and multiple PVs test scenarios to avoid flooding the test logs with those warnings.
- Updated/specified User-Agent header of "REopt.jl" for PVWatts and Wind Toolkit API requests; default before was "HTTP.jl"; this allows specific tracking of REopt.jl usage which call PVWatts and Wind Toolkit through api.data.gov.
- Improves DRY coding by replacing multiple instances of the same chunks of code for MACRS deprecation and CHP capital cost into functions that are now in financial.jl.
- Simplifies the CHP sizing test to avoid a ~30 minute solve time, by avoiding the fuel burn y-intercept binaries which come with differences between full-load and part-load efficiency.
- For third party analysis proforma.jl metrics, O&M cost for existing Generator is now kept with offtaker, not the owner/developer
### Fixed
- Proforma calcs including "simple" payback and IRR for thermal techs/scenarios.
  - The operating costs of fuel and O&M were missing for all thermal techs such as ExistingBoiler, CHP, and others; this adds those sections of code to properly calculate the operating costs.
- Added a test to validate the simple payback calculation with CHP (and ExistingBoiler) and checks the REopt result value against a spreadsheet proforma calculation (see Bill's spreadsheet).
- Added a couple of missing techs for the initial capital cost calculation in financial.jl.
- An issue with setup_boiler_inputs in reopt_inputs.jl.
- Fuel costs in proforma.jl were not consistent with the optimization costs, so that was corrected so that they are only added to the offtaker cashflows and not the owner/developer cashflows for third party.

## v0.47.2
### Fixed
- Increased the big-M bound on maximum net metering benefit to prevent artificially low export benefits.
- Fixed a bug in which tier limits did not load correctly when the number of tiers vary by period in the inputs.
- Set a limit for demand and energy tier maxes to avoid errors returned by HiGHS due to numerical limits.
- Index utility rate demand and energy tier limits on month and/or ratchet in addition to tier.  This allows for the inclusion of multi-tiered energy and demand rates in which the rates may vary by month or ratchet, whereas previously only the maximum tier limit was used.
### Added
- Added thermal efficiency as input to chp defaults function.

## v0.47.1
### Fixed
- Type issue with `CoolingLoad` monthly energy input
- `simulated_load()` response for `annual_mmbtu` for individual heating loads (fixed to fuel instead of thermal)

## v0.47.0
### Added
- Added inputs options and handling for ProcessHeatLoad for scaling annual or monthly fuel consumption values with reference hourly profiles, same as other loads
### Changed
- Updated `test/scenarios/thermal_load.json` to include **ProcessHeatLoad** in both hourly and monthly fuel load tests.
- Refactored test sets in `test/runtests.jl` to include **ProcessHeatLoad** and ensure it is treated similarly to **DomesticHotWaterLoad** and **SpaceHeatingLoad**.
- Modified **dvHeatingProduction** to account for **ProcessHeatLoad** with relevant addressable load fractions.
- Updated test values and expectations to include contributions from **ProcessHeatLoad**.
- Updated `src/core/doe_commercial_reference_building_loads.jl` to include **ProcessHeatLoad** for built-in load handling.
- Refactored various functions to ensure **ProcessHeatLoad** is processed correctly in line with other heating loads.
- When the URDB response `energyratestructure` has a "unit" value that is not "kWh", throw an error instead of averaging rates in each energy tier.
- Refactored heating flow constraints to be in ./src/constraints/thermal_tech_constraints.jl instead of its previous separate locations in the storage and turbine constraints.
- Changed default Financial **owner_tax_rate_fraction** and **offtaker_tax_rate_fraction** from 0.257 to 0.26 to align with API and user manual defaults.
### Fixed
- Updated the PV result **lifecycle_om_cost_after_tax** to account for the third-party factor for third-party ownership analyses.
- Convert `max_electric_load_kw` to _Float64_ before passing to function `get_chp_defaults_prime_mover_size_class`
- Fixed a bug in which excess heat from one heating technology resulted in waste heat from another technology.
- Modified thermal waste heat constraints for heating technologies to avoid errors in waste heat results tracking.

## v0.46.1
### Changed
- Updated the GHP testset .json `./test/scenarios/ghp_inputs.json` to include a nominal HotThermalStorage and ColdThermalStorage system.
### Fixed
- Fixed a bug in which the model fails to build when both GHP and either Hot or Cold Thermal Storage are present.

## v.0.46.0
### Added 
- In `src/core/absorption_chiller.jl` struct, added field **heating_load_input** to the AbsorptionChiller struct
- Added new variables **dvHeatToStorage** and **dvHeatFromStorage** which are indexed on `p.heating_loads` and added reconciliation constraints so that **dvProductionToStorage** and **dvDischargeFromStorage** maintain their relationship to state of charge for Hot thermal energy storage.
- In `src/constraints/thermal_tech_constraints.jl`, added function **no_existing_boiler_production** which prevents ExistingBoiler from producing heat in optimized (non-BAU) scenarios 
- for all heating techs and CHP, added fields **can_serve_space_heating**, **can_serve_dhw**, and **can_serve_process_heat** in core structs and added new results fields **thermal_to_dhw_load_series_mmbtu_per_hour**, **thermal_to_space_heating_load_series_mmbtu_per_hour**, and **thermal_to_process_heat_load_series_mmbtu_per_hour**
- In `src/core/techs.jl`, added new sets **ghp_techs**, **cooling_techs**, **techs_can_serve_space_heating**, **techs_can_serve_dhw**, and **techs_can_serve_process_heat**
- In `src/core/reopt_inputs.jl`, added new fields **heating_loads**, **heating_loads_kw**, **heating_loads_served_by_tes**, and **absorption_chillers_using_heating_load** to the REoptInputs and BAUInputs structs. in the math, new set `p.heating_loads` has index q (to represent "qualities" of heat).
- In `src/core/heating_cooling_loads.jl`, added new struct **ProcessHeatLoad**
- In `src/core/scenario.jl`, added new field **process_heat_load**
- In `src/mpc/inputs.jl`, added new field **heating_loads**
- In `src/core/existing_boiler.jl`, added field **retire_in_optimal** to the ExistingBoiler struct
- Info to user including name of PV and/or temperature datasource used and distance from site location to datasource location
- Warning to user if data is not from NSRDB or if data is more than 200 miles away
- In `results/heating_cooling_load.jl`, added new fields **process_heat_thermal_load_series_mmbtu_per_hour**, **process_heat_boiler_fuel_load_series_mmbtu_per_hour**, **annual_calculated_process_heat_thermal_load_mmbtu**, and **annual_calculated_process_heat_boiler_fuel_load_mmbtu** to HeatingLoad results, with sum heating loads now including process heat 
### Changed
- Change the way we determine which dataset to utilize in the PVWatts API call. Previously, we utilized defined lat-long bounds to determine if "nsrdb" or "intl" data should be used in PVWatts call. Now, we call the Solar Dataset Query API (v2) (https://developer.nrel.gov/docs/solar/data-query/v2/) to determine the dataset to use, and include "tmy3" as an option, as this is currently the best-available data for many locations in Alaska. 
- Refactored **dvThermalProduction** to be separated in **dvCoolingProduction** and **dvHeatingProduction** with **dvHeatingProduction** now indexed on `p.heating_loads`
- Refactored heating load balance constraints so that a separate flow balance is reconciled for each heating load in `p.heating_loads`
- Renamed **dvThermalProductionYIntercept** to **dvHeatingProductionYIntercept**
- Divided **ThermalStorage** into **HotThermalStorage** and **ColdThermalStorage** as the former now has attributes related to the compatible heat loads as input or output.
- Changed technologies included **dvProductionToWaste** to all heating techs.  NOTE: this variable is forced to zero to allow steam turbine tests to pass, but I believe that waste heat should be allowed for the turbine.  A TODO is in place to review this commit (a406cc5df6e4a27b56c92815c35d04815904e495).
- Changed test values and tolerances for CHP Sizing test.
- Updated test sets "Emissions and Renewable Energy Percent" and "Minimize Unserved Load" to decrease computing time.
- Test for tiered TOU demand rates in `test/runtests.jl`
- Updated `pop_year` and `income_year` used in call to EASIUR data (`get_EASIUR2005`) each to 2024, from 2020. 
- Updated usd conversion used for EASIUR health cost calcs from USD_2010_to_2020 = 1.246 to USD_2010_to_2024 = 1.432
### Fixed  
- Added a constraint in `src/constraints/steam_turbine_constraints.jl` that allows for heat loads to reconcile when thermal storage is paired with a SteamTurbine. 
- Fixed a bug in which net-metering system size limits could be exceeded while still obtaining the net-metering benefit due to a large "big-M".
- Fixed a reshape call in function `parse_urdb_tou_demand` that incorrectly assumed row major instead of column major ordering
- Fixed a loop range in function `parse_urdb_tou_demand` that incorrectly started at 0 instead of 1
- Added the missing tier index when accessing `p.s.electric_tariff.tou_demand_rates` in function `add_elec_utility_expressions`

## v0.45.0
### Fixed 
- Fixed bug in call to `GhpGhx.jl` when sizing hybrid GHP using the fractional sizing method
- Added `export_rate_beyond_net_metering_limit` to list of inputs to be converted to type Real, to avoid MethodError if type is vector of Any. 
- Fix blended CRB processing when one or more load types have zero annual energy
- When calculating CHP fuel intercept and slope, use 1 for the HHV because CHP fuel measured in units of kWh, instead of using non-existent **CHP.fuel_higher_heating_value_kwh_per_gal**
- Changed instances of indexing using i in 1:length() paradigm to use eachindex() or axes() instead because this is more robust
- In `src/core/urdb.jl`, ensure values from the "energyweekdayschedule" and "energyweekendschedule" arrays in the URDB response dictionary are converted to _Int_ before being used as indices
- Handle an array of length 1 for CHP.installed_cost_per_kw which fixes the API using this parameter
### Changed
- add **ElectricStorage** input option **soc_min_applies_during_outages** (which defaults to _false_) and only apply the minimum state of charge constraint in function `add_MG_storage_dispatch_constraints` if it is _true_
- Renamed function `generator_fuel_slope_and_intercept` to `fuel_slope_and_intercept` and generalize to not be specific to diesel measured in units of gal, then use for calculating non diesel fuel slope and intercept too

## v0.44.0
### Added 
- in `src/settings.jl`, added new const **INDICATOR_COMPATIBLE_SOLVERS**
- in `src/settings.jl`, added new member **solver_name** within the settings object.  This is currently not connected to the solver but does determine whether indicator constraints are modeled or if their big-M workarounds are used.
- added replacements for indicator constraints with the exception of battery degradation, which is implemented in a separate model, and FlexibleHVAC.  TODO's have been added for these remaining cases.
### Fixed
- Fixed previously broken tests using HiGHS in `test/runtests.jl` due to solver incompatibility.

## v0.43.0
### Fixed
- `simple_payback_years` calculation when there is export credit
- Issue with `SteamTurbine` heuristic size and default calculation when `size_class` was input
- BAU emissions calculation with heating load which was using thermal instead of fuel

## v0.42.0
### Changed
- In `core/pv.jl` a change was made to make sure we are using the same assumptions as PVWatts guidelines, the default `tilt` angle for a fixed array should be 20 degrees, irrespective of it being a rooftop `(1)` or ground-mounted (open-rack)`(2)` system. By default the `tilt` will be set to 20 degrees for ground-mount and rooftop, and 0 degrees for axis-tracking (`array_type = (3) or (4)`)
> "The PVWatts® default value for the tilt angle depends on the array type: For a fixed array, the default value is 20 degrees, and for one-axis tracking the default value is zero. A common rule of thumb for fixed arrays is to set the tilt angle to the latitude of the system's location to maximize the system's total electrical output over the year. Use a lower tilt angle favor peak production in the summer months when the sun is high in the sky, or a higher tilt angle to increase output during winter months. Higher tilt angles tend to cost more for racking and mounting hardware, and may increase the risk of wind damage to the array."

## v0.41.0
### Changed
- Changed default source for CO2 grid emissions values to NREL's Cambium 2022 Database (by default: CO2e, long-run marginal emissions rates levelized (averaged) over the analysis period, assuming start year 2024). Added new emissions inputs and call to Cambium API in `src/core/electric_utility.jl`. Included option for user to use AVERT data for CO2 using **co2_from_avert** boolean. 
- Updated `electric_utility` **emissions_region** to **avert_emissions_region** and **distance_to_emissions_region_meters** to **distance_to_avert_emissions_region_meters** in `src/electric_utility.jl` and `results/electric_utility.jl`. 
- Updated default **emissions_factor_XXX_decrease_fraction** (where XXX is CO2, NOx, SO2, and PM2.5) from 0.01174 to 0.02163 based on Cambium 2022 Mid-Case scenario, LRMER CO2e (Combustion+Precombustion) 2024-2049 projected values. CO2 projected decrease defaults to 0 if Cambium data are used for CO2 (Cambium API call will levelize values).  
- Updated AVERT emissions data to v4.1, which uses Regional Data Files (RDFs) for year 2022. Data is saved in `data/emissions/AVERT_Data`. For Alaska and Hawaii (regions AKGD, HIMS, HIOA), updated eGRID data to eGRID2021 datafile and adjusted CO2 values to CO2e values to align with default used for Cambium data. 
- Updated default fuel emissions factors from CO2 to CO2-equivalent (CO2e) values. In `src/core/generator.jl`, updated **emissions_factor_lb_CO2_per_gal** from 22.51 to 22.58. In `src/REopt.jl` updated **emissions_factor_lb_CO2_per_mmbtu** => Dict(
        "natural_gas"=>116.9 to 117.03,
        "landfill_bio_gas"=>114,8 to 115.38,
        "propane"=>138.6 to 139.16,
        "diesel_oil"=>163.1 to 163.61
    )
- Changed calculation of all `annual` emissions results (e.g. **Site.annual_emissions_tonnes_CO2**) to simple annual averages (lifecycle emissions divided by analysis_years). This is because the default climate emissions from Cambium are already levelized over the analysis horizon and therefore "year_one" emissions cannot be easily obtained. 
- Changed name of exported function **emissions_profiles** to **avert_emissions_profiles**
### Added
- In `src/REopt.jl` and `src/electric_utility.jl`, added **cambium_emissions_profile** as an export for use via the REopt_API. 
- In `src/REopt.jl`, added new const **EMISSIONS_DECREASE_DEFAULTS**
- In `src/results/electric_utility.jl` **cambium_emissions_region**
- In `test/runtests.jl` and `test/test_with_xpress.jl`, added testset **Cambium Emissions**
### Fixed 
- Adjust grid emissions profiles for day of week alignment with load_year.
- In `test_with_xpress.jl`, updated "Emissions and Renewable Energy Percent" expected values to account for load year adjustment. 
- In `src/core/electric_utility.jl`, error when user-provided emissions series does not match timestep per hour, as is done in other cases of incorrect user-provided data.
- Avoid adjusting rates twice when time_steps_per_hour > 1 

## v0.40.0
### Changed
- Changed **macrs_bonus_fraction** to from 0.80 to 0.60 (60%) for CHP, ElectricStorage, ColdThermalStorage, HotThermalStorage GHP, PV, Wind
### Fixed
- In `reopt.jl`, group objective function incentives (into **ObjectivePenalties**) and avoid directly modifying m[:Costs]. Previously, some of these were incorrectly included in the reported **Financial.lcc**. 

## v0.39.1
### Changed
- Changed testing suite from using Xpress to using HiGHS, an open-source solver.  This has led to a reduction in the number of tests due to incompatibility with indicator constraints.
### Fixed
- Fixed issue with running Wind on Windows: add execute permission for ssc.dll

## v0.39.0
### Added
- Added new technology `ElectricHeater` which uses electricity as input and provides heating as output; load balancing constraints have been updated accordingly

## v0.38.2
### Added 
- Added the following BAU outputs:  lifecycle_chp_standby_cost_after_tax, lifecycle_elecbill_after_tax, lifecycle_production_incentive_after_tax, lifecycle_outage_cost, lifecycle_MG_upgrade_and_fuel_cost
### Fixed
- Don't allow **Site** **min_resil_time_steps** input to be greater than the maximum value element in **ElectricUtility** **outage_durations**

## v0.38.1
### Fixed
- Fix CHP standby charge modeling - bad reference to pwf_e
- Avoid breaking backward compatibility with type declaration of (global) const urdb_api_key

## v0.38.0
### Changed
- Require NREL Developer API Key set as ENV["NREL_DEVELOPER_API_KEY"] = 'your API key' for PVWatts and Wind Toolkit

## v0.37.5
### Fixed
- Fixed AVERT emissions profiles for NOx. Were previously the same as the SO2 profiles. AVERT emissions profiles are currently generated from AVERT v3.2 https://www.epa.gov/avert/download-avert. See REopt User Manual for more information.
- Fix setting of equal demand tiers in `scrub_urdb_demand_tiers`, now renamed `scrub_urdb_tiers`. 
- When calling REopt.jl from a python environment using PyJulia and PyCall, some urdb_response fields get converted from a list-of-lists to a matrix type, when REopt.jl expects an array type. This fix adds checks on the type for two urdb_response fields and converts them to an array if needed.
- Update the outages dispatch results to align with CHP availability during outages

## v0.37.4
### Fixed
- Include `year` in creation of electric-only CHP for unavailability profile

## v0.37.3
### Changed
- Ignore `CHP` unavailability during stochastic, multiple outages; this is consistent with deterministic single outage

## v0.37.2
### Changed
- Do not enforce `CHP.min_turn_down_fraction` for outages

## v0.37.1
### Fixed
- CHP-only for multiple/stochastic outages
- Allow negative fuel_burn and thermal_prod intercepts for CPH
- Correct after_tax CHP results

## v0.37.0
### Added
- Added Bool attribute `is_electric_only` to CHP; if true, default installed and O&M costs are reduced by 25% and, for the reciprocating engine and combustion turbine prime movers, the federal ITC fraction is reduced to zero.
- Las Vegas CRB data was missing from ElectricLoad, but the climate_cities.shp file does not distinguish between Las Angeles and Las Vegas
### Changed
- Update `CHP.size_class` after heuristic size is determined based on size_class=0 guess (not input)
### Fixed
- Use the user-input `ExistingBoiler.efficiency` value for converting fuel input to thermal to preserve annual fuel energy input
- Fix heating loads monthly_mmbtu and addressable_load_fraction handling (type issues mostly)
- Bug fix for user-supplied 8760 WHL rates with tiered energy rate

## v0.36.0
### Changed
- Changed default values by prime mover for CHP technologies in `data/chp/chp_defaults.json`.  See user manual for details by prime mover and size class.
- Updated the package dependencies to be compatible with recent changes to HiGHS (for testing) and MathOptInterface
### Fixed
- The present worth factor for fuel (pwf_fuel) was not properly multiplying for lifecycle fuel costs

## v0.35.1
### Fixed
- Add GHP to proforma metrics for when GHP is evaluated (should have been there)
### Added
- Add different BAU outputs for heating and cooling systems

## v0.35.0
### Changed
- ANNUAL UPDATE TO DEFAULT VALUES. Changes outlined below with (old value) --> (new value). See user manual for references. 
  - Owner Discount rate, nominal (%): : **Financial** **owner_discount_rate_fraction** 0.0564	--> 0.0638
  - Offtaker Discount rate, nominal (%): **Financial**  **offtaker_discount_rate_fraction** 0.0564 --> 0.0638
  - Electricity cost escalation rate, nominal (%): **Financial** **elec_cost_escalation_rate_fraction** 0.019	--> 0.017
  - Existing boiler fuel cost escalation rate, nominal (%): **Financial**  **existing_boiler_fuel_cost_escalation_rate_fraction**	0.034	--> 0.015
  - Boiler fuel cost escalation rate, nominal (%): **Financial** **boiler_fuel_cost_escalation_rate_fraction**	0.034	--> 0.015
  - CHP fuel cost escalation rate, nominal (%): **Financial**  **chp_fuel_cost_escalation_rate_fraction**	0.034	--> 0.015
  - Generator fuel cost escalation rate, nominal (%): **Financial**  **generator_fuel_cost_escalation_rate_fraction**	0.027	--> 0.012
  - Array tilt – Ground mount, Fixed: **PV** **tilt** latitude	--> 20
  - O&M cost ($/kW/year): **PV** **om_cost_per_kw**	17	--> 18
  - System capital cost ($/kW): **PV** **installed_cost_per_kw**	1592	--> 1790
  - Energy capacity cost ($/kWh): **ElectricStorage** **installed_cost_per_kwh**	388	--> 455
  - Power capacity cost ($/kW): **ElectricStorage**	**installed_cost_per_kw**	775	--> 910
  - Energy capacity replacement cost ($/kWh): **ElectricStorage** **replace_cost_per_kwh**	220	--> 318
  - Power capacity replacement cost ($/kW): **ElectricStorage**	**replace_cost_per_kw**	440	--> 715
  - Fuel burn rate by generator capacity (gal/kWh): **Generator** **fuel_slope_gal_per_kwh**	0.076	--> removed and replaced with full and half-load efficiencies
  - Electric efficiency at 100% load (% HHV-basis): **Generator** **electric_efficiency_full_load**	N/A - new input	--> 0.322
  - Electric efficiency at 50% load (% HHV-basis): **Generator** **electric_efficiency_half_load**	N/A - new input	--> 0.322
  - Generator fuel higher heating value (HHV): **Generator** **fuel_higher_heating_value_kwh_per_gal**	N/A - new input	--> 40.7
  - System capital cost ($/kW): **Generator**  **installed_cost_per_kw** 500	--> $650 if the generator only runs during outages; $800 if it is allowed to run parallel with the grid; $880 for off-grid
  - Fixed O&M ($/kW/yr): **Generator** **om_cost_per_kw** Grid connected: 10 Off-grid: 20 --> Grid connected: 20 Off-grid: 10
  - System capital cost ($/kW) by Class: **Wind** **size_class_to_installed_cost**	residential - 5675 commercial - 4300 medium - 2766 large - 2239 --> residential - 6339 commercial - 4760 medium - 3137 large - 2386
  - O&M cost ($/kW/year): **Wind** **om_cost_per_kw** 35 --> 36
 
## v0.34.0
### Added
- Ability to run hybrid GHX sizing using **GhpGhx.jl** (automatic and fractional sizing)
- Added financial inputs for **GHP** and updated objective and results to reflect these changes
- Added central plant **GHP**
### Fixed
- Fix output of `get_tier_with_lowest_energy_rate(u::URDBrate)` to return an index and not cartesian coordinates for multi-tier energy rates.
- Updated **GHP** cost curve calculations so incentives apply to all GHP components
### Changed
- If a `REoptInputs` object solves with termination status infeasible, altert user and return a dictionary insteadof JuMP model

## v0.33.0
### Added
- Functionality to evaluate scenarios with Wind can in the ERP (`backup_reliability`)
- Dispatch data for outages: Wind, ElectricStorage SOC, and critical load
### Fixed
- Fix `backup_reliability_reopt_inputs(d, p, r)` so doesn't ignore `CHP` from REopt scenario
- In `backup_reliability_reopt_inputs(d, p, r)`, get `Generator` and `CHP` fuel related values from REopt results _Dict_ d and `REoptInputs` _struct_ p, unless the user overrides the REopt results by providing **generator_size_kw**
- Remove use of non-existent **tech_upgraded** `Outages` outputs, using **tech_microgrid_size_kw** instead
- Added missing **electric_storage_microgrid_upgraded** to `Outages` results
- Fix bug causing _InexactError_ in `num_battery_bins_default`
- Update docstrings in `backup_reliability.jl`
- Avoid supply > critical load during outages by changing load balance to ==
### Changed
- Updated REopt license
- Changed `backup_reliability` results key from **fuel_outage_survival_final_time_step** to **fuel_survival_final_time_step** for consistency with other keys

## v0.32.7
### Fixed
- Bugs in EASIUR health cost calcs
- Type handling for CoolingLoad monthly_tonhour input

## v0.32.6
### Changed
- Required **fuel_cost_per_mmbtu** for modeling **Boiler** tech, otherwise throw a handled error.
### Fixed
- Additional **SteamTurbine** defaults processing updates and bug fixes

## v0.32.5
### Changed
- Updated `get_existing_chiller_cop` function to accept scalar values instead of vectors to allow for faster API transactions.
- Refactored `backup_reliability.jl` to enable easier development: added conversion of all scalar generator inputs to vectors in `dictkeys_to_symbols` and reduced each functions with two versions (one with scalar and one with vector generator arguments) to a single version
- Simplify generator sizing logic in function `backup_reliability_reopt_inputs` (if user sets `generator_size_kw` or `num_generators`to 0, don't override based on REopt solution) and add a validation error
### Fixed
- Steamturbine defaults processing
- simulated_load monthly values processing
- Fixed incorrect name when accessing result field `Outages` **generator_microgrid_size_kw** in `outag_simulator.jl`

## v0.32.4
### Changed
- Consolidated PVWatts API calls to 1 call (previously 3 separate calls existed). API call occurs in `src/core/utils.jl/call_pvwatts_api()`. This function is called for PV in `src/core/production_factor.jl/get_production_factor(PV)` and for GHP in `src/core/scenario.jl`. If GHP and PV are evaluated together, the GHP PVWatts call for ambient temperature is also used to assign the pv.production_factor_series in Scenario.jl so that the PVWatts API does not get called again downstream in `get_production_factor(PV)`.  
- In `src/core/utils.jl/call_pvwatts_api()`, updated NSRDB bounds used in PVWatts query (now includes southern New Zealand)
- Updated PV Watts version from v6 to v8. PVWatts V8 updates the weather data to 2020 TMY data from the NREL NSRDB for locations covered by the database. (The NSRDB weather data used in PVWatts V6 is from around 2015.) See other differences at https://developer.nrel.gov/docs/solar/pvwatts/.
- Made PV struct mutable: This allows for assigning pv.production_factor_series when calling PVWatts for GHP, to avoid a extra PVWatts calls later.
- Changed unit test expected values due to update to PVWatts v8, which slightly changed expected PV production factors.
- Changed **fuel_avail_gal** default to 1e9 for on-grid scenarios (same as off-grid)
### Fixed
- Issue with using a leap year with a URDB rate - the URDB rate was creating energy_rate of length 8784 instead of intended 8760
- Don't double add adjustments to urdb rates with non-standard units
- Corrected `Generator` **installed_cost_per_kw** from 500 to 650 if **only_runs_during_grid_outage** is _true_ or 800 if _false_
- Corrected `SteamTurbine` defaults population from `get_steam_turbine_defaults_size_class()`

## v0.32.3
### Fixed
- Calculate **num_battery_bins** default in `backup_reliability.jl` based on battery duration to prevent significant discretization error (and add test)
- Account for battery (dis)charge efficiency after capping power in/out in `battery_bin_shift()`
- Remove _try_ _catch_ in `backup_reliability(d::Dict, p::REoptInputs, r::Dict)` so can see where error was thrown

## v0.32.2
### Fixed
- Fixed bug in multiple PVs pv_to_location dictionary creation. 
- Fixed bug in reporting of grid purchase results when multiple energy tiers are present.
- Fixed bug in TOU demand charge calculation when multiple demand tiers are present.

## v0.32.1
### Fixed
- In `backup_reliability.jl`:
    - Check if generator input is a Vector instead of has length greater than 1
    - Correct calculation of battery SOC adjustment in `fuel_use()` function
    - Correct outage time step survival condition in `fuel_use()` function
- Add test to ensure `backup_reliability()` gives the same results for equivalent scenarios (1. battery only and 2. battery plus generator with no fuel) and that the survival probability decreases monotonically with outage duration
- Add test to ensure `backup_reliability()` gives the same results as `simulate_outages()` when operational availability inputs are 1, probability of failure to run is 0, and mean time to failure is a very large number.

## v0.32.0
### Fixed
- Fixed calculation of `wind_kw_ac_hourly` in `outagesim/outage_simulator.jl`
- Add  a test of multiple outages that includes wind
- Add a timeout to PVWatts API call so that if it does not connect within 10 seconds, it will retry. It seems to always work on the first retry.

## v0.31.0
### Added
- Created and exported easiur_data function (returns health emissions costs and escalations) for the API to be able to call for it's easiur_costs endpoint
- Added docstrings for easiur_data and emissions_profiles

## v0.30.0
### Added
- `Generator` input **fuel_higher_heating_value_kwh_per_gal**, which defaults to the constant KWH_PER_GAL_DIESEL
### Changed
- Added more description to **production_factor_series inputs**
### Fixed
- Fixed spelling of degradation_fraction
- use push! instead of append() for array in core/cost_curve.jl
- Fixed calculation of batt_roundtrip_efficiency in outage_simulator.jl

## v0.29.0
### Added
- Add `CHP` `FuelUsed` and `FuelCost` modeling/tracking for stochastic/multi-outages
- Add `CHP` outputs for stochastic/multi-outages
### Changed
- Made outages output names not dynamic to allow integration into API
- Add missing units to outages results field names: **unserved_load_series_kw**, **unserved_load_per_outage_kwh**, **generator_fuel_used_per_outage_gal**
- Default `Financial` field **microgrid_upgrade_cost_fraction** to 0
- Add conditional logic to make `CHP.min_allowable_kw` 25% of `max_kw` if there is a conflicting relationship 
- Iterate on calculating `CHP` heuristic size based on average heating load which is also used to set `max_kw` if not given: once `size_class` is determined, recalculate using the efficiency numbers for that `size_class`.
### Fixed
- Fix non-handling of cost-curve/segmented techs in stochastic outages
- Fix issues with `simulated_load.jl` monthly heating energy input to return the heating load profile

## v0.28.1
### Added
- `emissions_profiles` function, exported for external use as an endpoint in REopt_API for the webtool/UI

## v0.28.0
### Changed 
- Changed Financial **breakeven_cost_of_emissions_reduction_per_tonnes_CO2** to **breakeven_cost_of_emissions_reduction_per_tonne_CO2**
- Changed `CHP.size_class` to start at 0 instead of 1, consistent with the API, and 0 represents the average of all `size_class`s
- Change `CHP.max_kw` to be based on either the heuristic sizing from average heating load (if heating) or peak electric load (if no heating, aka Prime Generator in the UI)
  - The "big_number" for `max_kw` was causing the model to take forever to solve and some erroneous behavior; this is also consistent with the API to limit max_kw to a reasonable number
### Added 
- Added previously missing Financial BAU outputs: **lifecycle_om_costs_before_tax**, **lifecycle_om_costs_after_tax**, **year_one_om_costs_before_tax**
### Fixed
- Fixed if statement to determing ElectricLoad "year" from && to ||, so that defaults to 2017 if any CRB input is used
    
## v0.27.0
### Added
- Energy Resilience Performance tool: capability to model limited reliability of backup generators and RE, and calculate survival probability metrics during power outages for a DER scenario
- Exported `backup_reliability` function to run the reliability based calculations
### Changed
- Changed `Generator` inputs **fuel_slope_gal_per_kwh** and **fuel_intercept_gal_per_hr** to **electric_efficiency_full_load** and **electric_efficiency_half_load** to represent the same fuel burn curve in a different way consistent with `CHP`

## v0.26.0
### Added 
- Added `has_stacktrace` boolean which is returned with error messages and indicates if error is of type which contains stacktrace
- Constraint on wind sizing based on Site.land_acres
- New Wind input **acres_per_kw**, defaults to 0.03
- Descriptions/help text for many inputs and outputs
- Add and modify the `GHP` results to align with the existing/expected results from the v2 REopt_API
- Add `CSV` and `DataFrames` packages to REopt.jl dependencies 
### Changed
- Update REopt.jl environment to Julia v1.8
- Changed default **year** in ElectricLoad to be 2017 if using a CRB model and 2022 otherwise. 
- Removed default year in URDBrate() functions, since year is always supplied to this function.
- In `scenario.jl`, `change heating_thermal_load_reduction_with_ghp_kw` to `space_heating_thermal_load_reduction_with_ghp_kw` to be more explicit
- Round Hot and Cold TES size result to 0 digits
- Use CoolProp to get water properties for Hot and Cold TES based on average of temperature inputs
### Fixed
- `Wind` evaluations with BAU - was temporarily broken because of an unconverted **year_one** -> **annual** expected name
- Fixed calculation of **year_one_coincident_peak_cost_before_tax** in `ElectricTariff` results to correctly calculate before-tax value. Previously, the after-tax value was being calculated for this field instead.
- Fixed `outage_simulator` to work with sub-hourly outage simulation scenarios
- Fixed a bug which threw an error when providing time-series thermal load inputs in a scenario inputs .json.
- Fixed calculation of ["Financial"]["lifecycle_om_costs_before_tax_bau"] (was previously showing after tax result)
- Added **bau_annual_emissions_tonnes_SO2** to the bau_outputs dict in results.jl and removed duplicate **bau_annual_emissions_tonnes_NOx** result
### Removed
- Removed duplicate **thermal_production_hot_water_or_steam** field from the absorption chiller defaults response dictionary. 

## v0.25.0
### Added
- multi-node MPC modeling capability
- more MPC outputs (e.g. Costs, ElectricStorage.to_load_series_kw)
- throw error if outage_durations and outage_probabilities not the same length
- throw error if length of outage_probabilities is >= 1 and sum of outage_probabilities is not equal to 1
- small incentive to minimize unserved load in each outage, not just the max over outage start times (makes expected outage results more realist and fixes same inputs giving different results)
- add `Outages` output **generator_fuel_used_per_outage** which is the sum over backup generators
### Changed
- remove _series from non-timeseries outage output names
- make the use of _ in multiple outages output names consistent
- updates multiple outage test values that changed due to fixing timestep bug
- Updated the following default values:
   - PV, Wind, Storage, CHP, GHP, Hot Water Storage, Cold Water Storage, Electric Storage: **federal_itc_fraction(PV,Wind, CHP,GHP)** and **total_itc_fraction(Hot Water Storage, Cold Water Storage, Electric Storage)** to 0.3 (30%)
   - PV, Wind, Storage, CHP, GHP, Hot Water Storage, Cold Water Storage, Electric Storage: **macrs_bonus_fraction** to 0.8 (80%)
   - Hot Water Storage and Cold Water Storage: **macrs_itc_reduction** to 0.5 (50%)
   - Hot Water Storage and Cold Water Storage: **macrs_option_years** to 7 years
### Fixed
- PV results for all multi-node scenarios
- MPC objective definition w/o ElectricStorage
- fixed mulitple outages timestep off-by-one bug
### Removed 
- Wind ITC no longer determined based on size class. Removed all size class dependencies from wind.jl

## v0.24.0
### Changed
- Major name change overall for outputs/results. Changed energy-related outputs with "year_one" in name to "annual" to reflect that they are actually average annual output values. Changed any "average_annual" naming to "annual" to simplify. Changed `to_tes` and `to_battery` outputs to `to_storage` for consistency
### Added 
- Added **thermal_production_series_mmbtu_per_hour** to CHP results. 
### Removed 
- Removed `Wind` and `Generator` outputs **year_one_energy_produced_kwh** since these techs do not include degradation

## v0.23.0
### Added
- Add **REoptLogger** type of global logger with a standard out to the console and to a dictionary
    - Instantiate `logREopt` as the global logger in `__init()__` function call as a global variable
    - Handle Warn or Error logs to save them along with information on where they occurred
    - Try-catch `core/reopt.jl -> run_reopt()` functions. Process any errors when catching the error.
    - Add Warnings and Errors from `logREopt` to results dictionary. If error is unhandled in REopt, include a stacktrace
    - Add a `status` of `error` to results for consistency
    - Ensure all error text is returned as strings for proper handling in the API
- Add `handle_errors(e::E, stacktrace::V) where {E <: Exception, V <: Vector}` and `handle_errors()` to `core/reopt.jl` to include info, warn and errors from REopt input data processing, optimization, and results processing in the returned dictionary.
- Tests for user-inputs of `ElectricTariff` `demand_lookback_months` and `demand_lookback_range` 
### Changed
- `core/reopt.jl` added try-catch statements to call `handle_errors()` when there is a REopt error (handled or unhandled) and return it to the requestor/user.
### Fixed
- URDB lookback was not incorporated based on the descriptions of how the 3 lookback variables should be entered in the code. Modified `parse_urdb_lookback_charges` function to correct.
- TOU demand for 15-min load was only looking at the first 8760 timesteps.
- Tiered energy rates jsons generated by the webtool errored and could not run.
- Aligned lookback parameter names from URDB with API

## v0.22.0
### Added
- Simulated load function which mimicks the REopt_API /simulated_load endpoint for getting commercial reference building load data from annual or monthly energy data, or blended/hybrid buildings
- `AbsorptionChiller` default values for costs and thermal coefficient of performance (which depend on maximum cooling load and heat transfer medium)
### Changed
- Pruned the unnecessary chp_defaults data that were either zeros or not dependent on `prime_mover` or `size_class`, and reorganized the CHP struct.

## v0.21.0
### Changed
For `CHP` and `SteamTurbine`, the `prime_mover` and/or `size_class` is chosen (if not input) based on the average heating load and the type of heating load (hot water or steam).
 - This logic replicates the current REopt webtool behavior which was implemented based on CHP industry experts, effectively syncing the webtool and the REopt.jl/API behavior.
 - This makes `prime_mover` **NOT** a required input and avoids a lot of other required inputs if `prime_mover` is not input.
 - The two functions made for `CHP` and `SteamTurbine` are exported in `REopt.jl` so they can be exposed in the API for communication with the webtool (or other API users).
### Removed 
`ExistingBoiler.production_type_by_chp_prime_mover` because that is no longer consistent with the logic added above.
 - The logic from 1. is such that `ExistingBoiler.production_type` determines the `CHP.prime_mover` if not specified, not the other way around.
 - If `ExistingBoiler.production_type` is not input, `hot_water` is used as the default.

## v0.20.1
### Added
- `CoolingLoad` time series and annual summary data to results
- `HeatingLoad` time series and annual summary data to results

## v0.20.0
### Added
- `Boiler` tech from the REopt_API (known as NewBoiler in API)
- `SteamTurbine` tech from the REopt_API
### Changed
- Made some modifications to thermal tech results to be consistent with naming conventions of REopt.jl
### Fixed
- Bug for scalar `ElectricTariff.wholesale_rate`
- Bug in which CHP could not charge Hot TES

## v0.19.0
### Changed
The following name changes were made: 
- Change "pct" to "rate_fraction" for "discount", "escalation", names containing "tax_pct" (financial terms)
- Change "pct" to "fraction" for all other variable names (e.g., "min_soc", "min_turndown_")
- Change `prod_factor_series` to `production_factor_series` and rename some internal methods and variables to match
- Change four (4) CHP input field names to spell out `electric` (from `elec`) and `efficiency` (from `effic`) for electric and thermal efficiencies
### Added
- Add schedule-based `FlatLoad`s which take the annual or monthly energy input and create a load profile based on the specified type of schedule. The load is "flat" (the same) for all hours within the chosen schedule.
- Add `addressable_load_fraction` inputs for `SpaceHeatingLoad` and `DomesticHotWaterLoad` which effectively ignores a portion of the entered loads. These inputs can be scalars (applied to all time steps of the year), monthly (applied to the timesteps of each month), or of length 8760 * `time_steps_per_hour`.
- Add a validation error for cooling in the case that the cooling electric load is greater than the total electric load.
  
## v0.18.1
### Removed
- **include_climate_in_objective**, **pwf_emissions_cost_CO2_grid**, and **pwf_emissions_cost_CO2_onsite** unnecessarily included in Site results

## v0.18.0
### Added
- Add geothermal heat pump (`GHP`), also known as ground-source heat pump (GSHP), to the REopt model for serving heating and cooling loads (typically the benefits include electrifying the heating load and improving the efficiency of cooling).
    - The unregistered `GhpGhx` package (https://github.com/NREL/GhpGhx.jl) is a "conditional" dependency of REopt by using the Requires.jl package, and this package sizes the ground heat exchanger (GHE) and gets the hourly electric consumption of the `GHP` for the specified heating and cooling loads that it serves.
    - The `GhpGhx` module calls for sizing the GHE can only be done if you first "add https://github.com/NREL/GhpGhx.jl" to the environment and then load the package by "using GhpGhx" before running REopt with `GHP`.
    - The `GHP` size and dispatch of the different `GHP` options is pre-determined by the `GhpGhx` package, so the REopt model just chooses one or none of the `GHP` options with a binary decision variable.
### Changed
- Change default value for `wind.jl` **operating_reserve_required_pct** from 0.1 to 0.5 (only applicable when **off_grid_flag**=_True_.)
- allow user to specify emissions_region in ElectricUtility, which is used instead of lat/long to look up AVERT data if emissions factors aren't provided by the user
- Updated results keys in `results/absorption_chiller.jl`
### Fixed
- Add **wholesale_rate** and **emissions_factor_series_lb_\<pollutant\>_per_kwh** inputs to the list of inputs that `dictkeys_tosymbols()` tries to convert to type _Array{Real}_. Due to serialization, when list inputs come from the API, they are of type _Array{Any}_ so must be converted to match type required by the constructors they are passed to.
- Fixed bug in calcuation of power delivered to cold thermal storage by the electric chiller in `results/existing_chiller.jl`.

## v0.17.0
### Added
- Emissions
    - add emissions factors for CO2, NOx, SO2, and PM25 to inputs of all fuel burning technologies
    - add emissions factor series for CO2, NOx, SO2, and PM25 to `ElectricUtility` inputs and use [AVERT v3.2](https://www.epa.gov/avert/download-avert) (2021 data) if not provided
    - add `include_climate_in_objective` and `include_health_in_objective` to `Settings` inputs
    - constrain CO2 emissions based on `CO2_emissions_reduction_min_pct`, `CO2_emissions_reduction_max_pct`, and `include_exported_elec_emissions_in_total` added to `Site` inputs
    - add emissions costs to `Financial` inputs and use EASIUR data for NOx, SO2, and PM25 if not provided
    - report emissions and their cost in `Site` (on-site and total) and `ElectricUtility` (grid) results
    - calculate `breakeven_cost_of_emissions_reduction_per_tonnes_CO2` for `Financial` results
- Renewable energy percentage
    - calculate renewable energy percentage (electric only and total) and add to `Site` results
    - add `renewable_electricity_min_pct`, `renewable_electricity_max_pct`, and `include_exported_renewable_electricity_in_total` to `Site` inputs
    - add `fuel_renewable_energy_pct` input for all fuel burning technologies
    - constrain renewable electricity percentage based on user inputs
- Add "Emissions and Renewable Energy Percent" testset
### Changed
- Allow Wind tech to be included when `off_grid_flag` is true
- Add `operating_reserve_required_pct` to Wind struct and incorporate wind into operating reserve constraints
- Add hot, cold TES results for MPC model
- Update documentation and add `docs/devdeploy.jl` to locally host the REopt.jl documentation 
- Make `ExistingBoiler` `fuel_cost_per_mmbtu` a required input
- In `production_factor.jl`, include lat-long coordinates if-statement to determine whether the "nsrdb" dataset should be used in call to PVWatts. Accounts for recent updates to NSRDB data used by PVWatts (v6). If outside of NSRDB range, use "intl" (international) dataset.
- Don't trigger GitHub 'Run test' workflow on a push that only changes README.md and/or CHANGELOG.md
- Avoid triggering duplicate GitHub workflows. When pushing to a branch that's in a PR, only trigger tests on the push not on the PR sync also.
### Fixed
- Bug fix to constrain dvCurtail in `time_steps_without_grid`
- Bug fix to report accurate wind ["year_one_to_load_series_kw"] in results/wind.jl (was previously not accounting for curtailed wind)

## v0.16.2
### Changed
- Update PV defaults to tilt=10 for rooftop, tilt = abs(lat) for ground mount, azimuth = 180 for northern lats, azimuth = 0 for southern lats.
### Fixed
- bug fix for Generator inputs to allow for time_steps_per_hour > 1
- change various `Float64` types to `Real` to allow integers too

## v0.16.1
### Fixed
- bug fix for outage simulator when `microgrid_only=true`

## v0.16.0
### Added
Allows users to model "off-grid" systems as a year-long outage: 
- add flag to "turn on" off-grid modeling `Settings.off_grid_flag` 
- when `off_grid_flag` is "true", adjust default values in core/ `electric_storage`, `electric_load`, `financial`, `generator`, `pv` 
- add operating reserve requirement inputs, outputs, and constraints based on load and PV generation 
- add minimum load met percent input and constraint
- add generator replacement year and cost (for off-grid and on-grid) 
- add off-grid additional annual costs (tax deductible) and upfront capital costs (depreciable via straight line depreciation)
### Changed
Name changes: 
- consistently append `_before_tax` and `_after_tax` to results names 
- change all instances of `timestep` to `time_step` and `timesteps` to `time_steps`
Other changes:
- report previously missing lcc breakdown components, all reported in `results/financial.jl`  
- change variable types from Float to Real to allow users to enter Ints (where applicable)
- `year_one_coincident_peak_cost_after_tax` is now correctly multiplied by `(1 - p.s.financial.offtaker_tax_pct)`

## v0.15.2
### Fixed
- bug fix for 15 & 30 minute electric, heating, and cooling loads
- bug fix for URDB fixed charges
- bug fix for default `Wind` `installed_cost_per_kw` and `federal_itc_pct`

## v0.15.1
### Added
- add `AbsorptionChiller` technology
- add `ElectricStorage.minimum_avg_soc_fraction` input and constraint

## v0.15.0
### Fixed
- bug fix in outage_simulator
### Changed
- allow Real Generator inputs (not just Float64)
- add "_series" to "Outages" outputs that are arrays [breaking]

## v0.14.0
### Changed
- update default values from v2 of API [breaking]
### Added
- add ElectricStorage degradation accounting and maintenance strategies
- finish cooling loads

## v0.13.0
### Added
- add FlexibleHVAC model (still testing)
- start thermal energy storage modeling
- add `ExistingBoiler` and `ExistingChiller`
- add `MPCLimits` inputs:
    - `grid_draw_limit_kw_by_time_step`
    - `export_limit_kw_by_time_step`
### Changed
- refactor `Storage` as `ElectricStorage`
### Fixed
- fix bugs for time_steps_per_hour != 1


## v0.12.4
### Removed
- rm "Lite" from docs
### Changed
- prioritize `urdb_response` over `urdb_label` in `ElectricTariff`

## v0.12.3
### Added
- add utils for PVwatts: `get_ambient_temperature` and `get_pvwatts_prodfactor`

## v0.12.2
### Added
- add CHP technology, including supplementary firing
- add URDB "sell" value from `energyratestructure` to wholesale rate
- update docs
### Changed
- allow annual or monthly energy rate w/o demand rate
- allow integer latitude/longitude

## v0.12.1
### Added
- add ExistingBoiler and CRB heating loads

## v0.12.0
### Changed
- change all output keys starting with "total_" or "net_" to "lifecycle_" (except "net_present_cost")
- update pv results for single PV in an array
### Fixed
- bug fix in urdb.jl when rate_name not found

## v0.11.0
### Added
- add ElectricLoad.blended_doe_reference_names & blended_doe_reference_percents
- add ElectricLoad.monthly_totals_kwh builtin profile scaling
- add ElectricTariff inputs: `add_monthly_rates_to_urdb_rate`, `tou_energy_rates_per_kwh`, 
    `add_tou_energy_rates_to_urdb_rate`, `coincident_peak_load_charge_per_kw`, `coincident_peak_load_active_time_steps`
### Fixed
- handle multiple PV outputs

## v0.10.0
### Added
- add modeling capability for tiered rates (energy, TOU demand, and monthly demand charges)
    - all of these tiered rates require binaries, which are conditionally added to the model
- add modeling capability for lookback demand charges
- add more outputs from the API (eg. `initial_capital_costs`)
- add option to run Business As Usual scenario in parallel with optimal scenario (default is `true`)
- add incentives (and cost curves) to `Wind` and `Generator`
### Changed
- removed "_us_dollars" from all names and generally aligned names with API
- renamed `outage_start(end)_time_step` to `outage_start(end)_time_step`
### Fixed
- fixed bug in URDB fixed charges

## v0.9.0
### Changed
- `ElectricTariff.NEM` boolean is now determined by `ElectricUtility.net_metering_limit_kw` (true if limit > 0)
### Added
- add `ElectricUtility` inputs for `net_metering_limit_kw` and `interconnection_limit_kw`
- add binary choice for net metering vs. wholesale export
- add `ElectricTariff.export_rate_beyond_net_metering_limit` input (scalar or vector allowed)
- add `can_net_meter`, `can_wholesale`, `can_export_beyond_nem_limit` tech inputs (`PV`, `Wind`, `Generator`)

## v0.8.0
### Added
- add `Wind` module, relying on System Advisor Model Wind module for production factors and Wind Toolkit for resource data
- new `ElectricTariff` input options:
    - `urdb_utility_name` and `urdb_rate_name`
    - `blended_annual_energy_rate` and `blended_annual_demand_rate`
- add two capabilities that require binary variables:
    - tax, production, and capacity incentives for PV (compatible with any energy generation technology)
    - technology cost curve modeling capability
    - both of these capabilities are only used for the technologies that require them (based on input values), unlike the API which always models these capabilities (and therefore always includes the binary variables).
- Three new tests: Wind, Blended Tariff and Complex Incentives (which aligns with API results)
### Changed
- `cost_per_kw[h]` input fields are now `installed_cost_per_kw[h]` to distinguish it from other costs like `om_cost_per_kw[h]`
- Financial input field refactored: `two_party_ownership` -> `third_party_ownership`
- `total_itc_pct` -> `federal_itc_pct` on technology inputs

## v0.7.3
### Fixed
- outage results processing would fail sometimes when an integer variable was not exact (e.g. 1.000000001)
- fixed `simulate_outages` for revised results formats (key names changed to align with the REopt API)

## v0.7.2
### Added
- add PV.production_factor_series input (can skip PVWatts call)
- add `run_mpc` capability, which dispatches DER for minimum energy cost over an arbitrary time horizon

## v0.7.1
### Fixed
- ElectricLoad.city default is empty string, must be filled in before annual_kwh look up

## v0.7.0
### Removed
- removed Storage.can_grid_export
### Added
- add optional integer constraint to prevent simultaneous export and import of power
- add warnings when adding integer variables
- add ability to add LinDistFlow constraints to multinode models
### Changed
- no longer require `ElectricLoad.city` input (look up ASHRAE climate zone from lat/lon)
- compatible with Julia 1.6

## v0.6.0
### Added
- add multi-node (site) capability for PV and Storage
- started documentation process using Github Pages and Documenter.jl
### Changed
- restructured outputs to align with the input structure, for example top-level keys added for `ElectricTariff` and `PV` in the outputs

## v0.5.3
### Changed
- compatible with Julia 1.5

## v0.5.2
### Fixed
- outage_simulator.jl had bug with summing over empty `Any[]`
### Added
- add optional `microgrid_only` arg to simulate_outages

## v0.5.1
### Added
- added outage dispatch outputs and speed up their derivation
### Removed
- removed redundant generator minimum turn down constraint

## v0.5.0
### Fixed
- handle missing input key for `year_one_soc_series_pct` in `outage_simulator` 
- remove erroneous `total_unserved_load = 0` output
- `dvUnservedLoad` definition was allowing microgrid production to storage and curtailment to be double counted towards meeting critical load
### Added
- add `unserved_load_per_outage` output

## v0.4.1
### Fixed
- removed `total_unserved_load` output because it can take hours to generate and can error out when outage indices are not consecutive
### Added
- add @info for time spent processing results

## v0.4.0
### Added
- add `simulate_outages` function (similar to REopt API outage simulator)
- removed MutableArithmetics package from Project.toml (since JuMP now has method for `value(::MutableArithmetics.Zero)`)
- add outage related outputs:
    - Generator_mg_kw
    - mg_Generator_upgrade_cost
    - mg_Generator_fuel_used
    - mg_PV_upgrade_cost
    - mg_storage_upgrade_cost
    - dvUnservedLoad array
    - max_outage_cost_per_outage_duration
### Changed
- allow value_of_lost_load_per_kwh values to be subtype of Real (rather than only Real)
- add `run_reopt` method for scenario Dict

## v0.3.0
### Added
- add separate decision variables and constraints for microgrid tech capacities
    - new Site input `mg_tech_sizes_equal_grid_sizes` (boolean), when _false_ the microgrid tech capacities are constrained to be <= the grid connected tech capacities
### Fixed
- allow non-integer `outage_probabilities`
- correct `total_unserved_load` output
- don't `add_min_hours_crit_ld_met_constraint` unless `min_resil_time_steps <= length(elecutil.outage_time_steps)`

## v0.2.0
### Added
- add support for custom ElectricLoad `loads_kw` input
- include existing capacity in microgrid upgrade cost
    - previously only had to pay to upgrade new capacity
- implement ElectricLoad `loads_kw_is_net` and `critical_loads_kw_is_net`
    - add existing PV production to raw load profile if `true`
- add `min_resil_time_steps` input and optional constraint for minimum time_steps that critical load must be met in every outage
### Fixed
- enforce storage cannot grid charge

## v0.1.1 Fix build.jl
deps/build.jl had a relative path dependency, fixed with an absolute path.

## v0.1.0 Initial release
This package is currently under development and only has a subset of capabilities of the REopt model used in the REopt API. For example, the Wind model, tiered electric utility tariffs, and piecewise linear cost curves are not yet modeled in this code. However this code is easier to use than the API (only dependencies are Julia and a solver) and has a novel model for uncertain outages.<|MERGE_RESOLUTION|>--- conflicted
+++ resolved
@@ -25,17 +25,14 @@
     ### Deprecated
     ### Removed
 
-<<<<<<< HEAD
 ## Develop boiler-series-fix
 ### Fixed
 - When setting **thermal_production_series_mmbtu_per_hour** output in **ExistingBoiler**, sum over heating loads instead of time steps
 
-=======
 ## Develop - 2024-10-11
 ### Added
 - Add new **ElectricStorage** parameters **max_duration_hours** and **min_duration_hours** to bound the energy duration of battery storage
   
->>>>>>> 88b94993
 ## Develop degradation-cleanup
 ### Added
 - Battery residual value if choosing replacement strategy for degradation
