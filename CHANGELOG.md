--- conflicted
+++ resolved
@@ -25,15 +25,11 @@
     ### Deprecated
     ### Removed
 
-<<<<<<< HEAD
- ## Develop - 2024-11-03
+## storage-cost-constraints-version2
 ### Added
 - Add new **ElectricStorage** input fields **installed_cost_constant**, **replace_cost_constant** (both default to 0), and **cost_constant_replacement_year** (defaults to year 10).
 - Added new binary variable **binIncludeStorageCostConstant** which is indexed on `p.s.storage.types.elec`
 
-
-## fix-pbi
-=======
 ## test-runners
 ### Added
 - Memory-clearing commands after each JuMP model instance in `runtests.jl` to avoid memory buildup which were slowing down Actions test job
@@ -44,7 +40,6 @@
 - Add `installed_cost...` for `ExistingBoiler` and `ExistingChiller` which is incurred in the BAU scenario, and may be avoided with other heating and cooling technologies in the Optimal scenario.
 
 # non-hourly-fuel-cost
->>>>>>> fab8b8ff
 ### Fixed
 - Fixed handling of non-hourly (e.g. 15-min interval) fuel cost
 
