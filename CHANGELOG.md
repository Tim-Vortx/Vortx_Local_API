--- conflicted
+++ resolved
@@ -25,12 +25,10 @@
 
 ## Develop
 ### Fixed
-<<<<<<< HEAD
+- Don't allow **Site** **min_resil_time_steps** input to be greater than the maximum value element in **ElectricUtility** **outage_durations**
 - When calculating CHP fuel intercept and slope, use 1 for the HHV because CHP fuel measured in units of kWh, instead of using non-existent **CHP.fuel_higher_heating_value_kwh_per_gal**
 ### Changed
 - Renamed function `generator_fuel_slope_and_intercept` to `fuel_slope_and_intercept` and generalize to not be specific to diesel measured in units of gal
-=======
-- Don't allow **Site** **min_resil_time_steps** input to be greater than the maximum value element in **ElectricUtility** **outage_durations**
 
 ## v0.38.1
 ### Fixed
@@ -40,7 +38,6 @@
 ## v0.38.0
 ### Changed
 - Require NREL Developer API Key set as ENV["NREL_DEVELOPER_API_KEY"] = 'your API key' for PVWatts and Wind Toolkit
->>>>>>> c0e708bd
 
 ## v0.37.5
 ### Fixed
