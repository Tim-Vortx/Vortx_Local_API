--- conflicted
+++ resolved
@@ -88,17 +88,13 @@
 
 ## Wind
 ```@docs
-<<<<<<< HEAD
-REopt.ElectricStorageDefaults
-REopt.Degradation
-=======
 REopt.Wind
->>>>>>> 75ac9ec6
 ```
 
 ## ElectricStorage
 ```@docs
 REopt.ElectricStorageDefaults
+REopt.Degradation
 ```
 
 ## Generator
