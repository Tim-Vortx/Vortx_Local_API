--- conflicted
+++ resolved
@@ -20,11 +20,7 @@
 [compat]
 HTTP = "0.8, 0.9"
 JSON = "0.21"
-<<<<<<< HEAD
 JuMP = "0.21, 0.22, 0.23, 1"
-=======
-JuMP = "0.21, 0.22, 0.23"
->>>>>>> 089ee8db
 LinDistFlow = "0.1"
 MathOptInterface = "0.9, 0.10, 1"
 PolygonInbounds = "0.2"
