--- conflicted
+++ resolved
@@ -14,9 +14,6 @@
 MutableArithmetics = "d8a4904e-b15c-11e9-3269-09a3773c0cb0"
 
 [compat]
-<<<<<<< HEAD
 JSON = "0.21"
-=======
 HTTP = "0.8"
-JuMP = "0.21"
->>>>>>> 111dc7d7
+JuMP = "0.21"