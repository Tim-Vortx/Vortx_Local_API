name = "REoptLite"
uuid = "0144022d-7626-48b7-867b-06d945449d75"
authors = ["Nick Laws <nick.laws@nrel.gov>"]
version = "0.1.0"

[deps]
Dates = "ade2ca70-3891-5945-98fb-dc099432e06a"
DelimitedFiles = "8bb1440f-4735-579b-a4ab-409b98df4dab"
HTTP = "cd3eb016-35fb-5094-929b-558a96fad6f3"
JSON = "682c06a0-de6a-54ab-a142-c8b1cf79cde6"
JuMP = "4076af6c-e467-56ae-b986-b466b2749572"
Logging = "56ddb016-857b-54e1-b83d-db4d58db5568"
MathOptInterface = "b8f27783-ece8-5eb3-8dc8-9495eed66fee"
MutableArithmetics = "d8a4904e-b15c-11e9-3269-09a3773c0cb0"

[compat]
<<<<<<< HEAD
HTTP = "0.8"
=======
JuMP = "0.21"
>>>>>>> 83369776
<|MERGE_RESOLUTION|>--- conflicted
+++ resolved
@@ -14,8 +14,5 @@
 MutableArithmetics = "d8a4904e-b15c-11e9-3269-09a3773c0cb0"
 
 [compat]
-<<<<<<< HEAD
 HTTP = "0.8"
-=======
-JuMP = "0.21"
->>>>>>> 83369776
+JuMP = "0.21"