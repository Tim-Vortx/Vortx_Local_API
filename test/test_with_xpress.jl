--- conflicted
+++ resolved
@@ -148,13 +148,8 @@
             1) CHP meets load during outage without exporting
             2) CHP never exports if chp.can_wholesale and chp.can_net_meter inputs are False (default)
             3) CHP does not "curtail", i.e. send power to a load bank when chp.can_curtail is False (default)
-<<<<<<< HEAD
             4) CHP min_turn_down_fraction is ignored during an outage
-            5) **Not until cooling is added:** Cooling load gets zeroed out during the outage period
-=======
-            4) CHP min_turn_down_pct is ignored during an outage
             5) Cooling tech production gets zeroed out during the outage period because we ignore the cooling load balance for outage
->>>>>>> 1b8fd125
             6) Unavailability intervals that intersect with grid-outages get ignored
             7) Unavailability intervals that do not intersect with grid-outages result in no CHP production
         """
@@ -194,13 +189,8 @@
         cooling_elec_consumption = results["ExistingChiller"]["year_one_electric_consumption_series"]
     
         # The values compared to the expected values
-<<<<<<< HEAD
-        #@test sum([(chp_to_load[i] - tot_elec_load[i]) for i in outage_start:outage_end])) == 0.0
+        @test sum([(chp_to_load[i] - tot_elec_load[i]*data["ElectricLoad"]["critical_load_fraction"]) for i in outage_start:outage_end]) ≈ 0.0 atol=0.001
         critical_load = tot_elec_load[outage_start:outage_end] * data["ElectricLoad"]["critical_load_fraction"]
-=======
-        @test sum([(chp_to_load[i] - tot_elec_load[i]*data["ElectricLoad"]["critical_load_pct"]) for i in outage_start:outage_end]) ≈ 0.0 atol=0.001
-        critical_load = tot_elec_load[outage_start:outage_end] * data["ElectricLoad"]["critical_load_pct"]
->>>>>>> 1b8fd125
         @test sum(chp_to_load[outage_start:outage_end]) ≈ sum(critical_load) atol=0.1
         @test sum(chp_export) == 0.0
         @test sum(chp_total_elec_prod) ≈ sum(chp_to_load) atol=1.0e-5*sum(chp_total_elec_prod)
