--- conflicted
+++ resolved
@@ -1507,11 +1507,7 @@
             @test results["Site"]["total_renewable_energy_fraction_bau"] ≈ 0.132118 atol=1e-3 # 0.1354 atol=1e-3
             # CO2 emissions - totals ≈  from grid, from fuelburn, ER, $/tCO2 breakeven
             @test results["Site"]["lifecycle_emissions_reduction_CO2_fraction"] ≈ 0.8 atol=1e-3 # 0.8
-<<<<<<< HEAD
             @test results["Financial"]["breakeven_cost_of_emissions_reduction_per_tonne_CO2"] ≈ 374.5551 atol=1e-1
-=======
-            @test results["Financial"]["breakeven_cost_of_emissions_reduction_per_tonne_CO2"] ≈ 373.9 atol=1e-1
->>>>>>> e5651a14
             @test results["Site"]["annual_emissions_tonnes_CO2"] ≈ 14.2 atol=1
             @test results["Site"]["annual_emissions_tonnes_CO2_bau"] ≈ 70.99 atol=1
             @test results["Site"]["annual_emissions_from_fuelburn_tonnes_CO2"] ≈ 0.0 atol=1 # 0.0
