--- conflicted
+++ resolved
@@ -605,13 +605,8 @@
     @test roof_east["average_annual_energy_produced_kwh"] ≈ 6482.37 atol=0.1
 end
 
-<<<<<<< HEAD
-@testset "Thermal Energy Storage and Absorption Chiller" begin
-    model = Model(optimizer_with_attributes(Cbc.Optimizer, "logLevel"=>0))
-=======
 @testset "Thermal Energy Storage" begin
     model = Model(optimizer_with_attributes(Xpress.Optimizer, "OUTPUTLOG"=>0))
->>>>>>> cda03ee1
     data = JSON.parsefile("./scenarios/thermal_storage.json")
     s = Scenario(data)
     p = REoptInputs(s)
