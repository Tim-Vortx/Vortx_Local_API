{
    "Site": {
        "latitude": 37.78, 
        "longitude": -122.45
    },
    "ElectricLoad": {
        "doe_reference_name": "Hospital"
    },
    "ElectricTariff": {
        "urdb_label": "5e1676e95457a3f87673e3b0"
    },
    "SpaceHeatingLoad": {
        "doe_reference_name": "Hospital"
    },
    "DomesticHotWaterLoad": {
        "doe_reference_name": "Hospital"
    },
    "CoolingLoad": {
        "doe_reference_name": "Hospital"
    },
    "ExistingBoiler": {
        "production_type": "hot_water" ,
        "efficiency": 0.78,
        "fuel_cost_per_mmbtu": [
            11.0 ,
            11.0 ,
            11.0 ,
            11.0 ,
            11.0 ,
            11.0 ,
            11.0 ,
            11.0 ,
            11.0 ,
            11.0 ,
            11.0 ,
            11.0
            ]         
    },
    "ExistingChiller": {
        "cop": 3.4,
        "max_thermal_factor_on_peak_load": 1.25
    },
    "CHP": {
        "prime_mover": "recip_engine" ,
        "min_kw": 300.0 ,
        "max_kw": 300.0 ,
        "cooling_thermal_factor": 0.8,
        "fuel_cost_per_mmbtu": [
            11.0 ,
            11.0 ,
            11.0 ,
            11.0 ,
            11.0 ,
            11.0 ,
            11.0 ,
            11.0 ,
            11.0 ,
            11.0 ,
            11.0 ,
            11.0
          ]
    },
    "PV": {
        "max_kw": 0.0
      },
    "ElectricStorage": {
        "max_kw": 0.0,
        "max_kwh": 0.0
    },
    "HotThermalStorage":{
<<<<<<< HEAD
        "min_gal": 30000.0,
        "max_gal": 30000.0,
        "internal_efficiency_fraction": 0.97,
        "thermal_decay_rate_fraction": 0.004
    },
    "ColdThermalStorage":{
        "min_gal": 20000.0,
        "max_gal": 20000.0,
        "internal_efficiency_fraction": 0.97,
        "thermal_decay_rate_fraction": 0.004
    }    
=======
        "min_gal": 20000.0,
        "max_gal": 20000.0,
        "internal_efficiency_pct": 0.97,
        "thermal_decay_rate_fraction": 0.004
    },
    "ColdThermalStorage":{
        "min_gal": 30000.0,
        "max_gal": 30000.0,
        "internal_efficiency_pct": 0.97,
        "thermal_decay_rate_fraction": 0.004,
        "soc_init_pct": 0.1
    },
    "AbsorptionChiller": {
        "min_ton": 400.0,
        "max_ton": 400.0,
        "cop_thermal": 0.7,
        "installed_cost_per_ton": 500.0,
        "om_cost_per_ton": 0.5,
        "macrs_option_years": 0,
        "macrs_bonus_pct": 0.0
      }    
>>>>>>> bdfa9e52
}<|MERGE_RESOLUTION|>--- conflicted
+++ resolved
@@ -68,28 +68,15 @@
         "max_kwh": 0.0
     },
     "HotThermalStorage":{
-<<<<<<< HEAD
-        "min_gal": 30000.0,
-        "max_gal": 30000.0,
-        "internal_efficiency_fraction": 0.97,
-        "thermal_decay_rate_fraction": 0.004
-    },
-    "ColdThermalStorage":{
         "min_gal": 20000.0,
         "max_gal": 20000.0,
         "internal_efficiency_fraction": 0.97,
-        "thermal_decay_rate_fraction": 0.004
-    }    
-=======
-        "min_gal": 20000.0,
-        "max_gal": 20000.0,
-        "internal_efficiency_pct": 0.97,
         "thermal_decay_rate_fraction": 0.004
     },
     "ColdThermalStorage":{
         "min_gal": 30000.0,
         "max_gal": 30000.0,
-        "internal_efficiency_pct": 0.97,
+        "internal_efficiency_fraction": 0.97,
         "thermal_decay_rate_fraction": 0.004,
         "soc_init_pct": 0.1
     },
@@ -102,5 +89,4 @@
         "macrs_option_years": 0,
         "macrs_bonus_pct": 0.0
       }    
->>>>>>> bdfa9e52
 }