# REopt®, Copyright (c) Alliance for Sustainable Energy, LLC. See also https://github.com/NREL/REopt.jl/blob/master/LICENSE.
using Test
using JuMP
using HiGHS
using JSON
using REopt
using DotEnv
DotEnv.load!()
using Random
using DelimitedFiles
using Logging
using CSV
using DataFrames
Random.seed!(42)

if "Xpress" in ARGS
    @testset "test_with_xpress" begin
        @test true  #skipping Xpress while import to HiGHS takes place
        # include("test_with_xpress.jl")
    end

elseif "CPLEX" in ARGS
    @testset "test_with_cplex" begin
        include("test_with_cplex.jl")
    end
else  # run HiGHS tests
    @testset verbose=true "REopt test set using HiGHS solver" begin
        @testset "Prevent simultaneous charge and discharge" begin
            logger = SimpleLogger()
            results = nothing
            with_logger(logger) do
                model = Model(optimizer_with_attributes(HiGHS.Optimizer, "output_flag" => false, "log_to_console" => false))
                results = run_reopt(model, "./scenarios/simultaneous_charge_discharge.json")
            end
            @test any(.&(
                    results["ElectricStorage"]["storage_to_load_series_kw"] .!= 0.0,
                    (
                        results["ElectricUtility"]["electric_to_storage_series_kw"] .+ 
                        results["PV"]["electric_to_storage_series_kw"]
                    ) .!= 0.0
                )
                ) ≈ false
            @test any(.&(
                    results["Outages"]["storage_discharge_series_kw"] .!= 0.0,
                    results["Outages"]["pv_to_storage_series_kw"] .!= 0.0
                )
                ) ≈ false
        end
        @testset "hybrid profile" begin
            electric_load = REopt.ElectricLoad(; 
                blended_doe_reference_percents = [0.2, 0.2, 0.2, 0.2, 0.2],
                blended_doe_reference_names    = ["RetailStore", "LargeOffice", "MediumOffice", "SmallOffice", "Warehouse"],
                annual_kwh                     = 50000.0,
                year                           = 2017,
                city                           = "Atlanta",
                latitude                       = 35.2468, 
                longitude                      = -91.7337
            )
            @test sum(electric_load.loads_kw) ≈ 50000.0
        end
        @testset "Solar dataset" begin

            # 1. Dallas TX 
            latitude, longitude = 32.775212075983646, -96.78105623767185
            radius = 0
            dataset, distance, datasource = REopt.call_solar_dataset_api(latitude, longitude, radius)
            @test dataset == "nsrdb"

            # 2. Merefa, Ukraine 
            latitude, longitude = 49.80670544975866, 36.05418033509974
            radius = 0
            dataset, distance, datasource = REopt.call_solar_dataset_api(latitude, longitude, radius)
            @test dataset == "nsrdb"

            # 3. Oulu, Findland
            latitude, longitude = 65.0102196310875, 25.465387094897675
            radius = 0
            dataset, distance, datasource = REopt.call_solar_dataset_api(latitude, longitude, radius)
            @test dataset == "intl"

            # 4. Fairbanks, AK 
            site = "Fairbanks"
            latitude, longitude = 64.84112047064114, -147.71570239058084 
            radius = 20
            dataset, distance, datasource = REopt.call_solar_dataset_api(latitude, longitude, radius)
            @test dataset == "tmy3"  
        end

        @testset "ASHP min allowable size and COP, CF Profiles" begin
            #Heating profiles
            heating_reference_temps_degF = [10,20,30]
            heating_cop_reference = [1,3,4]
            heating_cf_performance = [1.2,1.3,1.5]
            back_up_temp_threshold_degF = 10
            test_temps = [5,15,25,35]
            test_cops = [1.0,2.0,3.5,4.0]
            test_cfs = [1.0,1.25,1.4,1.5]
            heating_cop, heating_cf = REopt.get_ashp_performance(heating_cop_reference,
                heating_cf_performance,
                heating_reference_temps_degF,
                test_temps,
                back_up_temp_threshold_degF)
            @test all(heating_cop .== test_cops)
            @test all(heating_cf .== test_cfs)
            #Cooling profiles
            cooling_reference_temps_degF = [30,20,10]
            cooling_cop_reference = [1,3,4]
            cooling_cf_performance = [1.2,1.3,1.5]
            back_up_temp_threshold_degF = -200
            test_temps = [35,25,15,5]
            test_cops = [1.0,2.0,3.5,4.0]
            test_cfs = [1.2,1.25,1.4,1.5]
            cooling_cop, cooling_cf = REopt.get_ashp_performance(cooling_cop_reference,
                cooling_cf_performance,
                cooling_reference_temps_degF,
                test_temps,
                back_up_temp_threshold_degF)
            @test all(cooling_cop .== test_cops)
            @test all(cooling_cf .== test_cfs)
            # min allowable size
            heating_load = Array{Real}([10.0,10.0,10.0,10.0])
            cooling_load = Array{Real}([10.0,10.0,10.0,10.0])
            space_heating_min_allowable_size = REopt.get_ashp_default_min_allowable_size(heating_load, heating_cf, cooling_load, cooling_cf, 0.5)
            wh_min_allowable_size = REopt.get_ashp_default_min_allowable_size(heating_load, heating_cf, Real[], Real[], 0.5)
            @test space_heating_min_allowable_size ≈ 9.166666666666666 atol=1e-8
            @test wh_min_allowable_size ≈ 5.0 atol=1e-8
        end

        @testset "January Export Rates" begin
            model = Model(optimizer_with_attributes(HiGHS.Optimizer, "output_flag" => false, "log_to_console" => false))
            data = JSON.parsefile("./scenarios/monthly_rate.json")

            # create wholesale_rate with compensation in January > retail rate
            jan_rate = data["ElectricTariff"]["monthly_energy_rates"][1]
            data["ElectricTariff"]["wholesale_rate"] =
                append!(repeat([jan_rate + 0.1], 31 * 24), repeat([0.0], 8760 - 31*24))
            data["ElectricTariff"]["monthly_demand_rates"] = repeat([0], 12)

            s = Scenario(data)
            inputs = REoptInputs(s)
            results = run_reopt(model, inputs)

            @test results["PV"]["size_kw"] ≈ 68.9323 atol=0.01
            @test results["Financial"]["lcc"] ≈ 432681.26 rtol=1e-5 # with levelization_factor hack the LCC is within 5e-5 of REopt API LCC
            @test all(x == 0.0 for x in results["PV"]["electric_to_load_series_kw"][1:744])
        end

        @testset "Blended tariff" begin
            model = Model(optimizer_with_attributes(HiGHS.Optimizer, "output_flag" => false, "log_to_console" => false))
            results = run_reopt(model, "./scenarios/no_techs.json")
            @test results["ElectricTariff"]["year_one_energy_cost_before_tax"] ≈ 1000.0
            @test results["ElectricTariff"]["year_one_demand_cost_before_tax"] ≈ 136.99
        end

        @testset "Solar and Storage" begin
            model = Model(optimizer_with_attributes(HiGHS.Optimizer, "output_flag" => false, "log_to_console" => false))
            r = run_reopt(model, "./scenarios/pv_storage.json")

            @test r["PV"]["size_kw"] ≈ 216.6667 atol=0.01
            @test r["Financial"]["lcc"] ≈ 1.2391786e7 rtol=1e-5
            @test r["ElectricStorage"]["size_kw"] ≈ 49.0 atol=0.1
            @test r["ElectricStorage"]["size_kwh"] ≈ 83.3 atol=0.1
        end

        # TODO test MPC with outages
        @testset "MPC" begin
            model = Model(optimizer_with_attributes(HiGHS.Optimizer, "output_flag" => false, "log_to_console" => false))
            r = run_mpc(model, "./scenarios/mpc.json")
            @test maximum(r["ElectricUtility"]["to_load_series_kw"][1:15]) <= 98.0 
            @test maximum(r["ElectricUtility"]["to_load_series_kw"][16:24]) <= 97.0
            @test sum(r["PV"]["to_grid_series_kw"]) ≈ 0
            grid_draw = r["ElectricUtility"]["to_load_series_kw"] .+ r["ElectricUtility"]["to_battery_series_kw"]
            # the grid draw limit in the 10th time step is set to 90
            # without the 90 limit the grid draw is 98 in the 10th time step
            @test grid_draw[10] <= 90
        end

        @testset "MPC Multi-node" begin
            # not doing much yet; just testing that two identical sites have the same costs
            model = Model(optimizer_with_attributes(HiGHS.Optimizer, "output_flag" => false, "log_to_console" => false))
            ps = MPCInputs[]
            push!(ps, MPCInputs("./scenarios/mpc_multinode1.json"));
            push!(ps, MPCInputs("./scenarios/mpc_multinode2.json"));
            r = run_mpc(model, ps)
            @test r[1]["Costs"] ≈ r[2]["Costs"]
        end

        @testset "Complex Incentives" begin
            """
            This test was compared against the API test:
                reo.tests.test_reopt_url.EntryResourceTest.test_complex_incentives
            when using the hardcoded levelization_factor in this package's REoptInputs function.
            The two LCC's matched within 0.00005%. (The Julia pkg LCC is 1.0971991e7)
            """
            model = Model(optimizer_with_attributes(HiGHS.Optimizer, "output_flag" => false, "log_to_console" => false))
            results = run_reopt(model, "./scenarios/incentives.json")
            @test results["Financial"]["lcc"] ≈ 1.096852612e7 atol=1e4  
        end

        @testset "Fifteen minute load" begin
            d = JSON.parsefile("scenarios/no_techs.json")
            d["ElectricLoad"] = Dict("loads_kw" => repeat([1.0], 35040))
            d["Settings"] = Dict("time_steps_per_hour" => 4)
            model = Model(optimizer_with_attributes(HiGHS.Optimizer, "output_flag" => false, "log_to_console" => false))
            results = run_reopt(model, d)
            @test results["ElectricLoad"]["annual_calculated_kwh"] ≈ 8760
        end

        try
            rm("Highs.log", force=true)
        catch
            @warn "Could not delete test/Highs.log"
        end

        @testset "AVERT region abberviations" begin
            """
            This test checks 5 scenarios (in order)
            1. Coordinate pair inside an AVERT polygon
            2. Coordinate pair near a US border
            3. Coordinate pair < 5 miles from US border
            4. Coordinate pair > 5 miles from US border
            5. Coordinate pair >> 5 miles from US border
            """
            (r, d) = REopt.avert_region_abbreviation(65.27661752129738, -149.59278391820223)
            @test r == "AKGD"
            (r, d) = REopt.avert_region_abbreviation(21.45440792261567, -157.93648793163402)
            @test r == "HIOA"
            (r, d) = REopt.avert_region_abbreviation(19.686877556659436, -155.4223641905743)
            @test r == "HIMS"
            (r, d) = REopt.avert_region_abbreviation(39.86357200140234, -104.67953917092028)
            @test r == "RM"
            @test d ≈ 0.0 atol=1
            (r, d) = REopt.avert_region_abbreviation(47.49137892652077, -69.3240287592685)
            @test r == "NE"
            @test d ≈ 7986 atol=1
            (r, d) = REopt.avert_region_abbreviation(47.50448307102053, -69.34882434376593)
            @test r === nothing
            @test d ≈ 10297 atol=1
            (r, d) = REopt.avert_region_abbreviation(55.860334445251354, -4.286554357755312)
            @test r === nothing
        end

        @testset "PVspecs" begin
            ## Scenario 1: Palmdale, CA; array-type = 0 (Ground-mount)
            post_name = "pv.json" 
            post = JSON.parsefile("./scenarios/$post_name")
            scen = Scenario(post)
            @test scen.pvs[1].tilt ≈ 20
            @test scen.pvs[1].azimuth ≈ 180
        
            ## Scenario 2: Palmdale, CA; array-type = 1 (roof)
            post["PV"]["array_type"] = 1 
            scen = Scenario(post)
        
            @test scen.pvs[1].tilt ≈ 20 # Correct tilt value for array_type = 1
        
            ## Scenario 3: Palmdale, CA; array-type = 2 (axis-tracking)
            post["PV"]["array_type"] = 2
            scen = Scenario(post)
        
            @test scen.pvs[1].tilt ≈ 0 # Correct tilt value for array_type = 2
        
            ## Scenario 4: Cape Town; array-type = 0 (ground)
            post["Site"]["latitude"] = -33.974732
            post["Site"]["longitude"] = 19.130050
            post["PV"]["array_type"] = 0 
            scen = Scenario(post)
        
            @test scen.pvs[1].tilt ≈ 20
            @test scen.pvs[1].azimuth ≈ 0
            @test sum(scen.electric_utility.emissions_factor_series_lb_CO2_per_kwh) ≈ 0

            ## Scenario 4:Cape Town; array-type = 0 (ground); user-provided tilt (should not get overwritten)
            post["PV"]["tilt"] = 17
            scen = Scenario(post)
            @test scen.pvs[1].tilt ≈ 17
        end

        @testset "AlternativeFlatLoads" begin
            input_data = JSON.parsefile("./scenarios/flatloads.json")
            s = Scenario(input_data)
            inputs = REoptInputs(s)

            # FlatLoad_8_5 => 8 hrs/day, 5 days/week, 52 weeks/year
            active_hours_8_5 = 8 * 5 * 52
            @test count(x->x>0, s.space_heating_load.loads_kw, dims=1)[1] == active_hours_8_5
            # FlatLoad_16_7 => only hours 6-22 should be >0, and each day is the same portion of the total year
            @test sum(s.electric_load.loads_kw[1:5]) + sum(s.electric_load.loads_kw[23:24]) == 0.0
            @test sum(s.electric_load.loads_kw[6:22]) / sum(s.electric_load.loads_kw) - 1/365 ≈ 0.0 atol=0.000001
        end
        
        # removed Wind test for two reasons
        # 1. reduce WindToolKit calls in tests
        # 2. HiGHS does not support SOS or indicator constraints, which are needed for export constraints
        
        @testset "Simulated load function consistency with REoptInputs.s (Scenario)" begin
            """

            This tests the consistency between getting DOE commercial reference building (CRB) load data
                from the simulated_load function and the processing of REoptInputs.s (Scenario struct).
                    
            The simulated_load function is used for the /simulated_load endpoint in the REopt API,
                in particular for the webtool/UI to display loads before running REopt, but is also generally
                an external way to access CRB load data without running REopt.

            One particular test specifically for the webtool/UI is for the heating load because there is just a 
                single heating load instead of separated space heating and domestic hot water loads.
            
            """
            input_data = JSON.parsefile("./scenarios/simulated_load.json")

            input_data["ElectricLoad"] = Dict([("blended_doe_reference_names", ["Hospital", "FlatLoad_16_5"]),
                                            ("blended_doe_reference_percents", [0.2, 0.8])
                                        ])
            
            input_data["CoolingLoad"] = Dict([("blended_doe_reference_names", ["Warehouse", "FlatLoad"]),
                                            ("blended_doe_reference_percents", [0.5, 0.5])
                                        ])
            
            # Heating load from the UI will call the /simulated_load endpoint first to parse single heating mmbtu into separate Space and DHW mmbtu
            annual_mmbtu_hvac = 7000.0
            annual_mmbtu_process = 3000.0
            doe_reference_name_heating = ["Warehouse", "FlatLoad"]
            percent_share_heating = [0.3, 0.7]
            
            d_sim_load_heating = Dict([("latitude", input_data["Site"]["latitude"]),
                                        ("longitude", input_data["Site"]["longitude"]),
                                        ("load_type", "heating"),  # since annual_tonhour is not given
                                        ("doe_reference_name", doe_reference_name_heating),
                                        ("percent_share", percent_share_heating),
                                        ("annual_mmbtu", annual_mmbtu_hvac)
                                        ])
            
            sim_load_response_heating = simulated_load(d_sim_load_heating)
            
            d_sim_load_process = copy(d_sim_load_heating)
            d_sim_load_process["load_type"] = "process_heat"
            delete!(d_sim_load_process, "doe_reference_name")
            d_sim_load_process["industrial_reference_name"] = doe_reference_name_heating            
            d_sim_load_process["annual_mmbtu"] = annual_mmbtu_process
            sim_load_response_process = simulated_load(d_sim_load_process)
            
            input_data["SpaceHeatingLoad"] = Dict([("blended_doe_reference_names", doe_reference_name_heating),
                                            ("blended_doe_reference_percents", percent_share_heating),
                                            ("annual_mmbtu", sim_load_response_heating["space_annual_mmbtu"])
                                        ])
            
            input_data["DomesticHotWaterLoad"] = Dict([("blended_doe_reference_names", doe_reference_name_heating),
                                            ("blended_doe_reference_percents", percent_share_heating),
                                            ("annual_mmbtu", sim_load_response_heating["dhw_annual_mmbtu"])
                                        ])
            
            input_data["ProcessHeatLoad"] = Dict([("blended_industrial_reference_names", doe_reference_name_heating),
                                            ("blended_industrial_reference_percents", percent_share_heating),
                                            ("annual_mmbtu", annual_mmbtu_process)
                                        ])                            
                            
            s = Scenario(input_data)
            inputs = REoptInputs(s)
            
            # Call simulated_load function to check cooling
            d_sim_load_elec_and_cooling = Dict([("latitude", input_data["Site"]["latitude"]),
                                                ("longitude", input_data["Site"]["longitude"]),
                                                ("load_type", "electric"),  # since annual_tonhour is not given
                                                ("doe_reference_name", input_data["ElectricLoad"]["blended_doe_reference_names"]),
                                                ("percent_share", input_data["ElectricLoad"]["blended_doe_reference_percents"]),
                                                ("cooling_doe_ref_name", input_data["CoolingLoad"]["blended_doe_reference_names"]),
                                                ("cooling_pct_share", input_data["CoolingLoad"]["blended_doe_reference_percents"]),                    
                                                ])
            
            sim_load_response_elec_and_cooling = simulated_load(d_sim_load_elec_and_cooling)
            sim_electric_kw = sim_load_response_elec_and_cooling["loads_kw"]
            sim_cooling_ton = sim_load_response_elec_and_cooling["cooling_defaults"]["loads_ton"]
            
            total_heating_thermal_load_reopt_inputs = (s.space_heating_load.loads_kw + s.dhw_load.loads_kw + s.process_heat_load.loads_kw) ./ REopt.KWH_PER_MMBTU ./ REopt.EXISTING_BOILER_EFFICIENCY
            
            @test round.(sim_load_response_heating["loads_mmbtu_per_hour"] + 
                    sim_load_response_process["loads_mmbtu_per_hour"], digits=2) ≈ 
                    round.(total_heating_thermal_load_reopt_inputs, digits=2) rtol=0.02
            
            @test sim_electric_kw ≈ s.electric_load.loads_kw atol=0.1
            @test sim_cooling_ton ≈ s.cooling_load.loads_kw_thermal ./ REopt.KWH_THERMAL_PER_TONHOUR atol=0.1   
        end

        @testset verbose=true "Backup Generator Reliability" begin

            @testset "Compare backup_reliability and simulate_outages" begin
                # Tests ensure `backup_reliability()` consistent with `simulate_outages()`
                # First, just battery
                reopt_inputs = Dict(
                    "Site" => Dict(
                        "longitude" => -106.42077256104001,
                        "latitude" => 31.810468380036337
                    ),
                    "ElectricStorage" => Dict(
                        "min_kw" => 4000,
                        "max_kw" => 4000,
                        "min_kwh" => 400000,
                        "max_kwh" => 400000,
                        "soc_min_fraction" => 0.8,
                        "soc_init_fraction" => 0.9
                    ),
                    "ElectricLoad" => Dict(
                        "doe_reference_name" => "FlatLoad",
                        "annual_kwh" => 175200000.0,
                        "critical_load_fraction" => 0.2
                    ),
                    "ElectricTariff" => Dict(
                        "urdb_label" => "5ed6c1a15457a3367add15ae"
                    ),
                )
                p = REoptInputs(reopt_inputs)
                model = Model(optimizer_with_attributes(HiGHS.Optimizer,"output_flag" => false, "log_to_console" => false))
                results = run_reopt(model, p)
                simresults = simulate_outages(results, p)

                reliability_inputs = Dict(
                    "generator_size_kw" => 0,
                    "max_outage_duration" => 100,
                    "generator_operational_availability" => 1.0, 
                    "generator_failure_to_start" => 0.0, 
                    "generator_mean_time_to_failure" => 10000000000,
                    "fuel_limit" => 0,
                    "battery_size_kw" => 4000,
                    "battery_size_kwh" => 400000,
                    "battery_charge_efficiency" => 1,
                    "battery_discharge_efficiency" => 1,
                    "battery_operational_availability" => 1.0,
                    "battery_minimum_soc_fraction" => 0.0,
                    "battery_starting_soc_series_fraction" => results["ElectricStorage"]["soc_series_fraction"],
                    "critical_loads_kw" => results["ElectricLoad"]["critical_load_series_kw"]#4000*ones(8760)#p.s.electric_load.critical_loads_kw
                )
                reliability_results = backup_reliability(reliability_inputs)

                #TODO: resolve bug where unlimted fuel markov portion of results goes to zero 1 timestep early
                for i = 1:99#min(length(simresults["probs_of_surviving"]), reliability_inputs["max_outage_duration"])
                    @test simresults["probs_of_surviving"][i] ≈ reliability_results["mean_cumulative_survival_by_duration"][i] atol=0.01
                    @test simresults["probs_of_surviving"][i] ≈ reliability_results["unlimited_fuel_mean_cumulative_survival_by_duration"][i] atol=0.01
                    @test simresults["probs_of_surviving"][i] ≈ reliability_results["mean_fuel_survival_by_duration"][i] atol=0.01
                end

                # Second, gen, PV, Wind, battery
                reopt_inputs = JSON.parsefile("./scenarios/backup_reliability_reopt_inputs.json")
                reopt_inputs["ElectricLoad"]["annual_kwh"] = 4*reopt_inputs["ElectricLoad"]["annual_kwh"]
                p = REoptInputs(reopt_inputs)
                model = Model(optimizer_with_attributes(HiGHS.Optimizer, "output_flag" => false, "log_to_console" => false))
                results = run_reopt(model, p)
                simresults = simulate_outages(results, p)
                reliability_inputs = Dict(
                    "max_outage_duration" => 48,
                    "generator_operational_availability" => 1.0, 
                    "generator_failure_to_start" => 0.0, 
                    "generator_mean_time_to_failure" => 10000000000,
                    "fuel_limit" => 1000000000,
                    "battery_operational_availability" => 1.0,
                    "battery_minimum_soc_fraction" => 0.0,
                    "pv_operational_availability" => 1.0,
                    "wind_operational_availability" => 1.0
                )
                reliability_results = backup_reliability(results, p, reliability_inputs)
                for i = 1:min(length(simresults["probs_of_surviving"]), reliability_inputs["max_outage_duration"])
                    @test simresults["probs_of_surviving"][i] ≈ reliability_results["mean_cumulative_survival_by_duration"][i] atol=0.001
                end
            end

            # Test survival with no generator decreasing and same as with generator but no fuel
            reliability_inputs = Dict(
                "critical_loads_kw" => 200 .* (2 .+ sin.(collect(1:8760)*2*pi/24)),
                "num_generators" => 0,
                "generator_size_kw" => 312.0,
                "fuel_limit" => 0.0,
                "max_outage_duration" => 10,
                "battery_size_kw" => 428.0,
                "battery_size_kwh" => 1585.0,
                "num_battery_bins" => 5
            )
            reliability_results1 = backup_reliability(reliability_inputs)
            reliability_inputs["generator_size_kw"] = 0
            reliability_inputs["fuel_limit"] = 1e10
            reliability_results2 = backup_reliability(reliability_inputs)
            for i in 1:reliability_inputs["max_outage_duration"]
                if i != 1
                    @test reliability_results1["mean_fuel_survival_by_duration"][i] <= reliability_results1["mean_fuel_survival_by_duration"][i-1]
                    @test reliability_results1["mean_cumulative_survival_by_duration"][i] <= reliability_results1["mean_cumulative_survival_by_duration"][i-1]
                end
                @test reliability_results2["mean_fuel_survival_by_duration"][i] == reliability_results1["mean_fuel_survival_by_duration"][i]
            end

            #test fuel limit
            input_dict = JSON.parsefile("./scenarios/erp_fuel_limit_inputs.json")
            results = backup_reliability(input_dict)
            @test results["unlimited_fuel_cumulative_survival_final_time_step"][1] ≈ 1
            @test results["cumulative_survival_final_time_step"][1] ≈ 1

            input_dict = Dict(
                "critical_loads_kw" => [1,2,2,1],
                "battery_starting_soc_series_fraction" => [0.75,0.75,0.75,0.75],
                "max_outage_duration" => 3,
                "num_generators" => 2, "generator_size_kw" => 1,
                "generator_operational_availability" => 1,
                "generator_failure_to_start" => 0.0,
                "generator_mean_time_to_failure" => 5,
                "battery_operational_availability" => 1,
                "num_battery_bins" => 3,
                "battery_size_kwh" => 4,
                "battery_size_kw" => 1,
                "battery_charge_efficiency" => 1,
                "battery_discharge_efficiency" => 1,
                "battery_minimum_soc_fraction" => 0.5)
            

            #Given outage starts in time period 1
            #____________________________________
            #Outage hour 1:
            #2 generators:         Prob = 0.64,     Battery = 2, Survived
            #1 generator:          Prob = 0.32,     Battery = 1, Survived
            #0 generator:          Prob = 0.04,     Battery = 0, Survived
            #Survival Probability 1.0

            #Outage hour 2:
            #2 generators:         Prob = 0.4096,   Battery = 2, Survived
            #2 gen -> 1 gen:       Prob = 0.2048,   Battery = 1, Survived
            #1 gen -> 1 gen:       Prob = 0.256,    Battery = 0, Survived
            #0 generators:         Prob = 0.1296,   Battery = -1, Failed
            #Survival Probability: 0.8704

            #Outage hour 3:
            #2 generators:         Prob = 0.262144, Battery = 0, Survived
            #2 gen -> 2 -> 1       Prob = 0.131072, Battery = 1, Survived
            #2 gen -> 1 -> 1       Prob = 0.16384,  Battery = 0, Survived
            #1 gen -> 1 -> 1       Prob = 0.2048,   Battery = -1, Failed
            #0 generators          Prob = 0.238144, Battery = -1, Failed
            #Survival Probability: 0.557056        
            @test backup_reliability(input_dict)["unlimited_fuel_cumulative_survival_final_time_step"][1] ≈ 0.557056

            #Test multiple generator types
            input_dict = Dict(
                "critical_loads_kw" => [1,2,2,1], 
                "battery_starting_soc_series_fraction" => [0.5,0.5,0.5,0.5],
                "max_outage_duration" => 3,
                "num_generators" => [1,1],
                "generator_size_kw" => [1,1],
                "generator_operational_availability" => [1,1],
                "generator_failure_to_start" => [0.0, 0.0],
                "generator_mean_time_to_failure" => [5, 5], 
                "battery_operational_availability" => 1.0,
                "num_battery_bins" => 3,
                "battery_size_kwh" => 2,
                "battery_size_kw" => 1,
                "battery_charge_efficiency" => 1,
                "battery_discharge_efficiency" => 1,
                "battery_minimum_soc_fraction" => 0)

            @test backup_reliability(input_dict)["unlimited_fuel_cumulative_survival_final_time_step"][1] ≈ 0.557056

            #8760 of flat load. Battery can survive 4 hours. 
            #Survival after 24 hours should be chance of generator surviving 20 or more hours
            input_dict = Dict(
                "critical_loads_kw" => 100 .* ones(8760),
                "max_outage_duration" => 24,
                "num_generators" => 1,
                "generator_size_kw" => 100,
                "generator_operational_availability" => 0.98,
                "generator_failure_to_start" => 0.1,
                "generator_mean_time_to_failure" => 100,
                "battery_operational_availability" => 1.0,
                "num_battery_bins" => 101,
                "battery_size_kwh" => 400,
                "battery_size_kw" => 100,
                "battery_charge_efficiency" => 1,
                "battery_discharge_efficiency" => 1,
                "battery_minimum_soc_fraction" => 0)

            reliability_results = backup_reliability(input_dict)
            @test reliability_results["unlimited_fuel_mean_cumulative_survival_by_duration"][24] ≈ (0.99^20)*(0.9*0.98) atol=0.00001

            #More complex case of hospital load with 2 generators, PV, wind, and battery
            reliability_inputs = JSON.parsefile("./scenarios/backup_reliability_inputs.json")
            reliability_results = backup_reliability(reliability_inputs)
            @test reliability_results["unlimited_fuel_cumulative_survival_final_time_step"][1] ≈ 0.858756 atol=0.0001
            @test reliability_results["cumulative_survival_final_time_step"][1] ≈ 0.858756 atol=0.0001
            @test reliability_results["mean_cumulative_survival_final_time_step"] ≈ 0.904242 atol=0.0001#0.833224
                    
            # Test gens+pv+wind+batt with 3 arg version of backup_reliability
            # Attention! REopt optimization results are presaved in erp_gens_batt_pv_wind_reopt_results.json
            # If you modify backup_reliability_reopt_inputs.json, you must add this before JSON.parsefile:
            # results = run_reopt(model, p)
            # open("scenarios/erp_gens_batt_pv_wind_reopt_results.json","w") do f
            #     JSON.print(f, results, 4)
            # end
            for input_key in [
                        "generator_size_kw",
                        "battery_size_kw",
                        "battery_size_kwh",
                        "pv_size_kw",
                        "wind_size_kw",
                        "critical_loads_kw",
                        "pv_production_factor_series",
                        "wind_production_factor_series"
                    ]
                delete!(reliability_inputs, input_key)
            end
            # note: the wind prod series in backup_reliability_reopt_inputs.json is actually a PV profile (to in order to test a wind scenario that should give same results as an existing PV one)
            p = REoptInputs("./scenarios/backup_reliability_reopt_inputs.json")
            results = JSON.parsefile("./scenarios/erp_gens_batt_pv_wind_reopt_results.json")
            reliability_results = backup_reliability(results, p, reliability_inputs)

            @test reliability_results["unlimited_fuel_cumulative_survival_final_time_step"][1] ≈ 0.802997 atol=0.0001
            @test reliability_results["cumulative_survival_final_time_step"][1] ≈ 0.802997 atol=0.0001
            @test reliability_results["mean_cumulative_survival_final_time_step"] ≈ 0.817586 atol=0.001
        end  

        @testset verbose=true "Disaggregated Heating Loads" begin
            @testset "Process Heat Load Inputs" begin
                d = JSON.parsefile("./scenarios/electric_heater.json")
                d["SpaceHeatingLoad"]["annual_mmbtu"] = 0.5 * 8760
                d["DomesticHotWaterLoad"]["annual_mmbtu"] = 0.5 * 8760
                d["ProcessHeatLoad"]["annual_mmbtu"] = 0.5 * 8760
                s = Scenario(d)
                inputs = REoptInputs(s)
                @test inputs.heating_loads_kw["ProcessHeat"][1] ≈ 117.228428 atol=1.0e-3
            end
            @testset "Separate Heat Load Results" begin
                d = JSON.parsefile("./scenarios/electric_heater.json")
                d["SpaceHeatingLoad"]["annual_mmbtu"] = 0.5 * 8760
                d["DomesticHotWaterLoad"]["annual_mmbtu"] = 0.5 * 8760
                d["ProcessHeatLoad"]["annual_mmbtu"] = 0.5 * 8760
                d["ExistingBoiler"]["fuel_cost_per_mmbtu"] = 100
                d["ElectricHeater"]["installed_cost_per_mmbtu_per_hour"] = 1.0
                d["ElectricTariff"]["monthly_energy_rates"] = [0,0,0,0,0,0,0,0,0,0,0,0]
                d["HotThermalStorage"]["max_gal"] = 0.0
                s = Scenario(d)
                inputs = REoptInputs(s)
                m = Model(optimizer_with_attributes(HiGHS.Optimizer, "output_flag" => false, "log_to_console" => false))
                results = run_reopt(m, inputs)
                @test sum(results["ExistingBoiler"]["thermal_to_dhw_load_series_mmbtu_per_hour"]) ≈ 0.0 atol=0.01
                @test sum(results["ExistingBoiler"]["thermal_to_space_heating_load_series_mmbtu_per_hour"]) ≈ 0.0 atol=0.01
                @test sum(results["ExistingBoiler"]["thermal_to_process_heat_load_series_mmbtu_per_hour"]) ≈ 0.8*4380.0 atol=0.01
                @test sum(results["ElectricHeater"]["thermal_to_dhw_load_series_mmbtu_per_hour"]) ≈ 0.8*4380.0 atol=0.01
                @test sum(results["ElectricHeater"]["thermal_to_space_heating_load_series_mmbtu_per_hour"]) ≈ 0.8*4380.0 atol=0.01
                @test sum(results["ElectricHeater"]["thermal_to_process_heat_load_series_mmbtu_per_hour"]) ≈ 0.0 atol=0.01
            end
        end

        @testset verbose=true "Net Metering" begin
            @testset "Net Metering Limit and Wholesale" begin
                #case 1: net metering limit is met by PV
                d = JSON.parsefile("./scenarios/net_metering.json")
                m = Model(optimizer_with_attributes(HiGHS.Optimizer, "output_flag" => false, "log_to_console" => false))
                results = run_reopt(m, d)
                @test results["PV"]["size_kw"] ≈ 30.0 atol=1e-3
        
                #case 2: wholesale rate is high, big-M is met
                d["ElectricTariff"]["wholesale_rate"] = 5.0
                d["PV"]["can_wholesale"] = true
                m = Model(optimizer_with_attributes(HiGHS.Optimizer, "output_flag" => false, "log_to_console" => false))
                results = run_reopt(m, d)
                @test results["PV"]["size_kw"] ≈ 7440.0 atol=1e-3  #max benefit provides the upper bound

                #case 3: net metering limit is exceeded, no WHL, and min RE % 
                d["ElectricTariff"]["wholesale_rate"] = 0
                d["PV"]["min_kw"] = 50
                d["Site"]["renewable_electricity_min_fraction"] = 0.35
                m = Model(optimizer_with_attributes(HiGHS.Optimizer, "output_flag" => false, "log_to_console" => false))
                results = run_reopt(m, d)
                @test sum(results["PV"]["electric_to_grid_series_kw"]) ≈ 0.0 atol=1e-3
                @test results["ElectricTariff"]["lifecycle_export_benefit_after_tax"] ≈ 0.0 atol=1e-3        
            end
        end

        @testset "Heating loads and addressable load fraction" begin
            # Default LargeOffice CRB with SpaceHeatingLoad and DomesticHotWaterLoad are served by ExistingBoiler
            m = Model(optimizer_with_attributes(HiGHS.Optimizer, "output_flag" => false, "log_to_console" => false))
            results = run_reopt(m, "./scenarios/thermal_load.json")
        
            @test round(results["ExistingBoiler"]["annual_fuel_consumption_mmbtu"], digits=0) ≈ 12904
            
            # Hourly fuel load inputs with addressable_load_fraction are served as expected
            data = JSON.parsefile("./scenarios/thermal_load.json")

            data["DomesticHotWaterLoad"]["fuel_loads_mmbtu_per_hour"] = repeat([0.5], 8760)
            data["DomesticHotWaterLoad"]["addressable_load_fraction"] = 0.6
            data["SpaceHeatingLoad"]["fuel_loads_mmbtu_per_hour"] = repeat([0.5], 8760)
            data["SpaceHeatingLoad"]["addressable_load_fraction"] = 0.8
            data["ProcessHeatLoad"]["fuel_loads_mmbtu_per_hour"] = repeat([0.3], 8760)
            data["ProcessHeatLoad"]["addressable_load_fraction"] = 0.7

            s = Scenario(data)
            inputs = REoptInputs(s)
            m = Model(optimizer_with_attributes(HiGHS.Optimizer, "output_flag" => false, "log_to_console" => false))
            results = run_reopt(m, inputs)
            @test round(results["ExistingBoiler"]["annual_fuel_consumption_mmbtu"], digits=0) ≈ 8760 * (0.5 * 0.6 + 0.5 * 0.8 + 0.3 * 0.7) atol = 1.0
            
            # Test for unaddressable heating load fuel and emissions outputs
            unaddressable = results["HeatingLoad"]["annual_total_unaddressable_heating_load_mmbtu"]
            addressable = results["HeatingLoad"]["annual_calculated_total_heating_boiler_fuel_load_mmbtu"]
            total = unaddressable + addressable
            # Find the weighted average addressable_load_fraction from the fractions and loads above
            weighted_avg_addressable_fraction = (0.5 * 0.6 + 0.5 * 0.8 + 0.3 * 0.7) / (0.5 + 0.5 + 0.3)
            @test round(abs(addressable / total - weighted_avg_addressable_fraction), digits=3) == 0

            unaddressable_emissions = results["HeatingLoad"]["annual_emissions_from_unaddressable_heating_load_tonnes_CO2"]
            addressable_site_fuel_emissions = results["Site"]["annual_emissions_from_fuelburn_tonnes_CO2"]
            total_site_emissions = unaddressable_emissions + addressable_site_fuel_emissions
            @test round(abs(addressable_site_fuel_emissions / total_site_emissions - weighted_avg_addressable_fraction), digits=3) == 0
            
            # Monthly fuel load input with addressable_load_fraction is processed to expected thermal load
            data = JSON.parsefile("./scenarios/thermal_load.json")
            data["DomesticHotWaterLoad"]["monthly_mmbtu"] = repeat([100], 12)
            data["DomesticHotWaterLoad"]["addressable_load_fraction"] = repeat([0.6], 12)
            data["SpaceHeatingLoad"]["monthly_mmbtu"] = repeat([200], 12)
            data["SpaceHeatingLoad"]["addressable_load_fraction"] = repeat([0.8], 12)
            data["ProcessHeatLoad"]["monthly_mmbtu"] = repeat([150], 12)
            data["ProcessHeatLoad"]["addressable_load_fraction"] = repeat([0.7], 12)

            # Assuming Scenario and REoptInputs are defined functions/classes in your code
            s = Scenario(data)
            inputs = REoptInputs(s)

            dhw_thermal_load_expected = sum(data["DomesticHotWaterLoad"]["monthly_mmbtu"] .* data["DomesticHotWaterLoad"]["addressable_load_fraction"]) * s.existing_boiler.efficiency
            space_thermal_load_expected = sum(data["SpaceHeatingLoad"]["monthly_mmbtu"] .* data["SpaceHeatingLoad"]["addressable_load_fraction"]) * s.existing_boiler.efficiency
            process_thermal_load_expected = sum(data["ProcessHeatLoad"]["monthly_mmbtu"] .* data["ProcessHeatLoad"]["addressable_load_fraction"]) * s.existing_boiler.efficiency

            @test round(sum(s.dhw_load.loads_kw) / REopt.KWH_PER_MMBTU) ≈ sum(dhw_thermal_load_expected)
            @test round(sum(s.space_heating_load.loads_kw) / REopt.KWH_PER_MMBTU) ≈ sum(space_thermal_load_expected)
            @test round(sum(s.process_heat_load.loads_kw) / REopt.KWH_PER_MMBTU) ≈ sum(process_thermal_load_expected)
        end
        
        @testset verbose=true "CHP" begin
            @testset "CHP Sizing" begin
                # Sizing CHP with non-constant efficiency, no cost curve, no unavailability_periods
                data_sizing = JSON.parsefile("./scenarios/chp_sizing.json")
                s = Scenario(data_sizing)
                inputs = REoptInputs(s)
                m = Model(optimizer_with_attributes(HiGHS.Optimizer, "output_flag" => false, "log_to_console" => false, "mip_rel_gap" => 0.01, "presolve" => "on"))
                results = run_reopt(m, inputs)
            
                @test round(results["CHP"]["size_kw"], digits=0) ≈ 263.0 atol=50.0
                @test round(results["Financial"]["lcc"], digits=0) ≈ 1.11e7 rtol=0.05
            end
        
            @testset "CHP Cost Curve and Min Allowable Size" begin
                # Fixed size CHP with cost curve, no unavailability_periods
                data_cost_curve = JSON.parsefile("./scenarios/chp_sizing.json")
                data_cost_curve["CHP"] = Dict()
                data_cost_curve["CHP"]["prime_mover"] = "recip_engine"
                data_cost_curve["CHP"]["size_class"] = 1
                data_cost_curve["CHP"]["fuel_cost_per_mmbtu"] = 8.0
                data_cost_curve["CHP"]["min_kw"] = 0
                data_cost_curve["CHP"]["min_allowable_kw"] = 555.5
                data_cost_curve["CHP"]["max_kw"] = 555.51
                data_cost_curve["CHP"]["installed_cost_per_kw"] = 1800.0
                data_cost_curve["CHP"]["installed_cost_per_kw"] = [2300.0, 1800.0, 1500.0]
                data_cost_curve["CHP"]["tech_sizes_for_cost_curve"] = [100.0, 300.0, 1140.0]
            
                data_cost_curve["CHP"]["federal_itc_fraction"] = 0.1
                data_cost_curve["CHP"]["macrs_option_years"] = 0
                data_cost_curve["CHP"]["macrs_bonus_fraction"] = 0.0
                data_cost_curve["CHP"]["macrs_itc_reduction"] = 0.0
            
                expected_x = data_cost_curve["CHP"]["min_allowable_kw"]
                cap_cost_y = data_cost_curve["CHP"]["installed_cost_per_kw"]
                cap_cost_x = data_cost_curve["CHP"]["tech_sizes_for_cost_curve"]
                slope = (cap_cost_x[3] * cap_cost_y[3] - cap_cost_x[2] * cap_cost_y[2]) / (cap_cost_x[3] - cap_cost_x[2])
                init_capex_chp_expected = cap_cost_x[2] * cap_cost_y[2] + (expected_x - cap_cost_x[2]) * slope
                lifecycle_capex_chp_expected = init_capex_chp_expected - 
                    REopt.npv(data_cost_curve["Financial"]["offtaker_discount_rate_fraction"], 
                    [0, init_capex_chp_expected * data_cost_curve["CHP"]["federal_itc_fraction"]])
            
                #PV
                data_cost_curve["PV"] = Dict()
                data_cost_curve["PV"]["min_kw"] = 1500
                data_cost_curve["PV"]["max_kw"] = 1500
                data_cost_curve["PV"]["installed_cost_per_kw"] = 1600
                data_cost_curve["PV"]["federal_itc_fraction"] = 0.26
                data_cost_curve["PV"]["macrs_option_years"] = 0
                data_cost_curve["PV"]["macrs_bonus_fraction"] = 0.0
                data_cost_curve["PV"]["macrs_itc_reduction"] = 0.0
            
                init_capex_pv_expected = data_cost_curve["PV"]["max_kw"] * data_cost_curve["PV"]["installed_cost_per_kw"]
                lifecycle_capex_pv_expected = init_capex_pv_expected - 
                    REopt.npv(data_cost_curve["Financial"]["offtaker_discount_rate_fraction"], 
                    [0, init_capex_pv_expected * data_cost_curve["PV"]["federal_itc_fraction"]])
            
                s = Scenario(data_cost_curve)
                inputs = REoptInputs(s)
                m = Model(optimizer_with_attributes(HiGHS.Optimizer, "output_flag" => false, "log_to_console" => false, "mip_rel_gap" => 0.01))
                results = run_reopt(m, inputs)
            
                init_capex_total_expected = init_capex_chp_expected + init_capex_pv_expected
                lifecycle_capex_total_expected = lifecycle_capex_chp_expected + lifecycle_capex_pv_expected
            
                init_capex_total = results["Financial"]["initial_capital_costs"]
                lifecycle_capex_total = results["Financial"]["initial_capital_costs_after_incentives"]
            
            
                # Check initial CapEx (pre-incentive/tax) and life cycle CapEx (post-incentive/tax) cost with expect
                @test init_capex_total_expected ≈ init_capex_total atol=0.0001*init_capex_total_expected
                @test lifecycle_capex_total_expected ≈ lifecycle_capex_total atol=0.0001*lifecycle_capex_total_expected
            
                # Test CHP.min_allowable_kw - the size would otherwise be ~100 kW less by setting min_allowable_kw to zero
                @test results["CHP"]["size_kw"] ≈ data_cost_curve["CHP"]["min_allowable_kw"] atol=0.1
            end
        
            @testset "CHP Unavailability and Outage" begin
                """
                Validation to ensure that:
                    1) CHP meets load during outage without exporting
                    2) CHP never exports if chp.can_wholesale and chp.can_net_meter inputs are False (default)
                    3) CHP does not "curtail", i.e. send power to a load bank when chp.can_curtail is False (default)
                    4) CHP min_turn_down_fraction is ignored during an outage
                    5) Cooling tech production gets zeroed out during the outage period because we ignore the cooling load balance for outage
                    6) Unavailability intervals that intersect with grid-outages get ignored
                    7) Unavailability intervals that do not intersect with grid-outages result in no CHP production
                """
                # Sizing CHP with non-constant efficiency, no cost curve, no unavailability_periods
                data = JSON.parsefile("./scenarios/chp_unavailability_outage.json")
            
                # Add unavailability periods that 1) intersect (ignored) and 2) don't intersect with outage period
                data["CHP"]["unavailability_periods"] = [Dict([("month", 1), ("start_week_of_month", 2),
                        ("start_day_of_week", 1), ("start_hour", 1), ("duration_hours", 8)]),
                        Dict([("month", 1), ("start_week_of_month", 2),
                        ("start_day_of_week", 3), ("start_hour", 9), ("duration_hours", 8)])]
            
                # Manually doing the math from the unavailability defined above
                unavail_1_start = 24 + 1
                unavail_1_end = unavail_1_start + 8 - 1
                unavail_2_start = 24*3 + 9
                unavail_2_end = unavail_2_start + 8 - 1
                
                # Specify the CHP.min_turn_down_fraction which is NOT used during an outage
                data["CHP"]["min_turn_down_fraction"] = 0.5
                # Specify outage period; outage time_steps are 1-indexed
                outage_start = unavail_1_start
                data["ElectricUtility"]["outage_start_time_step"] = outage_start
                outage_end = unavail_1_end
                data["ElectricUtility"]["outage_end_time_step"] = outage_end
                data["ElectricLoad"]["critical_load_fraction"] = 0.25
            
                s = Scenario(data)
                inputs = REoptInputs(s)
                m = Model(optimizer_with_attributes(HiGHS.Optimizer, "output_flag" => false, "log_to_console" => false, "mip_rel_gap" => 0.01))
                results = run_reopt(m, inputs)
            
                tot_elec_load = results["ElectricLoad"]["load_series_kw"]
                chp_total_elec_prod = results["CHP"]["electric_production_series_kw"]
                chp_to_load = results["CHP"]["electric_to_load_series_kw"]
                chp_export = results["CHP"]["electric_to_grid_series_kw"]
                cooling_elec_consumption = results["ExistingChiller"]["electric_consumption_series_kw"]
            
                # The values compared to the expected values
                @test sum([(chp_to_load[i] - tot_elec_load[i]*data["ElectricLoad"]["critical_load_fraction"]) for i in outage_start:outage_end]) ≈ 0.0 atol=0.001
                critical_load = tot_elec_load[outage_start:outage_end] * data["ElectricLoad"]["critical_load_fraction"]
                @test sum(chp_to_load[outage_start:outage_end]) ≈ sum(critical_load) atol=0.1
                @test sum(chp_export) == 0.0
                @test sum(chp_total_elec_prod) ≈ sum(chp_to_load) atol=1.0e-5*sum(chp_total_elec_prod)
                @test sum(cooling_elec_consumption[outage_start:outage_end]) == 0.0
                @test sum(chp_total_elec_prod[unavail_2_start:unavail_2_end]) == 0.0  
            end
        
            @testset "CHP Supplementary firing and standby" begin
                """
                Test to ensure that supplementary firing and standby charges work as intended.  The thermal and 
                electrical loads are constant, and the CHP system size is fixed; the supplementary firing has a
                similar cost to the boiler and is purcahsed and used when the boiler efficiency is set to a lower 
                value than that of the supplementary firing. The test also ensures that demand charges are  
                correctly calculated when CHP is and is not allowed to reduce demand charges.
                """
                data = JSON.parsefile("./scenarios/chp_supplementary_firing.json")
                data["CHP"]["supplementary_firing_capital_cost_per_kw"] = 10000
                data["ElectricLoad"]["loads_kw"] = repeat([800.0], 8760)
                data["DomesticHotWaterLoad"]["fuel_loads_mmbtu_per_hour"] = repeat([6.0], 8760)
                data["SpaceHeatingLoad"]["fuel_loads_mmbtu_per_hour"] = repeat([6.0], 8760)
                #part 1: supplementary firing not used when less efficient than the boiler and expensive 
                m1 = Model(optimizer_with_attributes(HiGHS.Optimizer, "output_flag" => false, "log_to_console" => false))
                s = Scenario(data)
                inputs = REoptInputs(s)
                results = run_reopt(m1, inputs)
                @test results["CHP"]["size_kw"] == 800
                @test results["CHP"]["size_supplemental_firing_kw"] == 0
                @test results["CHP"]["annual_electric_production_kwh"] ≈ 800*8760 rtol=1e-5
                @test results["CHP"]["annual_thermal_production_mmbtu"] ≈ 800*(0.4418/0.3573)*8760/293.07107 rtol=1e-5
                @test results["ElectricTariff"]["lifecycle_demand_cost_after_tax"] == 0
                @test results["HeatingLoad"]["annual_calculated_total_heating_thermal_load_mmbtu"] == 12.0 * 8760 * data["ExistingBoiler"]["efficiency"]
                @test results["HeatingLoad"]["annual_calculated_dhw_thermal_load_mmbtu"] == 6.0 * 8760 * data["ExistingBoiler"]["efficiency"]
                @test results["HeatingLoad"]["annual_calculated_space_heating_thermal_load_mmbtu"] == 6.0 * 8760 * data["ExistingBoiler"]["efficiency"]
            
                #part 2: supplementary firing used when more efficient than the boiler and low-cost; demand charges not reduced by CHP
                data["CHP"]["supplementary_firing_capital_cost_per_kw"] = 10
                data["CHP"]["reduces_demand_charges"] = false
                data["ExistingBoiler"]["efficiency"] = 0.85
                m2 = Model(optimizer_with_attributes(HiGHS.Optimizer, "output_flag" => false, "log_to_console" => false))
                s = Scenario(data)
                inputs = REoptInputs(s)
                results = run_reopt(m2, inputs)
                @test results["CHP"]["size_supplemental_firing_kw"] ≈ 321.71 atol=0.1
                @test results["CHP"]["annual_thermal_production_mmbtu"] ≈ 149136.6 rtol=1e-5
                @test results["ElectricTariff"]["lifecycle_demand_cost_after_tax"] ≈ 5212.7 rtol=1e-5
            end

            @testset "CHP to Waste Heat" begin
                m = Model(optimizer_with_attributes(HiGHS.Optimizer, "output_flag" => false, "log_to_console" => false, "presolve" => "on"))
                d = JSON.parsefile("./scenarios/chp_waste.json")
                results = run_reopt(m, d)
                @test sum(results["CHP"]["thermal_curtailed_series_mmbtu_per_hour"]) ≈ 4174.455 atol=1e-3
            end

            @testset "CHP Proforma Metrics" begin
                # This test compares the resulting simple payback period (years) for CHP to a proforma spreadsheet model which has been verified
                # All financial parameters which influence this calc have been input to avoid breaking with changing defaults
                input_data = JSON.parsefile("./scenarios/chp_payback.json")
                s = Scenario(input_data)
                inputs = REoptInputs(s)

                m1 = Model(optimizer_with_attributes(HiGHS.Optimizer, "mip_rel_gap" => 0.01, "output_flag" => false, "log_to_console" => false))
                m2 = Model(optimizer_with_attributes(HiGHS.Optimizer, "mip_rel_gap" => 0.01, "output_flag" => false, "log_to_console" => false))
                results = run_reopt([m1,m2], inputs)
                @test abs(results["Financial"]["simple_payback_years"] - 8.12) <= 0.02
            end
        end
        
        @testset verbose=true "FlexibleHVAC" begin
        
            @testset "Single RC Model heating only" begin
                #=
                Single RC model:
                1 state/control node
                2 inputs: Ta and Qheat
                A = [1/(RC)], B = [1/(RC) 1/C], u = [Ta; Q]
                NOTE exogenous_inputs (u) allows for parasitic heat, but it is input as zeros here
        
                We start with no technologies except ExistingBoiler and ExistingChiller. 
                FlexibleHVAC is only worth purchasing if its cost is neglible (i.e. below the lcc_bau * MIPTOL) 
                or if there is a time-varying fuel and/or electricity cost 
                (and the FlexibleHVAC installed_cost is less than the achievable savings).
                =#
        
                # Austin, TX -> existing_chiller and existing_boiler added with FlexibleHVAC
                pf, tamb = REopt.call_pvwatts_api(30.2672, -97.7431);
                R = 0.00025  # K/kW
                C = 1e5   # kJ/K
                # the starting scenario has flat fuel and electricty costs
                d = JSON.parsefile("./scenarios/thermal_load.json");
                A = reshape([-1/(R*C)], 1,1)
                B = [1/(R*C) 1/C]
                u = [tamb zeros(8760)]';
                d["FlexibleHVAC"] = Dict(
                    "control_node" => 1,
                    "initial_temperatures" => [21],
                    "temperature_upper_bound_degC" => 22.0,
                    "temperature_lower_bound_degC" => 19.8,
                    "installed_cost" => 300.0, # NOTE cost must be more then the MIPTOL * LCC 5e-5 * 5.79661e6 ≈ 290 to make FlexibleHVAC not worth it
                    "system_matrix" => A,
                    "input_matrix" => B,
                    "exogenous_inputs" => u
                )
        
                m1 = Model(optimizer_with_attributes(HiGHS.Optimizer, "output_flag" => false, "log_to_console" => false))
                m2 = Model(optimizer_with_attributes(HiGHS.Optimizer, "output_flag" => false, "log_to_console" => false))
                r = run_reopt([m1,m2], d)
                @test (occursin("not supported by the solver", string(r["Messages"]["errors"])) || occursin("REopt scenarios solved either with errors or non-optimal solutions", string(r["Messages"]["errors"])))
                # @test Meta.parse(r["FlexibleHVAC"]["purchased"]) === false
                # @test r["Financial"]["npv"] == 0
        
                # put in a time varying fuel cost, which should make purchasing the FlexibleHVAC system economical
                # with flat ElectricTariff the ExistingChiller does not benefit from FlexibleHVAC
                d["ExistingBoiler"]["fuel_cost_per_mmbtu"] = rand(Float64, (8760))*(50-5).+5;
                m1 = Model(optimizer_with_attributes(HiGHS.Optimizer, "output_flag" => false, "log_to_console" => false, "presolve" => "on"))
                m2 = Model(optimizer_with_attributes(HiGHS.Optimizer, "output_flag" => false, "log_to_console" => false, "presolve" => "on"))
                r = run_reopt([m1,m2], d)
                @test (occursin("not supported by the solver", string(r["Messages"]["errors"])) || occursin("REopt scenarios solved either with errors or non-optimal solutions", string(r["Messages"]["errors"])))
                # all of the savings are from the ExistingBoiler fuel costs
                # @test Meta.parse(r["FlexibleHVAC"]["purchased"]) === true
                # fuel_cost_savings = r["ExistingBoiler"]["lifecycle_fuel_cost_after_tax_bau"] - r["ExistingBoiler"]["lifecycle_fuel_cost_after_tax"]
                # @test fuel_cost_savings - d["FlexibleHVAC"]["installed_cost"] ≈ r["Financial"]["npv"] atol=0.1
        
                # now increase the FlexibleHVAC installed_cost to the fuel costs savings + 100 and expect that the FlexibleHVAC is not purchased
                # d["FlexibleHVAC"]["installed_cost"] = fuel_cost_savings + 100
                m1 = Model(optimizer_with_attributes(HiGHS.Optimizer, "output_flag" => false, "log_to_console" => false, "presolve" => "on"))
                m2 = Model(optimizer_with_attributes(HiGHS.Optimizer, "output_flag" => false, "log_to_console" => false, "presolve" => "on"))
                r = run_reopt([m1,m2], d)
                @test (occursin("not supported by the solver", string(r["Messages"]["errors"])) || occursin("REopt scenarios solved either with errors or non-optimal solutions", string(r["Messages"]["errors"])))
                # @test Meta.parse(r["FlexibleHVAC"]["purchased"]) === false
                # @test r["Financial"]["npv"] == 0
        
                # add TOU ElectricTariff and expect to benefit from using ExistingChiller intelligently
                d["ElectricTariff"] = Dict("urdb_label" => "5ed6c1a15457a3367add15ae")
        
                m1 = Model(optimizer_with_attributes(HiGHS.Optimizer, "output_flag" => false, "log_to_console" => false))
                m2 = Model(optimizer_with_attributes(HiGHS.Optimizer, "output_flag" => false, "log_to_console" => false))
                r = run_reopt([m1,m2], d)
                @test (occursin("not supported by the solver", string(r["Messages"]["errors"])) || occursin("REopt scenarios solved either with errors or non-optimal solutions", string(r["Messages"]["errors"])))
                
                # elec_cost_savings = r["ElectricTariff"]["lifecycle_demand_cost_after_tax_bau"] + 
                #                     r["ElectricTariff"]["lifecycle_energy_cost_after_tax_bau"] - 
                #                     r["ElectricTariff"]["lifecycle_demand_cost_after_tax"] - 
                #                     r["ElectricTariff"]["lifecycle_energy_cost_after_tax"]
        
                # fuel_cost_savings = r["ExistingBoiler"]["lifecycle_fuel_cost_after_tax_bau"] - r["ExistingBoiler"]["lifecycle_fuel_cost_after_tax"]
                # @test fuel_cost_savings + elec_cost_savings - d["FlexibleHVAC"]["installed_cost"] ≈ r["Financial"]["npv"] atol=0.1
        
                # now increase the FlexibleHVAC installed_cost to the fuel costs savings + elec_cost_savings 
                # + 100 and expect that the FlexibleHVAC is not purchased
                # d["FlexibleHVAC"]["installed_cost"] = fuel_cost_savings + elec_cost_savings + 100
                m1 = Model(optimizer_with_attributes(HiGHS.Optimizer, "output_flag" => false, "log_to_console" => false))
                m2 = Model(optimizer_with_attributes(HiGHS.Optimizer, "output_flag" => false, "log_to_console" => false))
                r = run_reopt([m1,m2], d)
                @test (occursin("not supported by the solver", string(r["Messages"]["errors"])) || occursin("REopt scenarios solved either with errors or non-optimal solutions", string(r["Messages"]["errors"])))
                # @test Meta.parse(r["FlexibleHVAC"]["purchased"]) === false
                # @test r["Financial"]["npv"] == 0
        
            end
        end

        #=
        add a time-of-export rate that is greater than retail rate for the month of January,
        check to make sure that PV does NOT export unless the site load is met first for the month of January.
        =#
        @testset "Do not allow_simultaneous_export_import" begin
            model = Model(optimizer_with_attributes(HiGHS.Optimizer, "output_flag" => false, "log_to_console" => false))
            data = JSON.parsefile("./scenarios/monthly_rate.json")

            # create wholesale_rate with compensation in January > retail rate
            jan_rate = data["ElectricTariff"]["monthly_energy_rates"][1]
            data["ElectricTariff"]["wholesale_rate"] =
                append!(repeat([jan_rate + 0.1], 31 * 24), repeat([0.0], 8760 - 31*24))
            data["ElectricTariff"]["monthly_demand_rates"] = repeat([0], 12)
            data["ElectricUtility"] = Dict("allow_simultaneous_export_import" => false)

            s = Scenario(data)
            inputs = REoptInputs(s)
            results = run_reopt(model, inputs)
            
            @test all(x == 0.0 for (i,x) in enumerate(results["ElectricUtility"]["electric_to_load_series_kw"][1:744]) 
                    if results["PV"]["electric_to_grid_series_kw"][i] > 0)
        end

        #=
        Battery degradation replacement strategy test can be validated against solvers like Xpress.
        Commented out of this testset due to solve time constraints using open-source solvers.
        This test has been validated via local testing.
        =#
        @testset "Battery degradation replacement strategy" begin
            # Replacement
            nothing
            # d = JSON.parsefile("scenarios/batt_degradation.json");

            # d["ElectricStorage"]["macrs_option_years"] = 0
            # d["ElectricStorage"]["macrs_bonus_fraction"] = 0.0
            # d["ElectricStorage"]["macrs_itc_reduction"] = 0.0
            # d["ElectricStorage"]["total_itc_fraction"] = 0.0
            # d["ElectricStorage"]["replace_cost_per_kwh"] = 0.0
            # d["ElectricStorage"]["replace_cost_per_kw"] = 0.0
            # d["Financial"] = Dict(
            #     "offtaker_tax_rate_fraction" => 0.0,
            #     "owner_tax_rate_fraction" => 0.0
            # )
            # d["ElectricStorage"]["degradation"]["installed_cost_per_kwh_declination_rate"] = 0.2

            # d["Settings"] = Dict{Any,Any}("add_soc_incentive" => false)

            # s = Scenario(d)
            # p = REoptInputs(s)
            # for t in 1:4380
            #     p.s.electric_tariff.energy_rates[2*t-1] = 0
            #     p.s.electric_tariff.energy_rates[2*t] = 10.0
            # end
            # m = Model(optimizer_with_attributes(Xpress.Optimizer, "OUTPUTLOG" => 0))
            # results = run_reopt(m, p)

            # @test results["ElectricStorage"]["size_kw"] ≈ 11.13 atol=0.05
            # @test results["ElectricStorage"]["size_kwh"] ≈ 14.07 atol=0.05
            # @test results["ElectricStorage"]["replacement_month"] == 8
            # @test results["ElectricStorage"]["maintenance_cost"] ≈ 32820.9 atol=1
            # @test results["ElectricStorage"]["state_of_health"][8760] ≈ -6.8239 atol=0.001
            # @test results["ElectricStorage"]["residual_value"] ≈ 2.61 atol=0.1
            # @test sum(results["ElectricStorage"]["storage_to_load_series_kw"]) ≈ 43800 atol=1.0 #battery should serve all load, every other period


            # # Validate model decision variables make sense.
            # replace_month = Int(value.(m[:months_to_first_replacement]))+1
            # @test replace_month ≈ results["ElectricStorage"]["replacement_month"]
            # @test sum(value.(m[:binSOHIndicator])[replace_month:end]) ≈ 0.0
            # @test sum(value.(m[:binSOHIndicatorChange])) ≈ value.(m[:binSOHIndicatorChange])[replace_month] ≈ 1.0
            # @test value.(m[:binSOHIndicator])[end] ≈ 0.0
        end

        @testset "Solar and ElectricStorage w/BAU and degradation" begin
            m1 = Model(optimizer_with_attributes(HiGHS.Optimizer, "output_flag" => false, "log_to_console" => false))
            m2 = Model(optimizer_with_attributes(HiGHS.Optimizer, "output_flag" => false, "log_to_console" => false))
            d = JSON.parsefile("scenarios/pv_storage.json");
            d["Settings"] = Dict{Any,Any}("add_soc_incentive" => false)
            results = run_reopt([m1,m2], d)

            @test results["PV"]["size_kw"] ≈ 216.6667 atol=0.01
            @test results["PV"]["lcoe_per_kwh"] ≈ 0.0468 atol = 0.001
            @test results["Financial"]["lcc"] ≈ 1.239179e7 rtol=1e-5
            @test results["Financial"]["lcc_bau"] ≈ 12766397 rtol=1e-5
            @test results["ElectricStorage"]["size_kw"] ≈ 49.02 atol=0.1
            @test results["ElectricStorage"]["size_kwh"] ≈ 83.3 atol=0.1
            proforma_npv = REopt.npv(results["Financial"]["offtaker_annual_free_cashflows"] - 
                results["Financial"]["offtaker_annual_free_cashflows_bau"], 0.081)
            @test results["Financial"]["npv"] ≈ proforma_npv rtol=0.0001

            # compare avg soc with and without degradation, 
            # using default augmentation battery maintenance strategy
            avg_soc_no_degr = sum(results["ElectricStorage"]["soc_series_fraction"]) / 8760

            d = JSON.parsefile("scenarios/pv_storage.json");
            d["ElectricStorage"]["model_degradation"] = true
            m = Model(optimizer_with_attributes(HiGHS.Optimizer, "output_flag" => false, "log_to_console" => false))
            r_degr = run_reopt(m, d)
            avg_soc_degr = sum(r_degr["ElectricStorage"]["soc_series_fraction"]) / 8760
            @test avg_soc_no_degr > avg_soc_degr

            # test the replacement strategy ## Cannot test with open source solvers.
            # d["ElectricStorage"]["degradation"] = Dict("maintenance_strategy" => "replacement")
            # m = Model(optimizer_with_attributes(HiGHS.Optimizer, "output_flag" => false, "log_to_console" => false))
            # set_optimizer_attribute(m, "mip_rel_gap", 0.01)
            # r = run_reopt(m, d)
            # @test occursin("not supported by the solver", string(r["Messages"]["errors"]))
            # #optimal SOH at end of horizon is 80\% to prevent any replacement
            # @test sum(value.(m[:dvSOHChangeTimesEnergy])) ≈ 68.48 atol=0.01
            # # @test r["ElectricStorage"]["maintenance_cost"] ≈ 2972.66 atol=0.01 
            # # the maintenance_cost comes out to 3004.39 on Actions, so we test the LCC since it should match
            # @test r["Financial"]["lcc"] ≈ 1.240096e7  rtol=0.01
            # @test last(value.(m[:SOH])) ≈ 42.95 rtol=0.01
            # @test r["ElectricStorage"]["size_kwh"] ≈ 68.48 rtol=0.01

            # test minimum_avg_soc_fraction
            d["ElectricStorage"]["minimum_avg_soc_fraction"] = 0.72
            m = Model(optimizer_with_attributes(HiGHS.Optimizer, "output_flag" => false, "log_to_console" => false))
            set_optimizer_attribute(m, "mip_rel_gap", 0.01)
            r = run_reopt(m, d)
            @test round(sum(r["ElectricStorage"]["soc_series_fraction"])/8760, digits=2) >= 0.72
        end

        @testset "Outage with Generator, outage simulator, BAU critical load outputs" begin
            m1 = Model(optimizer_with_attributes(HiGHS.Optimizer, "output_flag" => false, "log_to_console" => false))
            m2 = Model(optimizer_with_attributes(HiGHS.Optimizer, "output_flag" => false, "log_to_console" => false))
            p = REoptInputs("./scenarios/generator.json")
            results = run_reopt([m1,m2], p)
            @test results["Generator"]["size_kw"] ≈ 9.55 atol=0.01
            @test (sum(results["Generator"]["electric_to_load_series_kw"][i] for i in 1:9) + 
                sum(results["Generator"]["electric_to_load_series_kw"][i] for i in 13:8760)) == 0
            @test results["ElectricLoad"]["bau_critical_load_met"] == false
            @test results["ElectricLoad"]["bau_critical_load_met_time_steps"] == 0
            
            simresults = simulate_outages(results, p)
            @test simresults["resilience_hours_max"] == 11
        end

        @testset "Minimize Unserved Load" begin
            d = JSON.parsefile("./scenarios/outage.json")
            m = Model(optimizer_with_attributes(HiGHS.Optimizer, "output_flag" => false, "log_to_console" => false, "mip_rel_gap" => 0.01, "presolve" => "on"))
            results = run_reopt(m, d)
        
            @test results["Outages"]["expected_outage_cost"] ≈ 0 atol=0.1
            @test sum(results["Outages"]["unserved_load_per_outage_kwh"]) ≈ 0 atol=0.1
            @test value(m[:binMGTechUsed]["Generator"]) ≈ 1
            @test value(m[:binMGTechUsed]["CHP"]) ≈ 1
            @test value(m[:binMGTechUsed]["PV"]) ≈ 1
            @test value(m[:binMGStorageUsed]) ≈ 1
        
            # Increase cost of microgrid upgrade and PV Size, PV not used and some load not met
            d["Financial"]["microgrid_upgrade_cost_fraction"] = 0.3
            d["PV"]["min_kw"] = 200.0
            d["PV"]["max_kw"] = 200.0
            m = Model(optimizer_with_attributes(HiGHS.Optimizer, "output_flag" => false, "log_to_console" => false, "mip_rel_gap" => 0.01, "presolve" => "on"))
            results = run_reopt(m, d)
            @test value(m[:binMGTechUsed]["PV"]) ≈ 0
            @test sum(results["Outages"]["unserved_load_per_outage_kwh"]) ≈ 24.16 atol=0.1
            
            #=
            Scenario with $0.001/kWh value_of_lost_load_per_kwh, 12x169 hour outages, 1kW load/hour, and min_resil_time_steps = 168
            - should meet 168 kWh in each outage such that the total unserved load is 12 kWh
            =#
            m = Model(optimizer_with_attributes(HiGHS.Optimizer, "output_flag" => false, "log_to_console" => false, "presolve" => "on"))
            results = run_reopt(m, "./scenarios/nogridcost_minresilhours.json")
            @test sum(results["Outages"]["unserved_load_per_outage_kwh"]) ≈ 12
            
            # testing dvUnserved load, which would output 100 kWh for this scenario before output fix
            m = Model(optimizer_with_attributes(HiGHS.Optimizer, "output_flag" => false, "log_to_console" => false, "presolve" => "on"))
            results = run_reopt(m, "./scenarios/nogridcost_multiscenario.json")
            @test sum(results["Outages"]["unserved_load_per_outage_kwh"]) ≈ 60
            @test results["Outages"]["expected_outage_cost"] ≈ 485.43270 atol=1.0e-5  #avg duration (3h) * load per time step (10) * present worth factor (16.18109)
            @test results["Outages"]["max_outage_cost_per_outage_duration"][1] ≈ 161.8109 atol=1.0e-5

            # Scenario with generator, PV, electric storage
            m = Model(optimizer_with_attributes(HiGHS.Optimizer, "output_flag" => false, "log_to_console" => false, "presolve" => "on"))
            results = run_reopt(m, "./scenarios/outages_gen_pv_stor.json")
            @test results["Outages"]["expected_outage_cost"] ≈ 3.54476923e6 atol=10
            @test results["Financial"]["lcc"] ≈ 8.63559824639e7 rtol=0.001

            # Scenario with generator, PV, wind, electric storage
            m = Model(optimizer_with_attributes(HiGHS.Optimizer, "output_flag" => false, "log_to_console" => false, "presolve" => "on"))
            results = run_reopt(m, "./scenarios/outages_gen_pv_wind_stor.json")
            @test value(m[:binMGTechUsed]["Generator"]) ≈ 1
            @test value(m[:binMGTechUsed]["PV"]) ≈ 1
            @test value(m[:binMGTechUsed]["Wind"]) ≈ 1
            @test results["Outages"]["expected_outage_cost"] ≈ 1.296319791276051e6 atol=1.0
            @test results["Financial"]["lcc"] ≈ 4.833635288e6 rtol=0.001
            
        end

        @testset "Outages with Wind and supply-to-load no greater than critical load" begin
            input_data = JSON.parsefile("./scenarios/wind_outages.json")
            s = Scenario(input_data)
            inputs = REoptInputs(s)
            m1 = Model(optimizer_with_attributes(HiGHS.Optimizer, "output_flag" => false, "log_to_console" => false, "mip_rel_gap" => 0.01, "presolve" => "on"))
            m2 = Model(optimizer_with_attributes(HiGHS.Optimizer, "output_flag" => false, "log_to_console" => false, "mip_rel_gap" => 0.01, "presolve" => "on"))
            results = run_reopt([m1,m2], inputs)
                
            # Check that supply-to-load is equal to critical load during outages, including wind
            supply_to_load = results["Outages"]["storage_discharge_series_kw"] .+ results["Outages"]["wind_to_load_series_kw"]
            supply_to_load = [supply_to_load[:,:,i][1] for i in eachindex(supply_to_load)]
            critical_load = results["Outages"]["critical_loads_per_outage_series_kw"][1,1,:]
            check = .≈(supply_to_load, critical_load, atol=0.001)
            @test !(0 in check)

            # Check that the soc_series_fraction is the same length as the storage_discharge_series_kw
            @test size(results["Outages"]["soc_series_fraction"]) == size(results["Outages"]["storage_discharge_series_kw"])
        end

        @testset "Multiple Sites" begin
            m = Model(optimizer_with_attributes(HiGHS.Optimizer, "output_flag" => false, "log_to_console" => false))
            ps = [
                REoptInputs("./scenarios/pv_storage.json"),
                REoptInputs("./scenarios/monthly_rate.json"),
            ];
            results = run_reopt(m, ps)
            @test results[3]["Financial"]["lcc"] + results[10]["Financial"]["lcc"] ≈ 1.2830872235e7 rtol=1e-5
        end

        @testset verbose=true "Rate Structures" begin

            @testset "Tiered Energy" begin
                m = Model(optimizer_with_attributes(HiGHS.Optimizer, "output_flag" => false, "log_to_console" => false))
                results = run_reopt(m, "./scenarios/tiered_energy_rate.json")
                @test results["ElectricTariff"]["year_one_energy_cost_before_tax"] ≈ 2342.88
                @test results["ElectricUtility"]["annual_energy_supplied_kwh"] ≈ 24000.0 atol=0.1
                @test results["ElectricLoad"]["annual_calculated_kwh"] ≈ 24000.0 atol=0.1
            end

            @testset "Lookback Demand Charges" begin
                # 1. Testing rate from URDB
                data = JSON.parsefile("./scenarios/lookback_rate.json")
                # urdb_label used https://apps.openei.org/IURDB/rate/view/539f6a23ec4f024411ec8bf9#2__Demand
                # has a demand charge lookback of 35% for all months with 2 different demand charges based on which month
                data["ElectricLoad"]["loads_kw"] = ones(8760)
                data["ElectricLoad"]["loads_kw"][8] = 100.0
                inputs = REoptInputs(Scenario(data))        
                m = Model(optimizer_with_attributes(HiGHS.Optimizer, "output_flag" => false, "log_to_console" => false))
                results = run_reopt(m, inputs)
                # Expected result is 100 kW demand for January, 35% of that for all other months and 
                # with 5x other $10.5/kW cold months and 6x $11.5/kW warm months
                @test results["ElectricTariff"]["year_one_demand_cost_before_tax"] ≈ 100 * (10.5 + 0.35*10.5*5 + 0.35*11.5*6)

                # 2. Testing custom rate from user with demand_lookback_months
                d = JSON.parsefile("./scenarios/lookback_rate.json")
                d["ElectricTariff"] = Dict()
                d["ElectricTariff"]["demand_lookback_percent"] = 0.75
                d["ElectricLoad"]["loads_kw"] = [100 for i in range(1,8760)]
                d["ElectricLoad"]["loads_kw"][22] = 200 # Jan peak
                d["ElectricLoad"]["loads_kw"][2403] = 400 # April peak (Should set dvPeakDemandLookback)
                d["ElectricLoad"]["loads_kw"][4088] = 500 # June peak (not in peak month lookback)
                d["ElectricLoad"]["loads_kw"][8333] = 300 # Dec peak 
                d["ElectricTariff"]["monthly_demand_rates"] = [10,10,20,50,20,10,20,20,20,20,20,5]
                d["ElectricTariff"]["demand_lookback_months"] = [1,0,0,1,0,0,0,0,0,0,0,1] # Jan, April, Dec
                d["ElectricTariff"]["blended_annual_energy_rate"] = 0.01

                m = Model(optimizer_with_attributes(HiGHS.Optimizer, "output_flag" => false, "log_to_console" => false))
                r = run_reopt(m, REoptInputs(Scenario(d)))

                monthly_peaks = [300,300,300,400,300,500,300,300,300,300,300,300] # 300 = 400*0.75. Sets peak in all months excpet April and June
                expected_demand_cost = sum(monthly_peaks.*d["ElectricTariff"]["monthly_demand_rates"]) 
                @test r["ElectricTariff"]["year_one_demand_cost_before_tax"] ≈ expected_demand_cost

                # 3. Testing custom rate from user with demand_lookback_range
                d = JSON.parsefile("./scenarios/lookback_rate.json")
                d["ElectricTariff"] = Dict()
                d["ElectricTariff"]["demand_lookback_percent"] = 0.75
                d["ElectricLoad"]["loads_kw"] = [100 for i in range(1,8760)]
                d["ElectricLoad"]["loads_kw"][22] = 200 # Jan peak
                d["ElectricLoad"]["loads_kw"][2403] = 400 # April peak (Should set dvPeakDemandLookback)
                d["ElectricLoad"]["loads_kw"][4088] = 500 # June peak (not in peak month lookback)
                d["ElectricLoad"]["loads_kw"][8333] = 300 # Dec peak 
                d["ElectricTariff"]["monthly_demand_rates"] = [10,10,20,50,20,10,20,20,20,20,20,5]
                d["ElectricTariff"]["blended_annual_energy_rate"] = 0.01
                d["ElectricTariff"]["demand_lookback_range"] = 6

                m = Model(optimizer_with_attributes(HiGHS.Optimizer, "output_flag" => false, "log_to_console" => false))
                r = run_reopt(m, REoptInputs(Scenario(d)))

                monthly_peaks = [225, 225, 225, 400, 300, 500, 375, 375, 375, 375, 375, 375]
                expected_demand_cost = sum(monthly_peaks.*d["ElectricTariff"]["monthly_demand_rates"]) 
                @test r["ElectricTariff"]["year_one_demand_cost_before_tax"] ≈ expected_demand_cost

            end

            @testset "Blended tariff" begin
                model = Model(optimizer_with_attributes(HiGHS.Optimizer, "output_flag" => false, "log_to_console" => false))
                results = run_reopt(model, "./scenarios/no_techs.json")
                @test results["ElectricTariff"]["year_one_energy_cost_before_tax"] ≈ 1000.0
                @test results["ElectricTariff"]["year_one_demand_cost_before_tax"] ≈ 136.99
            end

            @testset "Coincident Peak Charges" begin
                model = Model(optimizer_with_attributes(HiGHS.Optimizer, "output_flag" => false, "log_to_console" => false))
                results = run_reopt(model, "./scenarios/coincident_peak.json")
                @test results["ElectricTariff"]["year_one_coincident_peak_cost_before_tax"] ≈ 15.0
            end

            @testset "URDB sell rate" begin
                #= The URDB contains at least one "Customer generation" tariff that only has a "sell" key in the energyratestructure (the tariff tested here)
                =#
                model = Model(optimizer_with_attributes(HiGHS.Optimizer, "output_flag" => false, "log_to_console" => false))
                p = REoptInputs("./scenarios/URDB_customer_generation.json")
                results = run_reopt(model, p)
                @test results["PV"]["size_kw"] ≈ p.max_sizes["PV"]
            end

            @testset "Custom URDB with Sub-Hourly" begin
                # Avoid excessive JuMP warning messages about += with Expressions
                logger = SimpleLogger()
                with_logger(logger) do
                    # Testing a 15-min post with a urdb_response with multiple n_energy_tiers
                    model = Model(optimizer_with_attributes(HiGHS.Optimizer, "output_flag" => false, "log_to_console" => false, "mip_rel_gap" => 0.1))
                    p = REoptInputs("./scenarios/subhourly_with_urdb.json")
                    results = run_reopt(model, p)
                    @test length(p.s.electric_tariff.export_rates[:WHL]) ≈ 8760*4
                    @test results["PV"]["size_kw"] ≈ p.s.pvs[1].existing_kw
                end
            end

            @testset "Multi-tier demand and energy rates" begin
                #This test ensures that when multiple energy or demand regimes are included, that the tier limits load appropriately
                d = JSON.parsefile("./scenarios/no_techs.json")
                d["ElectricTariff"] = Dict()
                d["ElectricTariff"]["urdb_response"] = JSON.parsefile("./scenarios/multi_tier_urdb_response.json")
                s = Scenario(d)
                p = REoptInputs(s)
                @test p.s.electric_tariff.tou_demand_tier_limits[1, 1] ≈ 1.0e8 atol=1.0
                @test p.s.electric_tariff.tou_demand_tier_limits[1, 2] ≈ 1.0e8 atol=1.0
                @test p.s.electric_tariff.tou_demand_tier_limits[2, 1] ≈ 100.0 atol=1.0
                @test p.s.electric_tariff.tou_demand_tier_limits[2, 2] ≈ 1.0e8 atol=1.0
                @test p.s.electric_tariff.energy_tier_limits[1, 1] ≈ 1.0e10 atol=1.0
                @test p.s.electric_tariff.energy_tier_limits[1, 2] ≈ 1.0e10 atol=1.0
                @test p.s.electric_tariff.energy_tier_limits[6, 1] ≈ 20000.0 atol=1.0
                @test p.s.electric_tariff.energy_tier_limits[6, 2] ≈ 1.0e10 atol=1.0
            end

            @testset "Tiered TOU Demand" begin
                data = JSON.parsefile("./scenarios/tiered_tou_demand.json")
                model = Model(optimizer_with_attributes(HiGHS.Optimizer, "output_flag" => false, "log_to_console" => false))
                results = run_reopt(model, data)
                max_demand = data["ElectricLoad"]["annual_kwh"] / 8760
                tier1_max = data["ElectricTariff"]["urdb_response"]["demandratestructure"][1][1]["max"]
                tier1_rate = data["ElectricTariff"]["urdb_response"]["demandratestructure"][1][1]["rate"]
                tier2_rate = data["ElectricTariff"]["urdb_response"]["demandratestructure"][1][2]["rate"]
                expected_demand_charges = 12 * (tier1_max * tier1_rate + (max_demand - tier1_max) * tier2_rate)
                @test results["ElectricTariff"]["year_one_demand_cost_before_tax"] ≈ expected_demand_charges atol=1                
            end

            # # tiered monthly demand rate  TODO: expected results?
            # m = Model(optimizer_with_attributes(HiGHS.Optimizer, "output_flag" => false, "log_to_console" => false))
            # data = JSON.parsefile("./scenarios/tiered_energy_rate.json")
            # data["ElectricTariff"]["urdb_label"] = "59bc22705457a3372642da67"
            # s = Scenario(data)
            # inputs = REoptInputs(s)
            # results = run_reopt(m, inputs)

            @testset "Non-Standard Units for Energy Rates" begin
                d = JSON.parsefile("./scenarios/no_techs.json")
                d["ElectricTariff"] = Dict(
                    "urdb_label" => "6272e4ae7eb76766c247d469"
                )
                m = Model(optimizer_with_attributes(HiGHS.Optimizer, "output_flag" => false, "log_to_console" => false))
                results = run_reopt(m, d)
                @test occursin("URDB energy tiers have non-standard units of", string(results["Messages"]))
            end

        end

        @testset "EASIUR" begin
            d = JSON.parsefile("./scenarios/pv.json")
            d["Site"]["latitude"] = 30.2672
            d["Site"]["longitude"] = -97.7431
            scen = Scenario(d)
            @test scen.financial.NOx_grid_cost_per_tonne ≈ 5510.61 atol=0.1
        end

        @testset "Wind" begin
            m = Model(optimizer_with_attributes(HiGHS.Optimizer, "output_flag" => false, "log_to_console" => false, "presolve" => "on"))
            d = JSON.parsefile("./scenarios/wind.json")
            results = run_reopt(m, d)
            @test results["Wind"]["size_kw"] ≈ 3752 atol=0.1
            @test results["Financial"]["lcc"] ≈ 8.591017e6 rtol=1e-5
            #= 
            0.5% higher LCC in this package as compared to API ? 8,591,017 vs 8,551,172
            - both have zero curtailment
            - same energy to grid: 5,839,317 vs 5,839,322
            - same energy to load: 4,160,683 vs 4,160,677
            - same city: Boulder
            - same total wind prod factor
            
            REopt.jl has:
            - bigger turbine: 3752 vs 3735
            - net_capital_costs_plus_om: 8,576,590 vs. 8,537,480

            TODO: will these discrepancies be addressed once NMIL binaries are added?
            =#

            m = Model(optimizer_with_attributes(HiGHS.Optimizer, "output_flag" => false, "log_to_console" => false, "presolve" => "on"))
            d["Site"]["land_acres"] = 60 # = 2 MW (with 0.03 acres/kW)
            results = run_reopt(m, d)
            @test results["Wind"]["size_kw"] == 2000.0 # Wind should be constrained by land_acres

            m = Model(optimizer_with_attributes(HiGHS.Optimizer, "output_flag" => false, "log_to_console" => false, "presolve" => "on"))
            d["Wind"]["min_kw"] = 2001 # min_kw greater than land-constrained max should error
            results = run_reopt(m, d)
            @test "errors" ∈ keys(results["Messages"])
            @test length(results["Messages"]["errors"]) > 0
        end

        @testset "Multiple PVs" begin
            logger = SimpleLogger()
            with_logger(logger) do
                m1 = Model(optimizer_with_attributes(HiGHS.Optimizer, "output_flag" => false, "log_to_console" => false))
                m2 = Model(optimizer_with_attributes(HiGHS.Optimizer, "output_flag" => false, "log_to_console" => false))
                results = run_reopt([m1,m2], "./scenarios/multiple_pvs.json")

                ground_pv = results["PV"][findfirst(pv -> pv["name"] == "ground", results["PV"])]
                roof_west = results["PV"][findfirst(pv -> pv["name"] == "roof_west", results["PV"])]
                roof_east = results["PV"][findfirst(pv -> pv["name"] == "roof_east", results["PV"])]

                @test ground_pv["size_kw"] ≈ 15 atol=0.1
                @test roof_west["size_kw"] ≈ 7 atol=0.1
                @test roof_east["size_kw"] ≈ 4 atol=0.1
                @test ground_pv["lifecycle_om_cost_after_tax_bau"] ≈ 782.0 atol=0.1
                @test roof_west["lifecycle_om_cost_after_tax_bau"] ≈ 782.0 atol=0.1
                @test ground_pv["annual_energy_produced_kwh_bau"] ≈ 8933.09 atol=0.1
                @test roof_west["annual_energy_produced_kwh_bau"] ≈ 7656.11 atol=0.1
                @test ground_pv["annual_energy_produced_kwh"] ≈ 26799.26 atol=0.1
                @test roof_west["annual_energy_produced_kwh"] ≈ 10719.51 atol=0.1
                @test roof_east["annual_energy_produced_kwh"] ≈ 6685.95 atol=0.1
            end
        end

        @testset "Thermal Energy Storage + Absorption Chiller" begin
            model = Model(optimizer_with_attributes(HiGHS.Optimizer, "output_flag" => false, "log_to_console" => false))
            data = JSON.parsefile("./scenarios/thermal_storage.json")
            s = Scenario(data)
            p = REoptInputs(s)
                
            #test for get_absorption_chiller_defaults consistency with inputs data and Scenario s.
            htf_defaults_response = get_absorption_chiller_defaults(;
                thermal_consumption_hot_water_or_steam=get(data["AbsorptionChiller"], "thermal_consumption_hot_water_or_steam", nothing),  
                boiler_type=get(data["ExistingBoiler"], "production_type", nothing),
                load_max_tons=maximum(s.cooling_load.loads_kw_thermal / REopt.KWH_THERMAL_PER_TONHOUR)
            )
            
            expected_installed_cost_per_ton = htf_defaults_response["default_inputs"]["installed_cost_per_ton"]
            expected_om_cost_per_ton = htf_defaults_response["default_inputs"]["om_cost_per_ton"]
            
            @test p.s.absorption_chiller.installed_cost_per_kw ≈ expected_installed_cost_per_ton / REopt.KWH_THERMAL_PER_TONHOUR atol=0.001
            @test p.s.absorption_chiller.om_cost_per_kw ≈ expected_om_cost_per_ton / REopt.KWH_THERMAL_PER_TONHOUR atol=0.001
            @test p.s.absorption_chiller.cop_thermal ≈ htf_defaults_response["default_inputs"]["cop_thermal"] atol=0.001
            
            #load test values
            p.s.absorption_chiller.installed_cost_per_kw = 500.0 / REopt.KWH_THERMAL_PER_TONHOUR
            p.s.absorption_chiller.om_cost_per_kw = 0.5 / REopt.KWH_THERMAL_PER_TONHOUR
            p.s.absorption_chiller.cop_thermal = 0.7
            
            #Make every other hour zero fuel and electric cost; storage should charge and discharge in each period
            for ts in p.time_steps
                #heating and cooling loads only
                if ts % 2 == 0  #in even periods, there is a nonzero load and energy is higher cost, and storage should discharge
                    p.s.electric_load.loads_kw[ts] = 10
                    p.s.dhw_load.loads_kw[ts] = 5
                    p.s.space_heating_load.loads_kw[ts] = 5
                    p.s.cooling_load.loads_kw_thermal[ts] = 10
                    p.fuel_cost_per_kwh["ExistingBoiler"][ts] = 100
                    for tier in 1:p.s.electric_tariff.n_energy_tiers
                        p.s.electric_tariff.energy_rates[ts, tier] = 100
                    end
                else #in odd periods, there is no load and energy is cheaper - storage should charge 
                    p.s.electric_load.loads_kw[ts] = 0
                    p.s.dhw_load.loads_kw[ts] = 0
                    p.s.space_heating_load.loads_kw[ts] = 0
                    p.s.cooling_load.loads_kw_thermal[ts] = 0
                    p.fuel_cost_per_kwh["ExistingBoiler"][ts] = 1
                    for tier in 1:p.s.electric_tariff.n_energy_tiers
                        p.s.electric_tariff.energy_rates[ts, tier] = 50
                    end
                end
            end
            
            r = run_reopt(model, p)
            
            #dispatch to load should be 10kW every other period = 4,380 * 10
            @test sum(r["HotThermalStorage"]["storage_to_load_series_mmbtu_per_hour"]) ≈ 149.45 atol=0.1
            @test sum(r["ColdThermalStorage"]["storage_to_load_series_ton"]) ≈ 12454.33 atol=0.1
            #size should be just over 10kW in gallons, accounting for efficiency losses and min SOC
            @test r["HotThermalStorage"]["size_gal"] ≈ 233.0 atol=0.1
            @test r["ColdThermalStorage"]["size_gal"] ≈ 378.0 atol=0.1
            #No production from existing chiller, only absorption chiller, which is sized at ~5kW to manage electric demand charge & capital cost.
            @test r["ExistingChiller"]["annual_thermal_production_tonhour"] ≈ 0.0 atol=0.1
            @test r["AbsorptionChiller"]["annual_thermal_production_tonhour"] ≈ 12464.15 atol=0.1
            @test r["AbsorptionChiller"]["size_ton"] ≈ 2.846 atol=0.01
        end

        @testset "Heat and cool energy balance" begin
            """

            This is an "energy balance" type of test which tests the model formulation/math as opposed
            to a specific scenario. This test is robust to changes in the model "MIPRELSTOP" or "MAXTIME" setting

            Validation to ensure that:
                1) The electric and absorption chillers are supplying 100% of the cooling thermal load plus losses from ColdThermalStorage
                2) The boiler and CHP are supplying the heating load plus additional absorption chiller thermal load
                3) The Cold and Hot TES efficiency (charge loss and thermal decay) are being tracked properly

            """
            input_data = JSON.parsefile("./scenarios/heat_cool_energy_balance_inputs.json")
            s = Scenario(input_data)
            inputs = REoptInputs(s)
            m = Model(optimizer_with_attributes(HiGHS.Optimizer, "output_flag" => false, "log_to_console" => false, "mip_rel_gap" => 0.01))
            results = run_reopt(m, inputs)

            # Annual cooling **thermal** energy load of CRB is based on annual cooling electric energy (from CRB models) and a conditional COP depending on the peak cooling thermal load
            # When the user specifies inputs["ExistingChiller"]["cop"], this changes the **electric** consumption of the chiller to meet that cooling thermal load
            crb_cop = REopt.get_existing_chiller_default_cop(;
                                                            existing_chiller_max_thermal_factor_on_peak_load=s.existing_chiller.max_thermal_factor_on_peak_load,
                                                            max_load_kw_thermal=maximum(s.cooling_load.loads_kw_thermal))
            cooling_thermal_load_tonhour_total = 1427329.0 * crb_cop / REopt.KWH_THERMAL_PER_TONHOUR  # From CRB models, in heating_cooling_loads.jl, BuiltInCoolingLoad data for location (SanFrancisco Hospital)
            cooling_electric_load_total_mod_cop_kwh = cooling_thermal_load_tonhour_total / inputs.s.existing_chiller.cop * REopt.KWH_THERMAL_PER_TONHOUR

            #Test cooling load results
            @test round(cooling_thermal_load_tonhour_total, digits=1) ≈ results["CoolingLoad"]["annual_calculated_tonhour"] atol=1.0
            
            # Convert fuel input to thermal using user input boiler efficiency
            boiler_thermal_load_mmbtu_total = (671.40531 + 11570.9155) * input_data["ExistingBoiler"]["efficiency"] # From CRB models, in heating_cooling_loads.jl, BuiltInDomesticHotWaterLoad + BuiltInSpaceHeatingLoad data for location (SanFrancisco Hospital)
            boiler_fuel_consumption_total_mod_efficiency = boiler_thermal_load_mmbtu_total / inputs.s.existing_boiler.efficiency

            # Cooling outputs
            cooling_elecchl_tons_to_load_series = results["ExistingChiller"]["thermal_to_load_series_ton"]
            cooling_elecchl_tons_to_tes_series = results["ExistingChiller"]["thermal_to_storage_series_ton"]
            cooling_absorpchl_tons_to_load_series = results["AbsorptionChiller"]["thermal_to_load_series_ton"]
            cooling_absorpchl_tons_to_tes_series = results["AbsorptionChiller"]["thermal_to_storage_series_ton"]
            cooling_tonhour_to_load_tech_total = sum(cooling_elecchl_tons_to_load_series) + sum(cooling_absorpchl_tons_to_load_series)
            cooling_tonhour_to_tes_total = sum(cooling_elecchl_tons_to_tes_series) + sum(cooling_absorpchl_tons_to_tes_series)
            cooling_tes_tons_to_load_series = results["ColdThermalStorage"]["storage_to_load_series_ton"]
            cooling_extra_from_tes_losses = cooling_tonhour_to_tes_total - sum(cooling_tes_tons_to_load_series)
            tes_effic_with_decay = sum(cooling_tes_tons_to_load_series) / cooling_tonhour_to_tes_total
            cooling_total_prod_from_techs = cooling_tonhour_to_load_tech_total + cooling_tonhour_to_tes_total
            cooling_load_plus_tes_losses = cooling_thermal_load_tonhour_total + cooling_extra_from_tes_losses

            # Absorption Chiller electric consumption addition
            absorpchl_total_cooling_produced_series_ton = cooling_absorpchl_tons_to_load_series .+ cooling_absorpchl_tons_to_tes_series 
            absorpchl_total_cooling_produced_ton_hour = sum(absorpchl_total_cooling_produced_series_ton)
            absorpchl_electric_consumption_total_kwh = results["AbsorptionChiller"]["annual_electric_consumption_kwh"]
            absorpchl_cop_elec = s.absorption_chiller.cop_electric

            # Check if sum of electric and absorption chillers equals cooling thermal total
            @test tes_effic_with_decay < 0.97
            @test round(cooling_total_prod_from_techs, digits=0) ≈ cooling_load_plus_tes_losses atol=5.0
            @test round(absorpchl_electric_consumption_total_kwh, digits=0) ≈ absorpchl_total_cooling_produced_ton_hour * REopt.KWH_THERMAL_PER_TONHOUR / absorpchl_cop_elec atol=1.0

            # Heating outputs
            boiler_fuel_consumption_calculated = results["ExistingBoiler"]["annual_fuel_consumption_mmbtu"]
            boiler_thermal_series = results["ExistingBoiler"]["thermal_production_series_mmbtu_per_hour"]
            boiler_to_load_series = results["ExistingBoiler"]["thermal_to_load_series_mmbtu_per_hour"]
            boiler_thermal_to_tes_series = results["ExistingBoiler"]["thermal_to_storage_series_mmbtu_per_hour"]
            chp_thermal_to_load_series = results["CHP"]["thermal_to_load_series_mmbtu_per_hour"]
            chp_thermal_to_tes_series = results["CHP"]["thermal_to_storage_series_mmbtu_per_hour"]
            chp_thermal_to_waste_series = results["CHP"]["thermal_curtailed_series_mmbtu_per_hour"]
            absorpchl_thermal_series = results["AbsorptionChiller"]["thermal_consumption_series_mmbtu_per_hour"]
            hot_tes_mmbtu_per_hour_to_load_series = results["HotThermalStorage"]["storage_to_load_series_mmbtu_per_hour"]
            tes_inflows = sum(chp_thermal_to_tes_series) + sum(boiler_thermal_to_tes_series)
            total_chp_production = sum(chp_thermal_to_load_series) + sum(chp_thermal_to_waste_series) + sum(chp_thermal_to_tes_series)
            tes_outflows = sum(hot_tes_mmbtu_per_hour_to_load_series)
            total_thermal_expected = boiler_thermal_load_mmbtu_total + sum(chp_thermal_to_waste_series) + tes_inflows + sum(absorpchl_thermal_series)
            boiler_fuel_expected = (total_thermal_expected - total_chp_production - tes_outflows) / inputs.s.existing_boiler.efficiency
            total_thermal_mmbtu_calculated = sum(boiler_thermal_series) + total_chp_production + tes_outflows

            @test round(boiler_fuel_consumption_calculated, digits=0) ≈ boiler_fuel_expected atol=8.0
            @test round(total_thermal_mmbtu_calculated, digits=0) ≈ total_thermal_expected atol=8.0  

            # Test CHP["cooling_thermal_factor"] = 0.8, AbsorptionChiller["cop_thermal"] = 0.7 (from inputs .json)
            absorpchl_heat_in_kwh = results["AbsorptionChiller"]["annual_thermal_consumption_mmbtu"] * REopt.KWH_PER_MMBTU
            absorpchl_cool_out_kwh = results["AbsorptionChiller"]["annual_thermal_production_tonhour"] * REopt.KWH_THERMAL_PER_TONHOUR
            absorpchl_cop = absorpchl_cool_out_kwh / absorpchl_heat_in_kwh

            @test round(absorpchl_cop, digits=5) ≈ 0.8*0.7 rtol=1e-4
        end

        @testset "Heating and cooling inputs + CHP defaults" begin
            """

            This tests the various ways to input heating and cooling loads to make sure they are processed correctly.
            There are no "new" technologies in this test, so heating is served by ExistingBoiler, and 
                cooling is served by ExistingCooler. Since this is just inputs processing tests, no optimization is needed.

            """
            input_data = JSON.parsefile("./scenarios/heating_cooling_load_inputs.json")
            s = Scenario(input_data)
            inputs = REoptInputs(s)

            # Heating load is input as **fuel**, not thermal 
            # If boiler efficiency is not input, we use REopt.EXISTING_BOILER_EFFICIENCY to convert fuel to thermal
            expected_fuel = input_data["SpaceHeatingLoad"]["annual_mmbtu"] + input_data["DomesticHotWaterLoad"]["annual_mmbtu"]
            total_boiler_heating_thermal_load_mmbtu = (sum(inputs.s.space_heating_load.loads_kw) + sum(inputs.s.dhw_load.loads_kw)) / REopt.KWH_PER_MMBTU
            @test round(total_boiler_heating_thermal_load_mmbtu, digits=0) ≈ expected_fuel * REopt.EXISTING_BOILER_EFFICIENCY atol=1.0
            total_boiler_heating_fuel_load_mmbtu = total_boiler_heating_thermal_load_mmbtu / inputs.s.existing_boiler.efficiency
            @test round(total_boiler_heating_fuel_load_mmbtu, digits=0) ≈ expected_fuel * REopt.EXISTING_BOILER_EFFICIENCY / inputs.s.existing_boiler.efficiency atol=1.0
            # If boiler efficiency is input, use that with annual or monthly mmbtu input to convert fuel to thermal
            input_data["ExistingBoiler"]["efficiency"] = 0.72
            s = Scenario(input_data)
            inputs = REoptInputs(s)
            total_boiler_heating_thermal_load_mmbtu = (sum(inputs.s.space_heating_load.loads_kw) + sum(inputs.s.dhw_load.loads_kw)) / REopt.KWH_PER_MMBTU
            @test round(total_boiler_heating_thermal_load_mmbtu, digits=0) ≈ expected_fuel * input_data["ExistingBoiler"]["efficiency"] atol=1.0
            total_boiler_heating_fuel_load_mmbtu = total_boiler_heating_thermal_load_mmbtu / inputs.s.existing_boiler.efficiency
            @test round(total_boiler_heating_fuel_load_mmbtu, digits=0) ≈ expected_fuel * input_data["ExistingBoiler"]["efficiency"] / inputs.s.existing_boiler.efficiency atol=1.0

            # The expected cooling load is based on the default **fraction of total electric** profile for the doe_reference_name when annual_tonhour is NOT input
            #    the 320540.0 kWh number is from the default LargeOffice fraction of total electric profile applied to the Hospital default total electric profile
            total_chiller_electric_consumption = sum(inputs.s.cooling_load.loads_kw_thermal) / inputs.s.existing_chiller.cop
            @test round(total_chiller_electric_consumption, digits=0) ≈ 320544.0 atol=1.0  # loads_kw is **electric**, loads_kw_thermal is **thermal**

            #Test CHP defaults use average fuel load, size class 2 for recip_engine 
            @test inputs.s.chp.min_allowable_kw ≈ 50.0 atol=0.01
            @test inputs.s.chp.om_cost_per_kwh ≈ 0.0235 atol=0.0001

            delete!(input_data, "SpaceHeatingLoad")
            delete!(input_data, "DomesticHotWaterLoad")
            annual_fraction_of_electric_load_input = 0.5
            input_data["CoolingLoad"] = Dict{Any, Any}("annual_fraction_of_electric_load" => annual_fraction_of_electric_load_input)

            s = Scenario(input_data)
            inputs = REoptInputs(s)

            expected_cooling_electricity = sum(inputs.s.electric_load.loads_kw) * annual_fraction_of_electric_load_input
            total_chiller_electric_consumption = sum(inputs.s.cooling_load.loads_kw_thermal) / inputs.s.cooling_load.existing_chiller_cop
            @test round(total_chiller_electric_consumption, digits=0) ≈ round(expected_cooling_electricity) atol=1.0
            @test round(total_chiller_electric_consumption, digits=0) ≈ 3876410 atol=1.0

            # Check that without heating load or max_kw input, CHP.max_kw gets set based on peak electric load
            @test inputs.s.chp.max_kw ≈ maximum(inputs.s.electric_load.loads_kw) atol=0.01

            input_data["SpaceHeatingLoad"] = Dict{Any, Any}("monthly_mmbtu" => repeat([1000.0], 12))
            input_data["DomesticHotWaterLoad"] = Dict{Any, Any}("monthly_mmbtu" => repeat([1000.0], 12))
            input_data["CoolingLoad"] = Dict{Any, Any}("monthly_fractions_of_electric_load" => repeat([0.1], 12))

            s = Scenario(input_data)
            inputs = REoptInputs(s)

            #Test CHP defaults use average fuel load, size class changes to 3
            @test inputs.s.chp.min_allowable_kw ≈ 125.0 atol=0.1
            @test inputs.s.chp.om_cost_per_kwh ≈ 0.021 atol=0.0001
            #Update CHP prime_mover and test new defaults
            input_data["CHP"]["prime_mover"] = "combustion_turbine"
            input_data["CHP"]["size_class"] = 1
            # Set max_kw higher than peak electric load so min_allowable_kw doesn't get assigned to max_kw
            input_data["CHP"]["max_kw"] = 2500.0

            s = Scenario(input_data)
            inputs = REoptInputs(s)

            @test inputs.s.chp.min_allowable_kw ≈ 2000.0 atol=0.1
            @test inputs.s.chp.om_cost_per_kwh ≈ 0.014499999999999999 atol=0.0001

            total_heating_fuel_load_mmbtu = (sum(inputs.s.space_heating_load.loads_kw) + 
                                            sum(inputs.s.dhw_load.loads_kw)) / input_data["ExistingBoiler"]["efficiency"] / REopt.KWH_PER_MMBTU
            @test round(total_heating_fuel_load_mmbtu, digits=0) ≈ 24000 atol=1.0
            total_chiller_electric_consumption = sum(inputs.s.cooling_load.loads_kw_thermal) / inputs.s.cooling_load.existing_chiller_cop
            @test round(total_chiller_electric_consumption, digits=0) ≈ 775282 atol=1.0

            input_data["SpaceHeatingLoad"] = Dict{Any, Any}("fuel_loads_mmbtu_per_hour" => repeat([0.5], 8760))
            input_data["DomesticHotWaterLoad"] = Dict{Any, Any}("fuel_loads_mmbtu_per_hour" => repeat([0.5], 8760))
            input_data["CoolingLoad"] = Dict{Any, Any}("per_time_step_fractions_of_electric_load" => repeat([0.01], 8760))

            s = Scenario(input_data)
            inputs = REoptInputs(s)

            total_heating_fuel_load_mmbtu = (sum(inputs.s.space_heating_load.loads_kw) + 
                                            sum(inputs.s.dhw_load.loads_kw)) / input_data["ExistingBoiler"]["efficiency"] / REopt.KWH_PER_MMBTU
            @test round(total_heating_fuel_load_mmbtu, digits=0) ≈ 8760 atol=0.1
            @test round(sum(inputs.s.cooling_load.loads_kw_thermal) / inputs.s.cooling_load.existing_chiller_cop, digits=0) ≈ 77528.0 atol=1.0

            # Make sure annual_tonhour is preserved with conditional existing_chiller_default logic, where guess-and-correct method is applied
            input_data["SpaceHeatingLoad"] = Dict{Any, Any}()
            input_data["DomesticHotWaterLoad"] = Dict{Any, Any}()
            annual_tonhour = 25000.0
            input_data["CoolingLoad"] = Dict{Any, Any}("doe_reference_name" => "Hospital",
                                                        "annual_tonhour" => annual_tonhour)
            input_data["ExistingChiller"] = Dict{Any, Any}()

            s = Scenario(input_data)
            inputs = REoptInputs(s)

            @test round(sum(inputs.s.cooling_load.loads_kw_thermal) / REopt.KWH_THERMAL_PER_TONHOUR, digits=0) ≈ annual_tonhour atol=1.0 
            
            # Test for prime generator CHP inputs (electric only)
            # First get CHP cost to compare later with prime generator
            input_data["ElectricLoad"] = Dict("doe_reference_name" => "FlatLoad",
                                                "annual_kwh" => 876000)
            input_data["ElectricTariff"] = Dict("blended_annual_energy_rate" => 0.06,
                                                "blended_annual_demand_rate" => 0.0  )
            s_chp = Scenario(input_data)
            inputs_chp = REoptInputs(s)
            installed_cost_chp = s_chp.chp.installed_cost_per_kw

            # Now get prime generator (electric only)
            input_data["CHP"]["is_electric_only"] = true
            delete!(input_data["CHP"], "max_kw")
            s = Scenario(input_data)
            inputs = REoptInputs(s)
            # Costs are 75% of CHP
            @test inputs.s.chp.installed_cost_per_kw ≈ (0.75*installed_cost_chp) atol=1.0
            @test inputs.s.chp.om_cost_per_kwh ≈ (0.75*0.0145) atol=0.0001
            @test inputs.s.chp.federal_itc_fraction ≈ 0.0 atol=0.0001
            # Thermal efficiency set to zero
            @test inputs.s.chp.thermal_efficiency_full_load == 0
            @test inputs.s.chp.thermal_efficiency_half_load == 0
            # Max size based on electric load, not heating load
            @test inputs.s.chp.max_kw ≈ maximum(inputs.s.electric_load.loads_kw) atol=0.001    
        end

        @testset "Hybrid/blended heating and cooling loads" begin
            """

            This tests the hybrid/campus loads for heating and cooling, where a blended_doe_reference_names
                and blended_doe_reference_percents are given and blended to create an aggregate load profile

            """
            input_data = JSON.parsefile("./scenarios/hybrid_loads_heating_cooling_inputs.json")

            hospital_fraction = 0.75
            hotel_fraction = 1.0 - hospital_fraction

            # Hospital only
            input_data["ElectricLoad"]["annual_kwh"] = hospital_fraction * 100
            input_data["ElectricLoad"]["doe_reference_name"] = "Hospital"
            input_data["SpaceHeatingLoad"]["annual_mmbtu"] = hospital_fraction * 100
            input_data["SpaceHeatingLoad"]["doe_reference_name"] = "Hospital"
            input_data["DomesticHotWaterLoad"]["annual_mmbtu"] = hospital_fraction * 100
            input_data["DomesticHotWaterLoad"]["doe_reference_name"] = "Hospital"    
            input_data["CoolingLoad"]["doe_reference_name"] = "Hospital"

            s = Scenario(input_data)
            inputs = REoptInputs(s)

            elec_hospital = inputs.s.electric_load.loads_kw
            space_hospital = inputs.s.space_heating_load.loads_kw  # thermal
            dhw_hospital = inputs.s.dhw_load.loads_kw  # thermal
            cooling_hospital = inputs.s.cooling_load.loads_kw_thermal  # thermal
            cooling_elec_frac_of_total_hospital = cooling_hospital / inputs.s.cooling_load.existing_chiller_cop ./ elec_hospital

            # Hotel only
            input_data["ElectricLoad"]["annual_kwh"] = hotel_fraction * 100
            input_data["ElectricLoad"]["doe_reference_name"] = "LargeHotel"
            input_data["SpaceHeatingLoad"]["annual_mmbtu"] = hotel_fraction * 100
            input_data["SpaceHeatingLoad"]["doe_reference_name"] = "LargeHotel"
            input_data["DomesticHotWaterLoad"]["annual_mmbtu"] = hotel_fraction * 100
            input_data["DomesticHotWaterLoad"]["doe_reference_name"] = "LargeHotel"    
            input_data["CoolingLoad"]["doe_reference_name"] = "LargeHotel"

            s = Scenario(input_data)
            inputs = REoptInputs(s)

            elec_hotel = inputs.s.electric_load.loads_kw
            space_hotel = inputs.s.space_heating_load.loads_kw  # thermal
            dhw_hotel = inputs.s.dhw_load.loads_kw  # thermal
            cooling_hotel = inputs.s.cooling_load.loads_kw_thermal  # thermal
            cooling_elec_frac_of_total_hotel = cooling_hotel / inputs.s.cooling_load.existing_chiller_cop ./ elec_hotel

            # Hybrid mix of hospital and hotel
            # Remove previous assignment of doe_reference_name
            for load in ["ElectricLoad", "SpaceHeatingLoad", "DomesticHotWaterLoad", "CoolingLoad"]
                delete!(input_data[load], "doe_reference_name")
            end
            annual_energy = (hospital_fraction + hotel_fraction) * 100
            building_list = ["Hospital", "LargeHotel"]
            percent_share_list = [hospital_fraction, hotel_fraction]
            input_data["ElectricLoad"]["annual_kwh"] = annual_energy
            input_data["ElectricLoad"]["blended_doe_reference_names"] = building_list
            input_data["ElectricLoad"]["blended_doe_reference_percents"] = percent_share_list

            input_data["SpaceHeatingLoad"]["annual_mmbtu"] = annual_energy
            input_data["SpaceHeatingLoad"]["blended_doe_reference_names"] = building_list
            input_data["SpaceHeatingLoad"]["blended_doe_reference_percents"] = percent_share_list
            input_data["DomesticHotWaterLoad"]["annual_mmbtu"] = annual_energy
            input_data["DomesticHotWaterLoad"]["blended_doe_reference_names"] = building_list
            input_data["DomesticHotWaterLoad"]["blended_doe_reference_percents"] = percent_share_list    

            # CoolingLoad now use a weighted fraction of total electric profile if no annual_tonhour is provided
            input_data["CoolingLoad"]["blended_doe_reference_names"] = building_list
            input_data["CoolingLoad"]["blended_doe_reference_percents"] = percent_share_list    

            s = Scenario(input_data)
            inputs = REoptInputs(s)

            elec_hybrid = inputs.s.electric_load.loads_kw
            space_hybrid = inputs.s.space_heating_load.loads_kw  # thermal
            dhw_hybrid = inputs.s.dhw_load.loads_kw  # thermal
            cooling_hybrid = inputs.s.cooling_load.loads_kw_thermal   # thermal
            cooling_elec_hybrid = cooling_hybrid / inputs.s.cooling_load.existing_chiller_cop  # electric
            cooling_elec_frac_of_total_hybrid = cooling_hybrid / inputs.s.cooling_load.existing_chiller_cop ./ elec_hybrid

            # Check that the combined/hybrid load is the same as the sum of the individual loads in each time_step

            @test round(sum(elec_hybrid .- (elec_hospital .+ elec_hotel)), digits=1) ≈ 0.0 atol=0.1
            @test round(sum(space_hybrid .- (space_hospital .+ space_hotel)), digits=1) ≈ 0.0 atol=0.1
            @test round(sum(dhw_hybrid .- (dhw_hospital .+ dhw_hotel)), digits=1) ≈ 0.0 atol=0.1
            # Check that the cooling load is the weighted average of the default CRB fraction of total electric profiles
            cooling_electric_hybrid_expected = elec_hybrid .* (cooling_elec_frac_of_total_hospital * hospital_fraction  .+ 
                                                    cooling_elec_frac_of_total_hotel * hotel_fraction)
            @test round(sum(cooling_electric_hybrid_expected .- cooling_elec_hybrid), digits=1) ≈ 0.0 atol=0.1
        end

        @testset "Boiler (new) test" begin
            input_data = JSON.parsefile("scenarios/boiler_new_inputs.json")
            input_data["SpaceHeatingLoad"]["annual_mmbtu"] = 0.5 * 8760
            input_data["DomesticHotWaterLoad"]["annual_mmbtu"] = 0.5 * 8760
            s = Scenario(input_data)
            inputs = REoptInputs(s)
            m1 = Model(optimizer_with_attributes(HiGHS.Optimizer, "output_flag" => false, "log_to_console" => false))
            m2 = Model(optimizer_with_attributes(HiGHS.Optimizer, "output_flag" => false, "log_to_console" => false))
            results = run_reopt([m1,m2], inputs)
            
            # BAU boiler loads
            load_thermal_mmbtu_bau = sum(s.space_heating_load.loads_kw + s.dhw_load.loads_kw) / REopt.KWH_PER_MMBTU
            existing_boiler_mmbtu = sum(results["ExistingBoiler"]["thermal_production_series_mmbtu_per_hour"])
            boiler_thermal_mmbtu = sum(results["Boiler"]["thermal_production_series_mmbtu_per_hour"])
            
            # Used monthly fuel cost for ExistingBoiler and Boiler, where ExistingBoiler has lower fuel cost only
            # in February (28 days), so expect ExistingBoiler to serve the flat/constant load 28 days of the year
            @test existing_boiler_mmbtu ≈ load_thermal_mmbtu_bau * 28 / 365 atol=0.00001
            @test boiler_thermal_mmbtu ≈ load_thermal_mmbtu_bau - existing_boiler_mmbtu atol=0.00001
        end

        @testset "OffGrid" begin
            ## Scenario 1: Solar, Storage, Fixed Generator
            post_name = "off_grid.json" 
            post = JSON.parsefile("./scenarios/$post_name")
            m = Model(optimizer_with_attributes(HiGHS.Optimizer, "output_flag" => false, "log_to_console" => false))
            scen = Scenario(post)
            r = run_reopt(m, scen)
            
            # Test default values 
            @test scen.electric_utility.outage_start_time_step ≈ 1
            @test scen.electric_utility.outage_end_time_step ≈ 8760 * scen.settings.time_steps_per_hour
            @test scen.storage.attr["ElectricStorage"].soc_init_fraction ≈ 1
            @test scen.storage.attr["ElectricStorage"].can_grid_charge ≈ false
            @test scen.generator.fuel_avail_gal ≈ 1.0e9
            @test scen.generator.min_turn_down_fraction ≈ 0.15
            @test sum(scen.electric_load.loads_kw) - sum(scen.electric_load.critical_loads_kw) ≈ 0 # critical loads should equal loads_kw
            @test scen.financial.microgrid_upgrade_cost_fraction ≈ 0

            # Test outputs
            @test r["ElectricUtility"]["annual_energy_supplied_kwh"] ≈ 0 # no interaction with grid
            @test r["Financial"]["lifecycle_offgrid_other_capital_costs"] ≈ 2617.092 atol=0.01 # Check straight line depreciation calc
            @test sum(r["ElectricLoad"]["offgrid_annual_oper_res_provided_series_kwh"]) >= sum(r["ElectricLoad"]["offgrid_annual_oper_res_required_series_kwh"]) # OR provided >= required
            @test r["ElectricLoad"]["offgrid_load_met_fraction"] >= scen.electric_load.min_load_met_annual_fraction
            @test r["PV"]["size_kw"] ≈ 5050.0
            f = r["Financial"]
            @test f["lifecycle_generation_tech_capital_costs"] + f["lifecycle_storage_capital_costs"] + f["lifecycle_om_costs_after_tax"] +
                    f["lifecycle_fuel_costs_after_tax"] + f["lifecycle_chp_standby_cost_after_tax"] + f["lifecycle_elecbill_after_tax"] + 
                    f["lifecycle_offgrid_other_annual_costs_after_tax"] + f["lifecycle_offgrid_other_capital_costs"] + 
                    f["lifecycle_outage_cost"] + f["lifecycle_MG_upgrade_and_fuel_cost"] - 
                    f["lifecycle_production_incentive_after_tax"] ≈ f["lcc"] atol=1.0
            
            ## Scenario 2: Fixed Generator only
            post["ElectricLoad"]["annual_kwh"] = 100.0
            post["PV"]["max_kw"] = 0.0
            post["ElectricStorage"]["max_kw"] = 0.0
            post["Generator"]["min_turn_down_fraction"] = 0.0

            m = Model(optimizer_with_attributes(HiGHS.Optimizer, "output_flag" => false, "log_to_console" => false))
            r = run_reopt(m, post)

            # Test generator outputs
            @test r["Generator"]["annual_fuel_consumption_gal"] ≈ 7.52 # 99 kWh * 0.076 gal/kWh
            @test r["Generator"]["annual_energy_produced_kwh"] ≈ 99.0
            @test r["Generator"]["year_one_fuel_cost_before_tax"] ≈ 22.57
            @test r["Generator"]["lifecycle_fuel_cost_after_tax"] ≈ 205.35 
            @test r["Financial"]["initial_capital_costs"] ≈ 100*(700) 
            @test r["Financial"]["lifecycle_capital_costs"] ≈ 100*(700+324.235442*(1-0.26)) atol=0.1 # replacement in yr 10 is considered tax deductible
            @test r["Financial"]["initial_capital_costs_after_incentives"] ≈ 700*100 atol=0.1
            @test r["Financial"]["replacements_future_cost_after_tax"] ≈ 700*100
            @test r["Financial"]["replacements_present_cost_after_tax"] ≈ 100*(324.235442*(1-0.26)) atol=0.1 

            ## Scenario 3: Fixed Generator that can meet load, but cannot meet load operating reserve requirement
            ## This test ensures the load operating reserve requirement is being enforced
            post["ElectricLoad"]["doe_reference_name"] = "FlatLoad"
            post["ElectricLoad"]["annual_kwh"] = 876000.0 # requires 100 kW gen
            post["ElectricLoad"]["min_load_met_annual_fraction"] = 1.0 # requires additional generator capacity
            post["PV"]["max_kw"] = 0.0
            post["ElectricStorage"]["max_kw"] = 0.0
            post["Generator"]["min_turn_down_fraction"] = 0.0

            m = Model(optimizer_with_attributes(HiGHS.Optimizer, "output_flag" => false, "log_to_console" => false))
            r = run_reopt(m, post)

            # Test generator outputs
            @test typeof(r) == Model # this is true when the model is infeasible

            ### Scenario 3: Indonesia. Wind (custom prod) and Generator only
            m = Model(optimizer_with_attributes(HiGHS.Optimizer, "output_flag" => false, "log_to_console" => false, "mip_rel_gap" => 0.01, "presolve" => "on"))
            post_name = "wind_intl_offgrid.json" 
            post = JSON.parsefile("./scenarios/$post_name")
            post["ElectricLoad"]["loads_kw"] = [10.0 for i in range(1,8760)]
            scen = Scenario(post)
            post["Wind"]["production_factor_series"] =  reduce(vcat, readdlm("./data/example_wind_prod_factor_kw.csv", '\n', header=true)[1])

            results = run_reopt(m, post)
            
            @test results["ElectricLoad"]["offgrid_load_met_fraction"] >= scen.electric_load.min_load_met_annual_fraction
            f = results["Financial"]
            @test f["lifecycle_generation_tech_capital_costs"] + f["lifecycle_storage_capital_costs"] + f["lifecycle_om_costs_after_tax"] +
                    f["lifecycle_fuel_costs_after_tax"] + f["lifecycle_chp_standby_cost_after_tax"] + f["lifecycle_elecbill_after_tax"] + 
                    f["lifecycle_offgrid_other_annual_costs_after_tax"] + f["lifecycle_offgrid_other_capital_costs"] + 
                    f["lifecycle_outage_cost"] + f["lifecycle_MG_upgrade_and_fuel_cost"] - 
                    f["lifecycle_production_incentive_after_tax"] ≈ f["lcc"] atol=1.0

            windOR = sum(results["Wind"]["electric_to_load_series_kw"]  * post["Wind"]["operating_reserve_required_fraction"])
            loadOR = sum(post["ElectricLoad"]["loads_kw"] * scen.electric_load.operating_reserve_required_fraction)
            @test sum(results["ElectricLoad"]["offgrid_annual_oper_res_required_series_kwh"]) ≈ loadOR  + windOR atol=1.0

        end

        @testset "GHP" begin
            """

            This tests multiple unique aspects of GHP:
            1. REopt takes the output data of GhpGhx, creates multiple GHP options, and chooses the expected one
            2. GHP with heating and cooling "..efficiency_thermal_factors" reduces the net thermal load
            3. GHP serves only the SpaceHeatingLoad by default unless it is allowed to serve DHW
            4. GHP serves all the Cooling load
            5. Input of a custom COP map for GHP and check the GHP performance to make sure it's using it correctly
            6. Hybrid GHP capability functions as expected
            7. Check GHP LCC calculation for URBANopt
            8. Check GHX LCC calculation for URBANopt

            """
            # Load base inputs
            input_data = JSON.parsefile("scenarios/ghp_inputs.json")
            
            # Modify ["GHP"]["ghpghx_inputs"] for running GhpGhx.jl
            # Heat pump performance maps
            cop_map_mat_header = readdlm("scenarios/ghp_cop_map_custom.csv", ',', header=true)
            data = cop_map_mat_header[1]
            headers = cop_map_mat_header[2]
            # Generate a "records" style dictionary from the 
            cop_map_list = []
            for i in axes(data,1)
                dict_record = Dict(name=>data[i, col] for (col, name) in enumerate(headers))
                push!(cop_map_list, dict_record)
            end
            input_data["GHP"]["ghpghx_inputs"][1]["cop_map_eft_heating_cooling"] = cop_map_list
            
            # Due to GhpGhx not being a registered package (no OSI-approved license), 
            # the registered REopt package cannot have GhpGhx as a "normal" dependency;
            # Therefore, we only use a "ghpghx_response" (the output of GhpGhx) as an 
            # input to REopt to avoid GhpGhx module calls
            response_1 = JSON.parsefile("scenarios/ghpghx_response.json")
            response_2 = deepcopy(response_1)
            # Reduce the electric consumption of response 2 which should then be the chosen system
            response_2["outputs"]["yearly_total_electric_consumption_series_kw"] *= 0.5 
            input_data["GHP"]["ghpghx_responses"] = [response_1, response_2]
            
            # Heating load
            input_data["SpaceHeatingLoad"]["doe_reference_name"] = "Hospital"
            input_data["SpaceHeatingLoad"]["monthly_mmbtu"] = fill(1000.0, 12)
            input_data["SpaceHeatingLoad"]["monthly_mmbtu"][1] = 500.0
            input_data["SpaceHeatingLoad"]["monthly_mmbtu"][end] = 1500.0
            
            # Call REopt
            s = Scenario(input_data)
            inputs = REoptInputs(s)
            m1 = Model(optimizer_with_attributes(HiGHS.Optimizer, "output_flag" => false, "log_to_console" => false, "mip_rel_gap" => 0.01))
            m2 = Model(optimizer_with_attributes(HiGHS.Optimizer, "output_flag" => false, "log_to_console" => false, "mip_rel_gap" => 0.01))
            results = run_reopt([m1,m2], inputs)
            
            ghp_option_chosen = results["GHP"]["ghp_option_chosen"]
            @test ghp_option_chosen == 2

            # Test GHP heating and cooling load reduced
            hot_load_reduced_mmbtu = sum(results["GHP"]["space_heating_thermal_load_reduction_with_ghp_mmbtu_per_hour"])
            cold_load_reduced_tonhour = sum(results["GHP"]["cooling_thermal_load_reduction_with_ghp_ton"])
            @test hot_load_reduced_mmbtu ≈ 1440.00 atol=0.1
            @test cold_load_reduced_tonhour ≈ 761382.78 atol=0.1

            # Test GHP serving space heating with VAV thermal efficiency improvements
            heating_served_mmbtu = sum(s.ghp_option_list[ghp_option_chosen].heating_thermal_kw / REopt.KWH_PER_MMBTU)
            expected_heating_served_mmbtu = 12000 * 0.8 * 0.85  # (fuel_mmbtu * boiler_effic * space_heating_efficiency_thermal_factor)
            @test round(heating_served_mmbtu, digits=1) ≈ expected_heating_served_mmbtu atol=1.0
            
            # Boiler serves all of the DHW load, no DHW thermal reduction due to GHP retrofit
            boiler_served_mmbtu = sum(results["ExistingBoiler"]["thermal_production_series_mmbtu_per_hour"])
            expected_boiler_served_mmbtu = 3000 * 0.8 # (fuel_mmbtu * boiler_effic)
            @test round(boiler_served_mmbtu, digits=1) ≈ expected_boiler_served_mmbtu atol=1.0
            
            # LoadProfileChillerThermal cooling thermal is 1/cooling_efficiency_thermal_factor of GHP cooling thermal production
            bau_chiller_thermal_tonhour = sum(s.cooling_load.loads_kw_thermal / REopt.KWH_THERMAL_PER_TONHOUR)
            ghp_cooling_thermal_tonhour = sum(inputs.ghp_cooling_thermal_load_served_kw[1,:] / REopt.KWH_THERMAL_PER_TONHOUR)
            @test round(bau_chiller_thermal_tonhour) ≈ ghp_cooling_thermal_tonhour/0.6 atol=1.0
            
            # Custom heat pump COP map is used properly
            ghp_option_chosen = results["GHP"]["ghp_option_chosen"]
            heating_cop_avg = s.ghp_option_list[ghp_option_chosen].ghpghx_response["outputs"]["heating_cop_avg"]
            cooling_cop_avg = s.ghp_option_list[ghp_option_chosen].ghpghx_response["outputs"]["cooling_cop_avg"]
            # Average COP which includes pump power should be lower than Heat Pump only COP specified by the map
            @test heating_cop_avg <= 4.0
            @test cooling_cop_avg <= 8.0

            # Check GHP LCC calculation for URBANopt
            ghp_data = JSON.parsefile("scenarios/ghp_urbanopt.json")
            s = Scenario(ghp_data)
            ghp_inputs = REoptInputs(s)
            m = Model(optimizer_with_attributes(HiGHS.Optimizer, "output_flag" => false, "log_to_console" => false, "mip_rel_gap" => 0.01))
            results = run_reopt(m, ghp_inputs)
            ghp_lcc = results["Financial"]["lcc"]
            ghp_lccc = results["Financial"]["lifecycle_capital_costs"]
            ghp_lccc_initial = results["Financial"]["initial_capital_costs"]
            ghp_ebill = results["Financial"]["lifecycle_elecbill_after_tax"]
            boreholes = results["GHP"]["ghpghx_chosen_outputs"]["number_of_boreholes"]
            boreholes_len = results["GHP"]["ghpghx_chosen_outputs"]["length_boreholes_ft"]

            # Initial capital cost = initial cap cost of GHP + initial cap cost of hydronic loop
            @test ghp_lccc_initial - results["GHP"]["size_heat_pump_ton"]*1075 - ghp_data["GHP"]["building_sqft"]*1.7 ≈ 0.0 atol = 0.1
            # LCC = LCCC + Electricity Bill
            @test ghp_lcc - ghp_lccc - ghp_ebill ≈ 0.0 atol = 0.1
            # LCCC should be around be around 52% of initial capital cost due to incentive and bonus
            @test ghp_lccc/ghp_lccc_initial ≈ 0.518 atol = 0.01
            # GHX size must be 0
            @test boreholes ≈ 0.0 atol = 0.01
            @test boreholes_len ≈ 0.0 atol = 0.01

            # Check GHX LCC calculation for URBANopt
            ghx_data = JSON.parsefile("scenarios/ghx_urbanopt.json")
            s = Scenario(ghx_data)
            ghx_inputs = REoptInputs(s)
            m = Model(optimizer_with_attributes(HiGHS.Optimizer, "output_flag" => false, "log_to_console" => false, "mip_rel_gap" => 0.01))
            results = run_reopt(m, ghx_inputs)
            ghx_lcc = results["Financial"]["lcc"]
            ghx_lccc = results["Financial"]["lifecycle_capital_costs"]
            ghx_lccc_initial = results["Financial"]["initial_capital_costs"]
            ghp_size = results["GHP"]["size_heat_pump_ton"]
            boreholes = results["GHP"]["ghpghx_chosen_outputs"]["number_of_boreholes"]
            boreholes_len = results["GHP"]["ghpghx_chosen_outputs"]["length_boreholes_ft"]
            
            # Initial capital cost = initial cap cost of GHX
            @test ghx_lccc_initial - boreholes*boreholes_len*14 ≈ 0.0 atol = 0.01
            # GHP size must be 0
            @test ghp_size ≈ 0.0 atol = 0.01
            # LCCC should be around be around 52% of initial capital cost due to incentive and bonus
            @test ghx_lccc/ghx_lccc_initial ≈ 0.518 atol = 0.01
        end

        @testset "Hybrid GHX and GHP calculated costs validation" begin
            ## Hybrid GHP validation.
            # Load base inputs
            input_data = JSON.parsefile("scenarios/ghp_financial_hybrid.json")

            inputs = REoptInputs(input_data)

            m1 = Model(optimizer_with_attributes(HiGHS.Optimizer, "output_flag" => false, "log_to_console" => false, "mip_rel_gap" => 0.01))
            m2 = Model(optimizer_with_attributes(HiGHS.Optimizer, "output_flag" => false, "log_to_console" => false, "mip_rel_gap" => 0.01))
            results = run_reopt([m1,m2], inputs)

            calculated_ghp_capital_costs = ((input_data["GHP"]["ghpghx_responses"][1]["outputs"]["number_of_boreholes"]*
            input_data["GHP"]["ghpghx_responses"][1]["outputs"]["length_boreholes_ft"]* 
            inputs.s.ghp_option_list[1].installed_cost_ghx_per_ft) + 
            (inputs.s.ghp_option_list[1].installed_cost_heatpump_per_ton*
            input_data["GHP"]["ghpghx_responses"][1]["outputs"]["peak_combined_heatpump_thermal_ton"]*
            inputs.s.ghp_option_list[1].heatpump_capacity_sizing_factor_on_peak_load) + 
            (inputs.s.ghp_option_list[1].building_sqft*
            inputs.s.ghp_option_list[1].installed_cost_building_hydronic_loop_per_sqft))

            @test results["Financial"]["initial_capital_costs"] ≈ calculated_ghp_capital_costs atol=0.1
            
            calculated_om_costs = inputs.s.ghp_option_list[1].building_sqft*
            inputs.s.ghp_option_list[1].om_cost_per_sqft_year * inputs.third_party_factor * inputs.pwf_om

            @test results["Financial"]["lifecycle_om_costs_before_tax"] ≈ calculated_om_costs atol=0.1

            calc_om_cost_after_tax = calculated_om_costs*(1-inputs.s.financial.owner_tax_rate_fraction)
            @test results["Financial"]["lifecycle_om_costs_after_tax"] - calc_om_cost_after_tax < 0.0001

            @test abs(results["Financial"]["lifecycle_capital_costs_plus_om_after_tax"] - (calc_om_cost_after_tax + 0.7*results["Financial"]["initial_capital_costs"])) < 150.0

            @test abs(results["Financial"]["lifecycle_capital_costs"] - 0.7*results["Financial"]["initial_capital_costs"]) < 150.0

            @test abs(results["Financial"]["npv"] - 840621) < 1.0
            @test abs(results["Financial"]["simple_payback_years"] - 3.59) < 0.1
            @test abs(results["Financial"]["internal_rate_of_return"] - 0.258) < 0.01

            @test haskey(results["ExistingBoiler"], "year_one_fuel_cost_before_tax_bau")

            ## Hybrid
            input_data["GHP"]["ghpghx_responses"] = [JSON.parsefile("scenarios/ghpghx_hybrid_results.json")]
            input_data["GHP"]["avoided_capex_by_ghp_present_value"] = 1.0e6
            input_data["GHP"]["ghx_useful_life_years"] = 35

            inputs = REoptInputs(input_data)

            m1 = Model(optimizer_with_attributes(HiGHS.Optimizer, "output_flag" => false, "log_to_console" => false, "mip_rel_gap" => 0.01))
            m2 = Model(optimizer_with_attributes(HiGHS.Optimizer, "output_flag" => false, "log_to_console" => false, "mip_rel_gap" => 0.01))
            results = run_reopt([m1,m2], inputs)

            pop!(input_data["GHP"], "ghpghx_inputs", nothing)
            pop!(input_data["GHP"], "ghpghx_responses", nothing)
            ghp_obj = REopt.GHP(JSON.parsefile("scenarios/ghpghx_hybrid_results.json"), input_data["GHP"])

            calculated_ghx_residual_value = ghp_obj.ghx_only_capital_cost*
            (
                (ghp_obj.ghx_useful_life_years - inputs.s.financial.analysis_years)/ghp_obj.ghx_useful_life_years
            )/(
                (1 + inputs.s.financial.offtaker_discount_rate_fraction)^inputs.s.financial.analysis_years
            )
            
            @test results["GHP"]["ghx_residual_value_present_value"] ≈ calculated_ghx_residual_value atol=0.1
            @test inputs.s.ghp_option_list[1].is_ghx_hybrid = true

            # Test centralized GHP cost calculations
            input_data_wwhp = JSON.parsefile("scenarios/ghp_inputs_wwhp.json")
            response_wwhp = JSON.parsefile("scenarios/ghpghx_response_wwhp.json")
            input_data_wwhp["GHP"]["ghpghx_responses"] = [response_wwhp]

            s_wwhp = Scenario(input_data_wwhp)
            inputs_wwhp = REoptInputs(s_wwhp)
            m3 = Model(optimizer_with_attributes(HiGHS.Optimizer, "output_flag" => false, "log_to_console" => false, "mip_rel_gap" => 0.01))
            results_wwhp = run_reopt(m3, inputs_wwhp)


            heating_hp_cost = input_data_wwhp["GHP"]["installed_cost_wwhp_heating_pump_per_ton"] * 
                                input_data_wwhp["GHP"]["heatpump_capacity_sizing_factor_on_peak_load"] *
                                results_wwhp["GHP"]["ghpghx_chosen_outputs"]["peak_heating_heatpump_thermal_ton"]

            cooling_hp_cost = input_data_wwhp["GHP"]["installed_cost_wwhp_cooling_pump_per_ton"] * 
                                input_data_wwhp["GHP"]["heatpump_capacity_sizing_factor_on_peak_load"] *
                                results_wwhp["GHP"]["ghpghx_chosen_outputs"]["peak_cooling_heatpump_thermal_ton"]

            ghx_cost = input_data_wwhp["GHP"]["installed_cost_ghx_per_ft"] * 
                        results_wwhp["GHP"]["ghpghx_chosen_outputs"]["number_of_boreholes"] * 
                        results_wwhp["GHP"]["ghpghx_chosen_outputs"]["length_boreholes_ft"]

            # CAPEX reduction factor for 30% ITC, 5-year MACRS, assuming 26% tax rate and 8.3% discount
            capex_reduction_factor = 0.455005797

            calculated_ghp_capex = (heating_hp_cost + cooling_hp_cost + ghx_cost) * (1 - capex_reduction_factor)

            reopt_ghp_capex = results_wwhp["Financial"]["lifecycle_capital_costs"]
            @test calculated_ghp_capex ≈ reopt_ghp_capex atol=300
        end

        @testset "Cambium Emissions" begin
            """
            1) Location in contiguous US
                - Correct data from Cambium (returned location and values)
                - Adjusted for load year vs. Cambium year (which starts on Sunday) vs. AVERT year (2022 currently)
                - co2 pct increase should be zero
            2) HI and AK locations
                - Should use AVERT data and give an "info" message
                - Adjust for load year vs. AVERT year
                - co2 pct increase should be the default value unless user provided value 
            3) International 
                - all emissions should be zero unless provided
            """
            m1 = Model(optimizer_with_attributes(HiGHS.Optimizer, "output_flag" => false, "log_to_console" => false, "mip_rel_gap" => 0.01))
            m2 = Model(optimizer_with_attributes(HiGHS.Optimizer, "output_flag" => false, "log_to_console" => false, "mip_rel_gap" => 0.01))
        
            post_name = "cambium.json" 
            post = JSON.parsefile("./scenarios/$post_name")
        
            cities = Dict(
                "Denver" => (39.7413753050447, -104.99965032911328),
                "Fairbanks" => (64.84053664406181, -147.71913656313163),
                "Santiago" => (-33.44485437650408, -70.69031905547853)
            )
        
            # 1) Location in contiguous US
            city = "Denver"
            post["Site"]["latitude"] = cities[city][1]
            post["Site"]["longitude"] = cities[city][2]
            post["ElectricLoad"]["loads_kw"] = [20 for i in range(1,8760)]
            post["ElectricLoad"]["year"] = 2021 # 2021 First day is Fri
            post["ElectricUtility"]["cambium_start_year"] = 2024
            scen = Scenario(post)
            
            @test scen.electric_utility.avert_emissions_region == "Rocky Mountains"
            @test scen.electric_utility.distance_to_avert_emissions_region_meters ≈ 0 atol=1e-5
<<<<<<< HEAD
            @test scen.electric_utility.cambium_region == "RMPAc"
            @test sum(scen.electric_utility.emissions_factor_series_lb_CO2_per_kwh) / 8760 ≈ 0.394608 rtol=1e-3
            @test scen.electric_utility.emissions_factor_series_lb_CO2_per_kwh[1] ≈ 0.677942 rtol=1e-4 # Should start on Friday
            @test scen.electric_utility.emissions_factor_series_lb_CO2_per_kwh[8760] ≈ 0.6598207198 rtol=1e-5 # Should end on Friday 
            @test sum(scen.electric_utility.emissions_factor_series_lb_SO2_per_kwh) / 8760 ≈ 0.00061165 rtol=1e-5 # check avg from AVERT data for RM region
=======
            @test scen.electric_utility.cambium_emissions_region == "West Connect North"
            # Test that correct data is used, and adjusted to start on a Fri to align with load year of 2021
            avert_year = 2023 # Update when AVERT/eGRID data are updated
            ef_start_day = 7 # Sun. Update when AVERT/eGRID data are updated
            load_start_day = 5 # Fri
            cut_days = 7+(load_start_day-ef_start_day) # Ex: = 7+(5-7) = 5 --> cut Sun, Mon, Tues, Wed, Thurs
            so2_data = CSV.read("../data/emissions/AVERT_Data/AVERT_$(avert_year)_SO2_lb_per_kwh.csv", DataFrame)[!,"RM"]
            @test scen.electric_utility.emissions_factor_series_lb_SO2_per_kwh[1] ≈ so2_data[24*cut_days+1] # EF data should start on Fri

>>>>>>> e812defd
            @test scen.electric_utility.emissions_factor_CO2_decrease_fraction ≈ 0 atol=1e-5 # should be 0 with Cambium data
            @test scen.electric_utility.emissions_factor_SO2_decrease_fraction ≈ REopt.EMISSIONS_DECREASE_DEFAULTS["SO2"] 
            @test scen.electric_utility.emissions_factor_NOx_decrease_fraction ≈ REopt.EMISSIONS_DECREASE_DEFAULTS["NOx"]
            @test scen.electric_utility.emissions_factor_PM25_decrease_fraction ≈ REopt.EMISSIONS_DECREASE_DEFAULTS["PM25"]

            # 2) AK location
            city = "Fairbanks"
            post["Site"]["latitude"] = cities[city][1]
            post["Site"]["longitude"] = cities[city][2]
            scen = Scenario(post)
        
            @test scen.electric_utility.avert_emissions_region == "Alaska"
            @test scen.electric_utility.distance_to_avert_emissions_region_meters ≈ 0 atol=1e-5
<<<<<<< HEAD
            @test scen.electric_utility.cambium_region == "NA - Cambium data not used"
            @test sum(scen.electric_utility.emissions_factor_series_lb_CO2_per_kwh) / 8760 ≈ 1.29199999 rtol=1e-3 # check that data from eGRID (AVERT data file) is used
=======
            @test scen.electric_utility.cambium_emissions_region == "NA - Cambium data not used for climate emissions"
            @test sum(scen.electric_utility.emissions_factor_series_lb_CO2_per_kwh) / 8760 ≈ CSV.read("../data/emissions/AVERT_Data/AVERT_$(avert_year)_CO2_lb_per_kwh.csv", DataFrame)[!,"AKGD"][1] rtol=1e-3 # check that data from eGRID (AVERT data file) is used
>>>>>>> e812defd
            @test scen.electric_utility.emissions_factor_CO2_decrease_fraction ≈ REopt.EMISSIONS_DECREASE_DEFAULTS["CO2e"] # should get updated to this value
            @test scen.electric_utility.emissions_factor_SO2_decrease_fraction ≈ REopt.EMISSIONS_DECREASE_DEFAULTS["SO2"] # should be 2.163% for AVERT data
            @test scen.electric_utility.emissions_factor_NOx_decrease_fraction ≈ REopt.EMISSIONS_DECREASE_DEFAULTS["NOx"]
            @test scen.electric_utility.emissions_factor_PM25_decrease_fraction ≈ REopt.EMISSIONS_DECREASE_DEFAULTS["PM25"]        

            # 3) International location
            city = "Santiago"
            post["Site"]["latitude"] = cities[city][1]
            post["Site"]["longitude"] = cities[city][2]
            scen = Scenario(post)
            
            @test scen.electric_utility.avert_emissions_region == ""
            @test scen.electric_utility.distance_to_avert_emissions_region_meters ≈ 5.521032136418236e6 atol=1.0
            @test scen.electric_utility.cambium_region == "NA - Cambium data not used"
            @test sum(scen.electric_utility.emissions_factor_series_lb_CO2_per_kwh) ≈ 0 
            @test sum(scen.electric_utility.emissions_factor_series_lb_NOx_per_kwh) ≈ 0 
            @test sum(scen.electric_utility.emissions_factor_series_lb_SO2_per_kwh) ≈ 0 
            @test sum(scen.electric_utility.emissions_factor_series_lb_PM25_per_kwh) ≈ 0 
        
        end

        @testset "Emissions and Renewable Energy Percent" begin
            #renewable energy and emissions reduction targets
            include_exported_RE_in_total = [true,false,true]
            include_exported_ER_in_total = [true,false,true]
            RE_target = [0.8,nothing,nothing]
            ER_target = [nothing,0.8,nothing]
            with_outage = [true,false,false]

            for i in range(1, stop=3)
                if i == 3
                    inputs = JSON.parsefile("./scenarios/re_emissions_with_thermal.json")
                else
                    inputs = JSON.parsefile("./scenarios/re_emissions_elec_only.json")
                end
                if i == 1
                    inputs["Site"]["latitude"] = 37.746
                    inputs["Site"]["longitude"] = -122.448
                    # inputs["ElectricUtility"]["emissions_region"] = "California"
                end
                inputs["Site"]["include_exported_renewable_electricity_in_total"] = include_exported_RE_in_total[i]
                inputs["Site"]["include_exported_elec_emissions_in_total"] = include_exported_ER_in_total[i]
                inputs["Site"]["renewable_electricity_min_fraction"] = if isnothing(RE_target[i]) 0.0 else RE_target[i] end
                inputs["Site"]["renewable_electricity_max_fraction"] = RE_target[i]
                inputs["Site"]["CO2_emissions_reduction_min_fraction"] = ER_target[i]
                inputs["Site"]["CO2_emissions_reduction_max_fraction"] = ER_target[i]
                if with_outage[i]
                    outage_start_hour = 4032
                    outage_duration = 2000 #hrs
                    inputs["ElectricUtility"]["outage_start_time_step"] = outage_start_hour + 1
                    inputs["ElectricUtility"]["outage_end_time_step"] = outage_start_hour + 1 + outage_duration
                    inputs["Generator"]["max_kw"] = 20
                    inputs["Generator"]["existing_kw"] = 2
                    inputs["Generator"]["fuel_avail_gal"] = 1000 
                end

                m1 = Model(optimizer_with_attributes(HiGHS.Optimizer, "output_flag" => false, "log_to_console" => false, "presolve" => "on"))
                m2 = Model(optimizer_with_attributes(HiGHS.Optimizer, "output_flag" => false, "log_to_console" => false, "presolve" => "on"))
                results = run_reopt([m1, m2], inputs)

                if !isnothing(ER_target[i])  
                    ER_fraction_out = results["Site"]["lifecycle_emissions_reduction_CO2_fraction"]
                    @test ER_target[i] ≈ ER_fraction_out atol=1e-3
                    lifecycle_emissions_tonnes_CO2_out = results["Site"]["lifecycle_emissions_tonnes_CO2"]
                    lifecycle_emissions_bau_tonnes_CO2_out = results["Site"]["lifecycle_emissions_tonnes_CO2_bau"]
                    ER_fraction_calced_out = (lifecycle_emissions_bau_tonnes_CO2_out-lifecycle_emissions_tonnes_CO2_out)/lifecycle_emissions_bau_tonnes_CO2_out
                    ER_fraction_diff = abs(ER_fraction_calced_out-ER_fraction_out)
                    @test ER_fraction_diff ≈ 0.0 atol=1e-2
                end

                annual_emissions_tonnes_CO2_out = results["Site"]["annual_emissions_tonnes_CO2"]
                yr1_fuel_emissions_tonnes_CO2_out = results["Site"]["annual_emissions_from_fuelburn_tonnes_CO2"]
                yr1_grid_emissions_tonnes_CO2_out = results["ElectricUtility"]["annual_emissions_tonnes_CO2"]
                yr1_total_emissions_calced_tonnes_CO2 = yr1_fuel_emissions_tonnes_CO2_out + yr1_grid_emissions_tonnes_CO2_out 
                @test annual_emissions_tonnes_CO2_out ≈ yr1_total_emissions_calced_tonnes_CO2 atol=1e-1
                if haskey(results["Financial"],"breakeven_cost_of_emissions_reduction_per_tonne_CO2")
                    @test results["Financial"]["breakeven_cost_of_emissions_reduction_per_tonne_CO2"] >= 0.0
                end
                
                if i == 1
                    @test results["PV"]["size_kw"] ≈ 59.7222 atol=1e-1
                    @test results["ElectricStorage"]["size_kw"] ≈ 0.0 atol=1e-1
                    @test results["ElectricStorage"]["size_kwh"] ≈ 0.0 atol=1e-1
                    @test results["Generator"]["size_kw"] ≈ 9.13 atol=1e-1
<<<<<<< HEAD
                    @test results["Site"]["onsite_renewable_energy_fraction_of_total_load"] ≈ 0.8
                    @test results["Site"]["onsite_renewable_energy_fraction_of_total_load_bau"] ≈ 0.148375 atol=1e-4
                    @test results["Site"]["lifecycle_emissions_reduction_CO2_fraction"] ≈ 0.57403012 atol=1e-4
                    @test results["Financial"]["breakeven_cost_of_emissions_reduction_per_tonne_CO2"] ≈ 332.4 atol=1
                    @test results["Site"]["annual_emissions_tonnes_CO2"] ≈ 11.85 atol=1e-2
                    @test results["Site"]["annual_emissions_from_fuelburn_tonnes_CO2"] ≈ 7.427
=======
                    @test results["Site"]["total_renewable_energy_fraction"] ≈ 0.8
                    @test results["Site"]["total_renewable_energy_fraction_bau"] ≈ 0.148375 atol=1e-4
                    @test results["Site"]["lifecycle_emissions_reduction_CO2_fraction"] ≈ 0.587 rtol=0.01 
                    @test results["Financial"]["breakeven_cost_of_emissions_reduction_per_tonne_CO2"] ≈ 336.4 rtol=0.01
                    @test results["Site"]["annual_emissions_tonnes_CO2"] ≈ 11.1 rtol=0.01
                    @test results["Site"]["annual_emissions_from_fuelburn_tonnes_CO2"] ≈ 7.427 rtol=0.01
>>>>>>> e812defd
                    @test results["Site"]["annual_emissions_from_fuelburn_tonnes_CO2_bau"] ≈ 0.0
                    @test results["Site"]["lifecycle_emissions_tonnes_CO2"] ≈ 222.26 rtol=0.01
                    @test results["Site"]["lifecycle_emissions_from_fuelburn_tonnes_CO2"] ≈ 148.54
                    @test results["Site"]["lifecycle_emissions_from_fuelburn_tonnes_CO2_bau"] ≈ 0.0
                    @test results["ElectricUtility"]["annual_emissions_tonnes_CO2_bau"] ≈ 26.9 rtol=0.01
                    @test results["ElectricUtility"]["lifecycle_emissions_tonnes_CO2_bau"] ≈ 537.99 rtol=0.01
                elseif i == 2
                    #commented out values are results using same levelization factor as API
                    @test results["PV"]["size_kw"] ≈ 99.35 rtol=0.01
                    @test results["ElectricStorage"]["size_kw"] ≈ 20.09 atol=1 # 20.29
                    @test results["ElectricStorage"]["size_kwh"] ≈ 156.4 rtol=0.01
                    @test !haskey(results, "Generator")
                    # Renewable energy
<<<<<<< HEAD
                    @test results["Site"]["onsite_renewable_electricity_fraction_of_elec_load"] ≈ 0.78586 atol=1e-3
                    @test results["Site"]["onsite_renewable_electricity_fraction_of_elec_load_bau"] ≈ 0.132118 atol=1e-3 #0.1354 atol=1e-3
                    @test results["Site"]["annual_onsite_renewable_electricity_kwh_bau"] ≈ 13308.5 atol=10 # 13542.62 atol=10
                    @test results["Site"]["onsite_renewable_energy_fraction_of_total_load_bau"] ≈ 0.132118 atol=1e-3 # 0.1354 atol=1e-3
=======
                    @test results["Site"]["renewable_electricity_fraction"] ≈ 0.745 rtol=0.01
                    @test results["Site"]["renewable_electricity_fraction_bau"] ≈ 0.132118 atol=1e-3 #0.1354 atol=1e-3
                    @test results["Site"]["annual_renewable_electricity_kwh_bau"] ≈ 13308.5 atol=10 # 13542.62 atol=10
                    @test results["Site"]["total_renewable_energy_fraction_bau"] ≈ 0.132118 atol=1e-3 # 0.1354 atol=1e-3
>>>>>>> e812defd
                    # CO2 emissions - totals ≈  from grid, from fuelburn, ER, $/tCO2 breakeven
                    @test results["Site"]["lifecycle_emissions_reduction_CO2_fraction"] ≈ 0.8 atol=1e-3 # 0.8
                    @test results["Site"]["annual_emissions_tonnes_CO2"] ≈ 11.79 rtol=0.01
                    @test results["Site"]["annual_emissions_tonnes_CO2_bau"] ≈ 58.97 rtol=0.01
                    @test results["Site"]["annual_emissions_from_fuelburn_tonnes_CO2"] ≈ 0.0 atol=1 # 0.0
                    @test results["Financial"]["lifecycle_emissions_cost_climate"] ≈ 8496.6 rtol=0.01
                    @test results["Site"]["lifecycle_emissions_from_fuelburn_tonnes_CO2"] ≈ 0.0 atol=1 # 0.0
                    @test results["Site"]["lifecycle_emissions_from_fuelburn_tonnes_CO2_bau"] ≈ 0.0 atol=1 # 0.0
                    @test results["ElectricUtility"]["lifecycle_emissions_tonnes_CO2"] ≈ 235.9 rtol=0.01
        
        
                    #also test CO2 breakeven cost
                    inputs["PV"]["min_kw"] = results["PV"]["size_kw"] - inputs["PV"]["existing_kw"]
                    inputs["PV"]["max_kw"] = results["PV"]["size_kw"] - inputs["PV"]["existing_kw"]
                    inputs["ElectricStorage"]["min_kw"] = results["ElectricStorage"]["size_kw"]
                    inputs["ElectricStorage"]["max_kw"] = results["ElectricStorage"]["size_kw"]
                    inputs["ElectricStorage"]["min_kwh"] = results["ElectricStorage"]["size_kwh"]
                    inputs["ElectricStorage"]["max_kwh"] = results["ElectricStorage"]["size_kwh"]
                    inputs["Financial"]["CO2_cost_per_tonne"] = results["Financial"]["breakeven_cost_of_emissions_reduction_per_tonne_CO2"]
                    inputs["Settings"]["include_climate_in_objective"] = true
                    m1 = Model(optimizer_with_attributes(HiGHS.Optimizer, "output_flag" => false, "log_to_console" => false, "presolve" => "on"))
                    m2 = Model(optimizer_with_attributes(HiGHS.Optimizer, "output_flag" => false, "log_to_console" => false, "presolve" => "on"))
                    results = run_reopt([m1, m2], inputs)
                    @test results["Financial"]["breakeven_cost_of_emissions_reduction_per_tonne_CO2"] ≈ inputs["Financial"]["CO2_cost_per_tonne"] rtol=0.001
                elseif i == 3
                    @test results["PV"]["size_kw"] ≈ 20.0 atol=1e-1
                    @test !haskey(results, "Wind")
                    @test !haskey(results, "ElectricStorage")
                    @test !haskey(results, "Generator")
                    @test results["CHP"]["size_kw"] ≈ 200.0 atol=1e-1
                    @test results["AbsorptionChiller"]["size_ton"] ≈ 400.0 atol=1e-1
                    @test results["HotThermalStorage"]["size_gal"] ≈ 50000 atol=1e1
                    @test results["ColdThermalStorage"]["size_gal"] ≈ 30000 atol=1e1
                    yr1_nat_gas_mmbtu = results["ExistingBoiler"]["annual_fuel_consumption_mmbtu"] + results["CHP"]["annual_fuel_consumption_mmbtu"]
                    nat_gas_emissions_lb_per_mmbtu = Dict("CO2"=>117.03, "NOx"=>0.09139, "SO2"=>0.000578592, "PM25"=>0.007328833)
                    TONNE_PER_LB = 1/2204.62
                    @test results["Site"]["annual_emissions_from_fuelburn_tonnes_CO2"] ≈ nat_gas_emissions_lb_per_mmbtu["CO2"] * yr1_nat_gas_mmbtu * TONNE_PER_LB atol=1
                    @test results["Site"]["annual_emissions_from_fuelburn_tonnes_NOx"] ≈ nat_gas_emissions_lb_per_mmbtu["NOx"] * yr1_nat_gas_mmbtu * TONNE_PER_LB atol=1e-2
                    @test results["Site"]["annual_emissions_from_fuelburn_tonnes_SO2"] ≈ nat_gas_emissions_lb_per_mmbtu["SO2"] * yr1_nat_gas_mmbtu * TONNE_PER_LB atol=1e-2
                    @test results["Site"]["annual_emissions_from_fuelburn_tonnes_PM25"] ≈ nat_gas_emissions_lb_per_mmbtu["PM25"] * yr1_nat_gas_mmbtu * TONNE_PER_LB atol=1e-2
                    @test results["Site"]["lifecycle_emissions_tonnes_CO2"] ≈ results["Site"]["lifecycle_emissions_from_fuelburn_tonnes_CO2"] + results["ElectricUtility"]["lifecycle_emissions_tonnes_CO2"] atol=1
                    @test results["Site"]["lifecycle_emissions_tonnes_NOx"] ≈ results["Site"]["lifecycle_emissions_from_fuelburn_tonnes_NOx"] + results["ElectricUtility"]["lifecycle_emissions_tonnes_NOx"] atol=0.1
                    @test results["Site"]["lifecycle_emissions_tonnes_SO2"] ≈ results["Site"]["lifecycle_emissions_from_fuelburn_tonnes_SO2"] + results["ElectricUtility"]["lifecycle_emissions_tonnes_SO2"] atol=1e-2
                    @test results["Site"]["lifecycle_emissions_tonnes_PM25"] ≈ results["Site"]["lifecycle_emissions_from_fuelburn_tonnes_PM25"] + results["ElectricUtility"]["lifecycle_emissions_tonnes_PM25"] atol=1.5e-2
                    @test results["Site"]["annual_onsite_renewable_electricity_kwh"] ≈ results["PV"]["annual_energy_produced_kwh"] + inputs["CHP"]["fuel_renewable_energy_fraction"] * results["CHP"]["annual_electric_production_kwh"] atol=1
                    @test results["Site"]["onsite_renewable_electricity_fraction_of_elec_load"] ≈ results["Site"]["annual_onsite_renewable_electricity_kwh"] / results["ElectricLoad"]["annual_calculated_kwh"] rtol=0.001 #0.044285 atol=1e-4
                    annual_RE_kwh = inputs["CHP"]["fuel_renewable_energy_fraction"] * results["CHP"]["annual_thermal_production_mmbtu"] * REopt.KWH_PER_MMBTU + results["Site"]["annual_onsite_renewable_electricity_kwh"]
                    annual_heat_kwh = (results["CHP"]["annual_thermal_production_mmbtu"] + results["ExistingBoiler"]["annual_thermal_production_mmbtu"]) * REopt.KWH_PER_MMBTU
                    @test results["Site"]["onsite_renewable_energy_fraction_of_total_load"] ≈ annual_RE_kwh / (annual_heat_kwh + results["ElectricLoad"]["annual_calculated_kwh"]) rtol=0.001
                end
            end
        end

        @testset "Renewable Energy from Grid" begin
            # Test RE calc
            inputs = JSON.parsefile("./scenarios/re_emissions_elec_only.json") # PV, Generator, ElectricStorage
            
            s = Scenario(inputs)
            m = Model(optimizer_with_attributes(HiGHS.Optimizer, "output_flag" => false, "log_to_console" => false))
            results = run_reopt(m, inputs)

            bess_effic = 0.96*0.975^0.5*0.96*0.975^0.5
            grid2load = results["ElectricUtility"]["electric_to_load_series_kw"]
            grid2bess = results["ElectricUtility"]["electric_to_storage_series_kw"]
            gridRE = sum((grid2load + grid2bess * bess_effic) .* s.electric_utility.renewable_energy_fraction_series)
            pv2load = sum(results["PV"]["electric_to_load_series_kw"])
            pv2grid = sum(results["PV"]["electric_to_grid_series_kw"])
            pv2bess = sum(results["PV"]["electric_to_storage_series_kw"])
            onsiteRE = pv2load + pv2grid + pv2bess * bess_effic
            
            @test results["ElectricUtility"]["annual_renewable_electricity_supplied_kwh"] ≈ gridRE rtol=1e-4
            @test results["Site"]["onsite_and_grid_renewable_electricity_fraction_of_elec_load"] ≈ ((onsiteRE+gridRE) / results["ElectricLoad"]["annual_calculated_kwh"]) rtol=1e-4

            # TODO: Add tests with heating techs (ASHP or GHP) once AnnualEleckWh is updated
        end

        @testset "Back pressure steam turbine" begin
            """
            Validation to ensure that:
                1) ExistingBoiler provides the thermal energy (steam) to a backpressure SteamTurbine for CHP application
                2) SteamTurbine serves the heating load with the condensing steam

            """
            # Setup inputs, make heating load large to entice SteamTurbine
            input_data = JSON.parsefile("scenarios/backpressure_steamturbine_inputs.json")
            latitude = input_data["Site"]["latitude"]
            longitude = input_data["Site"]["longitude"]
            building = "Hospital"
            elec_load_multiplier = 5.0
            heat_load_multiplier = 100.0
            input_data["ElectricLoad"]["doe_reference_name"] = building
            input_data["SpaceHeatingLoad"]["doe_reference_name"] = building
            input_data["DomesticHotWaterLoad"]["doe_reference_name"] = building
            elec_load = REopt.ElectricLoad(latitude=latitude, longitude=longitude, doe_reference_name=building)
            input_data["ElectricLoad"]["annual_kwh"] = elec_load_multiplier * sum(elec_load.loads_kw)
            space_load = REopt.HeatingLoad(load_type="space_heating", latitude=latitude, longitude=longitude, doe_reference_name=building, existing_boiler_efficiency=input_data["ExistingBoiler"]["efficiency"])
            input_data["SpaceHeatingLoad"]["annual_mmbtu"] = heat_load_multiplier * space_load.annual_mmbtu / input_data["ExistingBoiler"]["efficiency"]
            dhw_load = REopt.HeatingLoad(load_type="domestic_hot_water", latitude=latitude, longitude=longitude, doe_reference_name=building, existing_boiler_efficiency=input_data["ExistingBoiler"]["efficiency"])
            input_data["DomesticHotWaterLoad"]["annual_mmbtu"] = heat_load_multiplier * dhw_load.annual_mmbtu / input_data["ExistingBoiler"]["efficiency"]
            s = Scenario(input_data)
            inputs = REoptInputs(s)
            m1 = Model(optimizer_with_attributes(HiGHS.Optimizer, "output_flag" => false, "log_to_console" => false))
            m2 = Model(optimizer_with_attributes(HiGHS.Optimizer, "output_flag" => false, "log_to_console" => false))
            results = run_reopt([m1,m2], inputs)

            # The expected values below were directly copied from the REopt_API V2 expected values
            @test results["Financial"]["lcc"] ≈ 189359280.0 rtol=0.001
            @test results["Financial"]["npv"] ≈ 8085233.0 rtol=0.01
            @test results["SteamTurbine"]["size_kw"] ≈ 2616.418 atol=1.0
            @test results["SteamTurbine"]["annual_thermal_consumption_mmbtu"] ≈ 1000557.6 rtol=0.001
            @test results["SteamTurbine"]["annual_electric_production_kwh"] ≈ 18970374.6 rtol=0.001
            @test results["SteamTurbine"]["annual_thermal_production_mmbtu"] ≈ 924045.1 rtol=0.001

            # BAU boiler loads
            load_boiler_fuel = (s.space_heating_load.loads_kw + s.dhw_load.loads_kw) ./ REopt.KWH_PER_MMBTU ./ s.existing_boiler.efficiency
            load_boiler_thermal = load_boiler_fuel * s.existing_boiler.efficiency

            # ExistingBoiler and SteamTurbine production
            boiler_to_load = results["ExistingBoiler"]["thermal_to_load_series_mmbtu_per_hour"]
            boiler_to_st = results["ExistingBoiler"]["thermal_to_steamturbine_series_mmbtu_per_hour"]
            boiler_total = boiler_to_load + boiler_to_st
            st_to_load = results["SteamTurbine"]["thermal_to_load_series_mmbtu_per_hour"]

            # Fuel/thermal **consumption**
            boiler_fuel = results["ExistingBoiler"]["fuel_consumption_series_mmbtu_per_hour"]
            steamturbine_thermal_in = results["SteamTurbine"]["thermal_consumption_series_mmbtu_per_hour"]

            # Check that all thermal supply to load meets the BAU load
            thermal_to_load = sum(boiler_to_load) + sum(st_to_load)
            @test thermal_to_load ≈ sum(load_boiler_thermal) atol=1.0

            # Check the net electric efficiency of Boiler->SteamTurbine (electric out/fuel in) with the expected value from the Fact Sheet 
            steamturbine_electric = results["SteamTurbine"]["electric_production_series_kw"] 
            net_electric_efficiency = sum(steamturbine_electric) / (sum(boiler_fuel) * REopt.KWH_PER_MMBTU)
            @test net_electric_efficiency ≈ 0.052 atol=0.005

            # Check that the max production of the boiler is still less than peak heating load times thermal factor
            factor = input_data["ExistingBoiler"]["max_thermal_factor_on_peak_load"]
            boiler_capacity = maximum(load_boiler_thermal) * factor
            @test maximum(boiler_total) <= boiler_capacity
        end

        @testset "All heating supply/demand/storage energy balance" begin
            """
            Validation to ensure that:
                1) Heat balance is correct with SteamTurbine (backpressure), CHP, HotTES, and AbsorptionChiller included
                2) The sum of a all thermal from techs supplying SteamTurbine is equal to SteamTurbine thermal consumption
                3) Techs are not supplying SteamTurbine with thermal if can_supply_steam_turbine = False
            
            :return:
            """
            
            # Start with steam turbine inputs, but adding a bunch below
            input_data = JSON.parsefile("scenarios/backpressure_steamturbine_inputs.json")
            input_data["ElectricLoad"]["doe_reference_name"] = "Hospital"
            # Add SpaceHeatingLoad building for heating loads, ignore DomesticHotWaterLoad for simplicity of energy balance checks
            input_data["SpaceHeatingLoad"]["doe_reference_name"] = "Hospital"
            delete!(input_data, "DomesticHotWaterLoad")
            
            # Fix size of SteamTurbine, even if smaller than practical, because we're just looking at energy balances
            input_data["SteamTurbine"]["min_kw"] = 30.0
            input_data["SteamTurbine"]["max_kw"] = 30.0
            
            # Add CHP 
            input_data["CHP"] = Dict{Any, Any}([
                                ("prime_mover", "recip_engine"),
                                ("size_class", 4),
                                ("min_kw", 250.0),
                                ("min_allowable_kw", 0.0),
                                ("max_kw", 250.0),
                                ("can_supply_steam_turbine", false),
                                ("fuel_cost_per_mmbtu", 8.0),
                                ("cooling_thermal_factor", 1.0)
                                ])
            
            input_data["Financial"]["chp_fuel_cost_escalation_rate_fraction"] = 0.034
            
            # Add CoolingLoad and AbsorptionChiller so we can test the energy balance on AbsorptionChiller too (thermal consumption)
            input_data["CoolingLoad"] = Dict{Any, Any}("doe_reference_name" => "Hospital")
            input_data["AbsorptionChiller"] = Dict{Any, Any}([
                                                ("min_ton", 600.0),
                                                ("max_ton", 600.0),
                                                ("cop_thermal", 0.7),
                                                ("installed_cost_per_ton", 500.0),
                                                ("om_cost_per_ton", 0.5),
                                                ("heating_load_input", "SpaceHeating")
                                                ])
            
            # Add Hot TES
            input_data["HotThermalStorage"] = Dict{Any, Any}([
                                    ("min_gal", 50000.0),
                                    ("max_gal", 50000.0)
                                    ])
            
            s = Scenario(input_data)
            inputs = REoptInputs(s)
            m = Model(optimizer_with_attributes(HiGHS.Optimizer, "output_flag" => false, "log_to_console" => false, "mip_rel_gap" => 0.01))
            results = run_reopt(m, inputs)
            
            thermal_techs = ["ExistingBoiler", "CHP", "SteamTurbine"]
            thermal_loads = ["load", "storage", "steamturbine", "waste"]  # We don't track AbsorptionChiller thermal consumption by tech
            tech_to_thermal_load = Dict{Any, Any}()
            for tech in thermal_techs
                tech_to_thermal_load[tech] = Dict{Any, Any}()
                for load in thermal_loads
                    if (tech == "SteamTurbine" && load == "steamturbine") || (load == "waste" && tech != "CHP")
                        tech_to_thermal_load[tech][load] = [0.0] * 8760
                    else
                        if load == "waste"
                            tech_to_thermal_load[tech][load] = results[tech]["thermal_curtailed_series_mmbtu_per_hour"]
                        else
                            tech_to_thermal_load[tech][load] = results[tech]["thermal_to_"*load*"_series_mmbtu_per_hour"]
                        end
                    end
                end
            end
            # Hot TES is the other thermal supply
            hottes_to_load = results["HotThermalStorage"]["storage_to_load_series_mmbtu_per_hour"]
            
            # BAU boiler loads
            load_boiler_fuel = s.space_heating_load.loads_kw / input_data["ExistingBoiler"]["efficiency"] ./ REopt.KWH_PER_MMBTU
            load_boiler_thermal = load_boiler_fuel .* input_data["ExistingBoiler"]["efficiency"]
            
            # Fuel/thermal **consumption**
            boiler_fuel = results["ExistingBoiler"]["fuel_consumption_series_mmbtu_per_hour"]
            chp_fuel_total = results["CHP"]["annual_fuel_consumption_mmbtu"]
            steamturbine_thermal_in = results["SteamTurbine"]["thermal_consumption_series_mmbtu_per_hour"]
            absorptionchiller_thermal_in = results["AbsorptionChiller"]["thermal_consumption_series_mmbtu_per_hour"]
            
            # Check that all thermal supply to load meets the BAU load plus AbsorptionChiller load which is not explicitly tracked
            alltechs_thermal_to_load_total = sum([sum(tech_to_thermal_load[tech]["load"]) for tech in thermal_techs]) + sum(hottes_to_load)
            thermal_load_total = sum(load_boiler_thermal) + sum(absorptionchiller_thermal_in)
            @test alltechs_thermal_to_load_total ≈ thermal_load_total rtol=1e-5
            
            # Check that all thermal to steam turbine is equal to steam turbine thermal consumption
            alltechs_thermal_to_steamturbine_total = sum([sum(tech_to_thermal_load[tech]["steamturbine"]) for tech in ["ExistingBoiler", "CHP"]])
            @test alltechs_thermal_to_steamturbine_total ≈ sum(steamturbine_thermal_in) atol=3
            
            # Check that "thermal_to_steamturbine" is zero for each tech which has input of can_supply_steam_turbine as False
            for tech in ["ExistingBoiler", "CHP"]
                if !(tech in inputs.techs.can_supply_steam_turbine)
                    @test sum(tech_to_thermal_load[tech]["steamturbine"]) == 0.0
                end
            end
        end

        @testset "Electric Heater" begin
            d = JSON.parsefile("./scenarios/electric_heater.json")
            d["SpaceHeatingLoad"]["annual_mmbtu"] = 0.4 * 8760
            d["DomesticHotWaterLoad"]["annual_mmbtu"] = 0.4 * 8760
            d["ProcessHeatLoad"]["annual_mmbtu"] = 0.2 * 8760
            s = Scenario(d)
            p = REoptInputs(s)
            m = Model(optimizer_with_attributes(HiGHS.Optimizer, "output_flag" => false, "log_to_console" => false))
            results = run_reopt(m, p)

            #first run: Boiler produces the required heat instead of the electric heater - electric heater should not be purchased
            @test results["ElectricHeater"]["size_mmbtu_per_hour"] ≈ 0.0 atol=0.1
            @test results["ElectricHeater"]["annual_thermal_production_mmbtu"] ≈ 0.0 atol=0.1
            @test results["ElectricHeater"]["annual_electric_consumption_kwh"] ≈ 0.0 atol=0.1
            @test results["ElectricUtility"]["annual_energy_supplied_kwh"] ≈ 87600.0 atol=0.1
            
            d["ExistingBoiler"]["fuel_cost_per_mmbtu"] = 100
            d["ElectricHeater"]["installed_cost_per_mmbtu_per_hour"] = 1.0
            d["ElectricTariff"]["monthly_energy_rates"] = [0,0,0,0,0,0,0,0,0,0,0,0]
            s = Scenario(d)
            p = REoptInputs(s)
            m = Model(optimizer_with_attributes(HiGHS.Optimizer, "output_flag" => false, "log_to_console" => false))
            results = run_reopt(m, p)

            annual_thermal_prod = 0.8 * 8760  #80% efficient boiler --> 0.8 MMBTU of heat load per hour
            annual_electric_heater_consumption = annual_thermal_prod * REopt.KWH_PER_MMBTU  #1.0 COP
            annual_energy_supplied = 87600 + annual_electric_heater_consumption

            #Second run: ElectricHeater produces the required heat with free electricity
            @test results["ElectricHeater"]["size_mmbtu_per_hour"] ≈ 0.8 atol=0.1
            @test results["ElectricHeater"]["annual_thermal_production_mmbtu"] ≈ annual_thermal_prod rtol=1e-4
            @test results["ElectricHeater"]["annual_electric_consumption_kwh"] ≈ annual_electric_heater_consumption rtol=1e-4
            @test results["ElectricUtility"]["annual_energy_supplied_kwh"] ≈ annual_energy_supplied rtol=1e-4

        end

        @testset "ASHP" begin
            @testset "ASHP Space Heater" begin
                #Case 1: Boiler and existing chiller produce the required heat and cooling - ASHP is not purchased
                d = JSON.parsefile("./scenarios/ashp.json")
                d["SpaceHeatingLoad"]["annual_mmbtu"] = 1.0 * 8760
                s = Scenario(d)
                p = REoptInputs(s)
                m = Model(optimizer_with_attributes(HiGHS.Optimizer, "output_flag" => false, "log_to_console" => false))
                results = run_reopt(m, p)
                @test results["ASHPSpaceHeater"]["size_ton"] ≈ 0.0 atol=0.1
                @test results["ASHPSpaceHeater"]["annual_thermal_production_mmbtu"] ≈ 0.0 atol=0.1
                @test results["ASHPSpaceHeater"]["annual_electric_consumption_kwh"] ≈ 0.0 atol=0.1
                @test results["ElectricUtility"]["annual_energy_supplied_kwh"] ≈ 87600.0 atol=0.1

                #Case 2: ASHP has temperature-dependent output and serves all heating load
                d["ExistingChiller"] = Dict("retire_in_optimal" => false)
                d["ExistingBoiler"]["retire_in_optimal"] = false
                d["ExistingBoiler"]["fuel_cost_per_mmbtu"] = 100
                d["ASHPSpaceHeater"]["installed_cost_per_ton"] = 300
                d["ASHPSpaceHeater"]["min_allowable_ton"] = 80.0
                
                s = Scenario(d)
                p = REoptInputs(s)            
                m = Model(optimizer_with_attributes(HiGHS.Optimizer, "output_flag" => false, "log_to_console" => false))
                results = run_reopt(m, p)
                annual_thermal_prod = 0.8 * 8760  #80% efficient boiler --> 0.8 MMBTU of heat load per hour
                annual_ashp_consumption = sum(0.8 * REopt.KWH_PER_MMBTU / p.heating_cop["ASHPSpaceHeater"][ts] for ts in p.time_steps)
                annual_energy_supplied = 87600 + annual_ashp_consumption
                @test results["ASHPSpaceHeater"]["size_ton"] ≈ 80.0 atol=0.01
                @test results["ASHPSpaceHeater"]["annual_thermal_production_mmbtu"] ≈ annual_thermal_prod rtol=1e-4
                @test results["ASHPSpaceHeater"]["annual_electric_consumption_kwh"] ≈ annual_ashp_consumption rtol=1e-4
                @test results["ElectricUtility"]["annual_energy_supplied_kwh"] ≈ annual_energy_supplied rtol=1e-4
                @test results["ASHPSpaceHeater"]["annual_thermal_production_tonhour"] ≈ 0.0 atol=1e-4

                #Case 3: ASHP can serve cooling, add cooling load
                d["CoolingLoad"] = Dict("thermal_loads_ton" => ones(8760)*0.1)
                d["ExistingChiller"] = Dict("cop" => 0.5)
                d["ASHPSpaceHeater"]["can_serve_cooling"] = true

                s = Scenario(d)
                p = REoptInputs(s)
                m = Model(optimizer_with_attributes(HiGHS.Optimizer, "output_flag" => false, "log_to_console" => false))
                results = run_reopt(m, p)

                annual_ashp_consumption += 0.1 * sum(REopt.KWH_THERMAL_PER_TONHOUR / p.cooling_cop["ASHPSpaceHeater"][ts] for ts in p.time_steps)
                annual_energy_supplied = annual_ashp_consumption + 87600 - 2*876.0*REopt.KWH_THERMAL_PER_TONHOUR
                @test results["ASHPSpaceHeater"]["size_ton"] ≈ 80.0 atol=0.01 #size increases when cooling load also served
                @test results["ASHPSpaceHeater"]["annual_electric_consumption_kwh"] ≈ annual_ashp_consumption rtol=1e-4
                @test results["ASHPSpaceHeater"]["annual_thermal_production_tonhour"] ≈ 876.0 rtol=1e-4
            
                #Case 4: ASHP used for everything because the existing boiler and chiller are retired even if efficient or free to operate
                d["ExistingChiller"] = Dict("retire_in_optimal" => true, "cop" => 100)
                d["ExistingBoiler"]["retire_in_optimal"] = true
                d["ExistingBoiler"]["fuel_cost_per_mmbtu"] = 0
                s = Scenario(d)
                p = REoptInputs(s)
                m = Model(optimizer_with_attributes(HiGHS.Optimizer, "output_flag" => false, "log_to_console" => false))
                results = run_reopt(m, p)
                @test results["ASHPSpaceHeater"]["annual_electric_consumption_kwh"] ≈ annual_ashp_consumption rtol=1e-4
                @test results["ASHPSpaceHeater"]["annual_thermal_production_tonhour"] ≈ 876.0 atol=1e-4

            end

            @testset "ASHP Water Heater" begin
                #Case 1: Boiler and existing chiller produce the required heat and cooling - ASHP_WH is not purchased
                d = JSON.parsefile("./scenarios/ashp_wh.json")
                d["SpaceHeatingLoad"]["annual_mmbtu"] = 0.5 * 8760
                d["DomesticHotWaterLoad"]["annual_mmbtu"] = 0.5 * 8760
                s = Scenario(d)
                p = REoptInputs(s)
                m = Model(optimizer_with_attributes(HiGHS.Optimizer, "output_flag" => false, "log_to_console" => false))
                results = run_reopt(m, p)
                @test results["ASHPWaterHeater"]["size_ton"] ≈ 0.0 atol=0.1
                @test results["ASHPWaterHeater"]["annual_thermal_production_mmbtu"] ≈ 0.0 atol=0.1
                @test results["ASHPWaterHeater"]["annual_electric_consumption_kwh"] ≈ 0.0 atol=0.1
                @test results["ElectricUtility"]["annual_energy_supplied_kwh"] ≈ 87600.0 atol=0.1
            
                #Case 2: ASHP_WH has temperature-dependent output and serves all DHW load
                d["ExistingChiller"] = Dict("retire_in_optimal" => false)
                d["ExistingBoiler"]["retire_in_optimal"] = false
                d["ExistingBoiler"]["fuel_cost_per_mmbtu"] = 100
                d["ASHPWaterHeater"]["installed_cost_per_ton"] = 300
                          
                s = Scenario(d)
                p = REoptInputs(s)
                m = Model(optimizer_with_attributes(HiGHS.Optimizer, "output_flag" => false, "log_to_console" => false))
                results = run_reopt(m, p)
                annual_thermal_prod = 0.4 * 8760  #80% efficient boiler --> 0.8 MMBTU of heat load per hour
                annual_ashp_consumption = sum(0.4 * REopt.KWH_PER_MMBTU / p.heating_cop["ASHPWaterHeater"][ts] for ts in p.time_steps)
                annual_energy_supplied = 87600 + annual_ashp_consumption
                @test results["ASHPWaterHeater"]["size_ton"] ≈ 37.673 atol=0.1
                @test results["ASHPWaterHeater"]["annual_thermal_production_mmbtu"] ≈ annual_thermal_prod rtol=1e-4
                @test results["ASHPWaterHeater"]["annual_electric_consumption_kwh"] ≈ annual_ashp_consumption rtol=1e-4
                @test results["ElectricUtility"]["annual_energy_supplied_kwh"] ≈ annual_energy_supplied rtol=1e-4
            end

            @testset "Force in ASHP systems" begin
                d = JSON.parsefile("./scenarios/ashp.json")
                d["SpaceHeatingLoad"]["annual_mmbtu"] = 0.5 * 8760
                d["DomesticHotWaterLoad"] = Dict{String,Any}("annual_mmbtu" => 0.5 * 8760, "doe_reference_name" => "FlatLoad")
                d["CoolingLoad"] = Dict{String,Any}("thermal_loads_ton" => ones(8760)*0.1)
                d["ExistingChiller"] = Dict{String,Any}("retire_in_optimal" => false, "cop" => 100)
                d["ExistingBoiler"]["retire_in_optimal"] = false
                d["ExistingBoiler"]["fuel_cost_per_mmbtu"] = 0.001
                d["ASHPSpaceHeater"]["can_serve_cooling"] = true
                d["ASHPSpaceHeater"]["force_into_system"] = true
                d["ASHPWaterHeater"] = Dict{String,Any}("force_into_system" => true, "max_ton" => 100000)
                
                s = Scenario(d)
                p = REoptInputs(s)
                m = Model(optimizer_with_attributes(HiGHS.Optimizer, "output_flag" => false, "log_to_console" => false))
                results = run_reopt(m, p)
            
                @test results["ASHPWaterHeater"]["annual_electric_consumption_kwh"] ≈ sum(0.4 * REopt.KWH_PER_MMBTU / p.heating_cop["ASHPWaterHeater"][ts] for ts in p.time_steps) rtol=1e-4
                @test results["ASHPSpaceHeater"]["annual_thermal_production_mmbtu"] ≈ 0.4 * 8760 rtol=1e-4
                @test results["ASHPSpaceHeater"]["annual_thermal_production_tonhour"] ≈ 876.0 rtol=1e-4

                d["ASHPSpaceHeater"]["force_into_system"] = false
                s = Scenario(d)
                p = REoptInputs(s)
                m = Model(optimizer_with_attributes(HiGHS.Optimizer, "output_flag" => false, "log_to_console" => false))
                results = run_reopt(m, p)

                @test results["ASHPWaterHeater"]["annual_electric_consumption_kwh"] ≈ sum(0.4 * REopt.KWH_PER_MMBTU / p.heating_cop["ASHPWaterHeater"][ts] for ts in p.time_steps) rtol=1e-4
                @test results["ExistingBoiler"]["annual_thermal_production_mmbtu"] ≈ 0.4 * 8760 rtol=1e-4
                @test results["ExistingChiller"]["annual_thermal_production_tonhour"] ≈ 876.0 rtol=1e-4

                d["ASHPSpaceHeater"]["force_into_system"] = true
                d["ASHPWaterHeater"]["force_into_system"] = false
                s = Scenario(d)
                p = REoptInputs(s)
                m = Model(optimizer_with_attributes(HiGHS.Optimizer, "output_flag" => false, "log_to_console" => false))
                results = run_reopt(m, p)

                @test results["ASHPSpaceHeater"]["annual_thermal_production_mmbtu"] ≈ 0.4 * 8760 rtol=1e-4
                @test results["ASHPSpaceHeater"]["annual_thermal_production_tonhour"] ≈ 876.0 rtol=1e-4
                @test results["ExistingBoiler"]["annual_thermal_production_mmbtu"] ≈ 0.4 * 8760 rtol=1e-4
            end
        
        end

        @testset "Process Heat Load" begin
            d = JSON.parsefile("./scenarios/process_heat.json")
        
            # Test set 1: Boiler has free fuel, no emissions, and serves all heating load.
            d["Boiler"]["fuel_cost_per_mmbtu"] = 0.0
            s = Scenario(d)
            p = REoptInputs(s)
            m = Model(optimizer_with_attributes(HiGHS.Optimizer, "output_flag" => false, "log_to_console" => false))
            results = run_reopt(m, p)

            @test results["Boiler"]["size_mmbtu_per_hour"] ≈ 24.0 atol=0.1
            @test results["Boiler"]["annual_thermal_production_mmbtu"] ≈ 210240.0 atol=0.1
            @test sum(results["Boiler"]["thermal_to_dhw_load_series_mmbtu_per_hour"]) ≈ 70080.0 atol=0.1
            @test sum(results["Boiler"]["thermal_to_space_heating_load_series_mmbtu_per_hour"]) ≈ 70080.0 atol=0.1
            @test sum(results["Boiler"]["thermal_to_process_heat_load_series_mmbtu_per_hour"]) ≈ 70080.0 atol=0.1
            @test results["ExistingBoiler"]["annual_thermal_production_mmbtu"] ≈ 0.0 atol=0.1
            @test sum(results["ExistingBoiler"]["thermal_to_dhw_load_series_mmbtu_per_hour"]) ≈ 0.0 atol=0.1
            @test sum(results["ExistingBoiler"]["thermal_to_space_heating_load_series_mmbtu_per_hour"]) ≈ 0.0 atol=0.1
            @test sum(results["ExistingBoiler"]["thermal_to_process_heat_load_series_mmbtu_per_hour"]) ≈ 0.0 atol=0.1
            @test results["ElectricUtility"]["annual_energy_supplied_kwh"] ≈ 0.0 atol=0.1
        
            #Test set 2: Boiler only serves process heat
            d["Boiler"]["can_serve_dhw"] = false
            d["Boiler"]["can_serve_space_heating"] = false
            d["Boiler"]["can_serve_process_heat"] = true
            s = Scenario(d)
            p = REoptInputs(s)
            m = Model(optimizer_with_attributes(HiGHS.Optimizer, "output_flag" => false, "log_to_console" => false))
            results = run_reopt(m, p)
            @test results["Boiler"]["size_mmbtu_per_hour"] ≈ 8.0 atol=0.1
            @test results["Boiler"]["annual_thermal_production_mmbtu"] ≈ 70080.0 atol=0.1
            @test sum(results["Boiler"]["thermal_to_dhw_load_series_mmbtu_per_hour"]) ≈ 0.0 atol=0.1
            @test sum(results["Boiler"]["thermal_to_space_heating_load_series_mmbtu_per_hour"]) ≈ 0.0 atol=0.1
            @test sum(results["Boiler"]["thermal_to_process_heat_load_series_mmbtu_per_hour"]) ≈ 70080.0 atol=0.1
            @test results["ExistingBoiler"]["annual_thermal_production_mmbtu"] ≈ 140160.0 atol=0.1
            @test sum(results["ExistingBoiler"]["thermal_to_dhw_load_series_mmbtu_per_hour"]) ≈ 70080.0 atol=0.1
            @test sum(results["ExistingBoiler"]["thermal_to_space_heating_load_series_mmbtu_per_hour"]) ≈ 70080.0 atol=0.1
            @test sum(results["ExistingBoiler"]["thermal_to_process_heat_load_series_mmbtu_per_hour"]) ≈ 0.0 atol=0.1
        
            #Test set 3: Boiler cannot serve process heat but serves DHW, space heating
            d["Boiler"]["can_serve_dhw"] = true
            d["Boiler"]["can_serve_space_heating"] = true
            d["Boiler"]["can_serve_process_heat"] = false
            s = Scenario(d)
            p = REoptInputs(s)
            m = Model(optimizer_with_attributes(HiGHS.Optimizer, "output_flag" => false, "log_to_console" => false))
            results = run_reopt(m, p)
            @test results["Boiler"]["size_mmbtu_per_hour"] ≈ 16.0 atol=0.1
            @test results["Boiler"]["annual_thermal_production_mmbtu"] ≈ 140160.0 atol=0.1
            @test sum(results["Boiler"]["thermal_to_dhw_load_series_mmbtu_per_hour"]) ≈ 70080.0 atol=0.1
            @test sum(results["Boiler"]["thermal_to_space_heating_load_series_mmbtu_per_hour"]) ≈ 70080.0 atol=0.1
            @test sum(results["Boiler"]["thermal_to_process_heat_load_series_mmbtu_per_hour"]) ≈ 0.0 atol=0.1
            @test results["ExistingBoiler"]["annual_thermal_production_mmbtu"] ≈ 70080.0 atol=0.1
            @test sum(results["ExistingBoiler"]["thermal_to_dhw_load_series_mmbtu_per_hour"]) ≈ 0.0 atol=0.1
            @test sum(results["ExistingBoiler"]["thermal_to_space_heating_load_series_mmbtu_per_hour"]) ≈ 0.0 atol=0.1
            @test sum(results["ExistingBoiler"]["thermal_to_process_heat_load_series_mmbtu_per_hour"]) ≈ 70080.0 atol=0.1
        
            #Test set 4: Fuel expensive, but ExistingBoiler is retired
            d["Boiler"]["can_serve_dhw"] = true
            d["Boiler"]["can_serve_space_heating"] = true
            d["Boiler"]["can_serve_process_heat"] = true
            d["Boiler"]["fuel_cost_per_mmbtu"] = 30.0
            d["ExistingBoiler"]["retire_in_optimal"] = true
            s = Scenario(d)
            p = REoptInputs(s)
            m = Model(optimizer_with_attributes(HiGHS.Optimizer, "output_flag" => false, "log_to_console" => false))
            results = run_reopt(m, p)
            @test results["Boiler"]["size_mmbtu_per_hour"] ≈ 24.0 atol=0.1
            @test results["Boiler"]["annual_thermal_production_mmbtu"] ≈ 210240.0 atol=0.1
            @test sum(results["Boiler"]["thermal_to_dhw_load_series_mmbtu_per_hour"]) ≈ 70080.0 atol=0.1
            @test sum(results["Boiler"]["thermal_to_space_heating_load_series_mmbtu_per_hour"]) ≈ 70080.0 atol=0.1
            @test sum(results["Boiler"]["thermal_to_process_heat_load_series_mmbtu_per_hour"]) ≈ 70080.0 atol=0.1
            @test results["ExistingBoiler"]["annual_thermal_production_mmbtu"] ≈ 0.0 atol=0.1
            @test sum(results["ExistingBoiler"]["thermal_to_dhw_load_series_mmbtu_per_hour"]) ≈ 0.0 atol=0.1
            @test sum(results["ExistingBoiler"]["thermal_to_space_heating_load_series_mmbtu_per_hour"]) ≈ 0.0 atol=0.1
            @test sum(results["ExistingBoiler"]["thermal_to_process_heat_load_series_mmbtu_per_hour"]) ≈ 0.0 atol=0.1
        
            #Test set 5: Fuel expensive, ExistingBoiler not retired
            d["ExistingBoiler"]["retire_in_optimal"] = false
            s = Scenario(d)
            p = REoptInputs(s)
            m = Model(optimizer_with_attributes(HiGHS.Optimizer, "output_flag" => false, "log_to_console" => false))
            results = run_reopt(m, p)
            @test results["Boiler"]["size_mmbtu_per_hour"] ≈ 0.0 atol=0.1
            @test results["Boiler"]["annual_thermal_production_mmbtu"] ≈ 0.0 atol=0.1
            @test sum(results["Boiler"]["thermal_to_dhw_load_series_mmbtu_per_hour"]) ≈ 0.0 atol=0.1
            @test sum(results["Boiler"]["thermal_to_space_heating_load_series_mmbtu_per_hour"]) ≈ 0.0 atol=0.1
            @test sum(results["Boiler"]["thermal_to_process_heat_load_series_mmbtu_per_hour"]) ≈ 0.0 atol=0.1
            @test results["ExistingBoiler"]["annual_thermal_production_mmbtu"] ≈ 210240.0 atol=0.1
            @test sum(results["ExistingBoiler"]["thermal_to_dhw_load_series_mmbtu_per_hour"]) ≈ 70080.0 atol=0.1
            @test sum(results["ExistingBoiler"]["thermal_to_space_heating_load_series_mmbtu_per_hour"]) ≈ 70080.0 atol=0.1
            @test sum(results["ExistingBoiler"]["thermal_to_process_heat_load_series_mmbtu_per_hour"]) ≈ 70080.0 atol=0.1
        
            # Test 6: reduce emissions by half, get half the new boiler size
            d["Site"]["CO2_emissions_reduction_min_fraction"] = 0.50
            s = Scenario(d)
            p = REoptInputs(s)
            m1 = Model(optimizer_with_attributes(HiGHS.Optimizer, "output_flag" => false, "log_to_console" => false))
            m2 = Model(optimizer_with_attributes(HiGHS.Optimizer, "output_flag" => false, "log_to_console" => false))
            results = run_reopt([m1,m2], p)
            @test results["Boiler"]["size_mmbtu_per_hour"] ≈ 12.0 atol=0.1
            @test results["Boiler"]["annual_thermal_production_mmbtu"] ≈ 105120.0 atol=0.1
            @test results["ExistingBoiler"]["annual_thermal_production_mmbtu"] ≈ 105120.0 atol=0.1
        end

        @testset "Custom REopt logger" begin
            
            # Throw a handled error
            d = JSON.parsefile("./scenarios/logger.json")

            m1 = Model(optimizer_with_attributes(HiGHS.Optimizer, "output_flag" => false, "log_to_console" => false))
            m2 = Model(optimizer_with_attributes(HiGHS.Optimizer, "output_flag" => false, "log_to_console" => false))
            r = run_reopt([m1,m2], d)
            @test r["status"] == "error"
            @test "Messages" ∈ keys(r)
            @test "errors" ∈ keys(r["Messages"])
            @test "warnings" ∈ keys(r["Messages"])
            @test length(r["Messages"]["errors"]) > 0
            @test length(r["Messages"]["warnings"]) > 0
            @test r["Messages"]["has_stacktrace"] == false

            m = Model(optimizer_with_attributes(HiGHS.Optimizer, "output_flag" => false, "log_to_console" => false))
            r = run_reopt(m, d)
            @test r["status"] == "error"
            @test "Messages" ∈ keys(r)
            @test "errors" ∈ keys(r["Messages"])
            @test "warnings" ∈ keys(r["Messages"])
            @test length(r["Messages"]["errors"]) > 0
            @test length(r["Messages"]["warnings"]) > 0

            # Type is dict when errors, otherwise type REoptInputs
            @test isa(REoptInputs(d), Dict)

            # Using filepath
            n1 = Model(optimizer_with_attributes(HiGHS.Optimizer, "output_flag" => false, "log_to_console" => false))
            n2 = Model(optimizer_with_attributes(HiGHS.Optimizer, "output_flag" => false, "log_to_console" => false))
            r = run_reopt([n1,n2], "./scenarios/logger.json")
            @test r["status"] == "error"
            @test "Messages" ∈ keys(r)
            @test "errors" ∈ keys(r["Messages"])
            @test "warnings" ∈ keys(r["Messages"])
            @test length(r["Messages"]["errors"]) > 0
            @test length(r["Messages"]["warnings"]) > 0

            n = Model(optimizer_with_attributes(HiGHS.Optimizer, "output_flag" => false, "log_to_console" => false))
            r = run_reopt(n, "./scenarios/logger.json")
            @test r["status"] == "error"
            @test "Messages" ∈ keys(r)
            @test "errors" ∈ keys(r["Messages"])
            @test "warnings" ∈ keys(r["Messages"])
            @test length(r["Messages"]["errors"]) > 0
            @test length(r["Messages"]["warnings"]) > 0

            # Throw an unhandled error: Bad URDB rate -> stack gets returned for debugging
            d["ElectricLoad"]["doe_reference_name"] = "MidriseApartment"
            d["ElectricTariff"]["urdb_label"] = "62c70a6c40a0c425535d387x"

            m1 = Model(optimizer_with_attributes(HiGHS.Optimizer, "output_flag" => false, "log_to_console" => false))
            m2 = Model(optimizer_with_attributes(HiGHS.Optimizer, "output_flag" => false, "log_to_console" => false))
            r = run_reopt([m1,m2], d)
            @test r["status"] == "error"
            @test "Messages" ∈ keys(r)
            @test "errors" ∈ keys(r["Messages"])
            @test "warnings" ∈ keys(r["Messages"])
            @test length(r["Messages"]["errors"]) > 0
            @test length(r["Messages"]["warnings"]) > 0

            m = Model(optimizer_with_attributes(HiGHS.Optimizer, "output_flag" => false, "log_to_console" => false))
            r = run_reopt(m, d)
            @test r["status"] == "error"
            @test "Messages" ∈ keys(r)
            @test "errors" ∈ keys(r["Messages"])
            @test "warnings" ∈ keys(r["Messages"])
            @test length(r["Messages"]["errors"]) > 0
            @test length(r["Messages"]["warnings"]) > 0

            # Type is dict when errors, otherwise type REoptInputs
            @test isa(REoptInputs(d), Dict)

            # Using filepath
            n1 = Model(optimizer_with_attributes(HiGHS.Optimizer, "output_flag" => false, "log_to_console" => false))
            n2 = Model(optimizer_with_attributes(HiGHS.Optimizer, "output_flag" => false, "log_to_console" => false))
            r = run_reopt([n1,n2], "./scenarios/logger.json")
            @test r["status"] == "error"
            @test "Messages" ∈ keys(r)
            @test "errors" ∈ keys(r["Messages"])
            @test "warnings" ∈ keys(r["Messages"])
            @test length(r["Messages"]["errors"]) > 0
            @test length(r["Messages"]["warnings"]) > 0

            n = Model(optimizer_with_attributes(HiGHS.Optimizer, "output_flag" => false, "log_to_console" => false))
            r = run_reopt(n, "./scenarios/logger.json")
            @test r["status"] == "error"
            @test "Messages" ∈ keys(r)
            @test "errors" ∈ keys(r["Messages"])
            @test "warnings" ∈ keys(r["Messages"])
            @test length(r["Messages"]["errors"]) > 0
            @test length(r["Messages"]["warnings"]) > 0
        end

        @testset "Normalize and scale load profile input to annual and monthly energy" begin
            # Normalize and scale input load profile based on annual or monthly energy uses
            # The purpose of this is to be able to build a load profile shape, and then scale to the typical monthly energy data that users have

            input_data = JSON.parsefile("./scenarios/norm_scale_load.json")

            # Start with normalizing and scaling electric load only
            input_data["ElectricLoad"]["loads_kw"] = fill(10.0, 8760)
            input_data["ElectricLoad"]["loads_kw"][5:28] .= 20.0
            input_data["ElectricLoad"]["year"] = 2020
            input_data["ElectricLoad"]["monthly_totals_kwh"] = fill(87600.0/12, 12)
            input_data["ElectricLoad"]["monthly_totals_kwh"][2] *= 2
            input_data["ElectricLoad"]["normalize_and_scale_load_profile_input"] = true

            s = Scenario(input_data)
            inputs = REoptInputs(s)

            # Check that monthly energy input is preserved when normalizing and scaling the hourly profile
            @test abs(sum(s.electric_load.loads_kw) - sum(input_data["ElectricLoad"]["monthly_totals_kwh"])) < 1.0

            # This get_monthly_energy function is only equivalent for non-leap years with loads_kw normalization and scaling because it removes the leap day from the processing of monthly hours/energy
            monthly_totals_kwh = REopt.get_monthly_energy(s.electric_load.loads_kw; year=2017)

            # Check that each month matches
            @test sum(monthly_totals_kwh .- input_data["ElectricLoad"]["monthly_totals_kwh"]) < 1.0

            # Check that the load ratio within a month is proportional to the loads_kw ratio
            @test abs(s.electric_load.loads_kw[6] / s.electric_load.loads_kw[4] - input_data["ElectricLoad"]["loads_kw"][6] / input_data["ElectricLoad"]["loads_kw"][4]) < 0.001

            # Check consistency with simulated_load function
            d_sim_load = Dict([
                ("load_type", "electric"),
                ("normalize_and_scale_load_profile_input", true),
                ("load_profile", input_data["ElectricLoad"]["loads_kw"]),
                ("monthly_totals_kwh", input_data["ElectricLoad"]["monthly_totals_kwh"])
                ])

            sim_load_response = simulated_load(d_sim_load)

            @test abs(sim_load_response["annual_kwh"] - sum(input_data["ElectricLoad"]["monthly_totals_kwh"])) < 1.0
            @test sum(s.electric_load.loads_kw .- sim_load_response["loads_kw"]) < 10.0

            # Check space heating load normalization and scaling
            input_data = JSON.parsefile("./scenarios/norm_scale_load.json")
            input_data["ElectricLoad"]["doe_reference_name"] = "LargeOffice"
            # Focus on SpaceHeating for heating norm and scale
            input_data["SpaceHeatingLoad"] = Dict()
            input_data["SpaceHeatingLoad"]["fuel_loads_mmbtu_per_hour"] = fill(10.0, 8760)
            input_data["SpaceHeatingLoad"]["fuel_loads_mmbtu_per_hour"][5:28] .= 20.0
            input_data["SpaceHeatingLoad"]["year"] = 2017

            input_data["SpaceHeatingLoad"]["monthly_mmbtu"] = fill(87600.0/12, 12)
            input_data["SpaceHeatingLoad"]["monthly_mmbtu"][2] *= 2
            input_data["SpaceHeatingLoad"]["normalize_and_scale_load_profile_input"] = true
            input_data["SpaceHeatingLoad"]["addressable_load_fraction"] = 0.9
            address_frac = input_data["SpaceHeatingLoad"]["addressable_load_fraction"]

            input_data["ProcessHeatLoad"] = Dict()
            input_data["ProcessHeatLoad"]["fuel_loads_mmbtu_per_hour"] = fill(1.0, 8760)
            input_data["ProcessHeatLoad"]["fuel_loads_mmbtu_per_hour"][6] = 21.0
            input_data["ProcessHeatLoad"]["year"] = 2017
            input_data["ProcessHeatLoad"]["annual_mmbtu"] = 87800
            input_data["ProcessHeatLoad"]["normalize_and_scale_load_profile_input"] = true

            s = Scenario(input_data)
            inputs = REoptInputs(s)

            # Check that monthly energy input is preserved when normalizing and scaling the hourly profile
            @test abs(sum(s.space_heating_load.loads_kw / s.existing_boiler.efficiency / REopt.KWH_PER_MMBTU) - sum(input_data["SpaceHeatingLoad"]["monthly_mmbtu"]) * address_frac) < 1.0

            # This get_monthly_energy function is only equivalent for non-leap years with loads_kw normalization and scaling because it removes the leap day from the processing of monthly hours/energy
            monthly_kwht = REopt.get_monthly_energy(s.space_heating_load.loads_kw; year=2017) 
            monthly_mmbtu = monthly_kwht/ s.existing_boiler.efficiency / REopt.KWH_PER_MMBTU
            @test abs(sum(s.process_heat_load.loads_kw / s.existing_boiler.efficiency / REopt.KWH_PER_MMBTU) - input_data["ProcessHeatLoad"]["annual_mmbtu"]) < 1.0

            # Check that each month matches
            @test sum(monthly_mmbtu .- input_data["SpaceHeatingLoad"]["monthly_mmbtu"] * address_frac) < 1.0

            # Check that the load ratio within a month is proportional to the loads_kw ratio
            @test abs(s.space_heating_load.loads_kw[6] / s.space_heating_load.loads_kw[4] - input_data["SpaceHeatingLoad"]["fuel_loads_mmbtu_per_hour"][6] / input_data["SpaceHeatingLoad"]["fuel_loads_mmbtu_per_hour"][4]) < 0.001
            @test abs(s.process_heat_load.loads_kw[6] / s.process_heat_load.loads_kw[4] - input_data["ProcessHeatLoad"]["fuel_loads_mmbtu_per_hour"][6] / input_data["ProcessHeatLoad"]["fuel_loads_mmbtu_per_hour"][4]) < 0.001

            # Check space heating consistency with simulated_load function
            d_sim_load = Dict([
                ("load_type", "space_heating"),
                ("normalize_and_scale_load_profile_input", true),
                ("load_profile", input_data["SpaceHeatingLoad"]["fuel_loads_mmbtu_per_hour"]),
                ("monthly_mmbtu", input_data["SpaceHeatingLoad"]["monthly_mmbtu"]),
                ("addressable_load_fraction", address_frac)
                ])

            sim_load_response = simulated_load(d_sim_load)

            @test abs(sim_load_response["annual_mmbtu"] - sum(input_data["SpaceHeatingLoad"]["monthly_mmbtu"]) * address_frac) < 1.0
            @test sum(s.space_heating_load.loads_kw / s.existing_boiler.efficiency / REopt.KWH_PER_MMBTU .- sim_load_response["loads_mmbtu_per_hour"]) < 10.0              

            # Check process heat consistency with simulated_load function
            d_sim_load = Dict([
                ("load_type", "process_heat"),
                ("normalize_and_scale_load_profile_input", true),
                ("load_profile", input_data["ProcessHeatLoad"]["fuel_loads_mmbtu_per_hour"]),
                ("annual_mmbtu", input_data["ProcessHeatLoad"]["annual_mmbtu"])
                ])

            sim_load_response = simulated_load(d_sim_load)

            @test abs(sim_load_response["annual_mmbtu"] - input_data["ProcessHeatLoad"]["annual_mmbtu"]) < 1.0
            @test sum(s.process_heat_load.loads_kw / s.existing_boiler.efficiency / REopt.KWH_PER_MMBTU .- sim_load_response["loads_mmbtu_per_hour"]) < 10.0 
        
        end      
        
        @testset "Storage Duration" begin
            ## Battery storage
            d = JSON.parsefile("scenarios/pv_storage.json")
            d["ElectricStorage"]["min_duration_hours"] = 8
            d["ElectricStorage"]["max_duration_hours"] = 8
            s = Scenario(d)
            inputs = REoptInputs(s)
            m = Model(optimizer_with_attributes(HiGHS.Optimizer, "output_flag" => false, "log_to_console" => false))
            r = run_reopt(m, inputs)
            # Test battery size_kwh = size_hw * duration
            @test r["ElectricStorage"]["size_kw"]*8 - r["ElectricStorage"]["size_kwh"] ≈ 0.0 atol = 0.1

        end

        @testset "Test leap year for URDB demand and energy charges" begin
            """
            We tell users to truncate/cut-off the last day of the year of their load profile for leap years, to 
                preserve the weekday/weekend and month alignment of the load with the rate structure

            The input .json file has a custom rate tariff to test leap year behavior for timesteps beyond end of February
                Higher energy price weekdays between 7AM (ts 8, 32, etc) through 7pm (ts 20, 44, etc)
                Flat/Facility (non-TOU) demand charges of 18.05/kW all month
                TOU demand charges of 10/kW between 2pm-7pm on weekdays
            """
            input_data = JSON.parsefile("scenarios/leap_year.json")
            # Set the load profile to zeros except for certain timesteps to test alignment of load with rate structure
            peak_load = 10.0
            for year in [2023, 2024]
                input_data["ElectricLoad"]["year"] = year
                
                # Test for TOU energy and demand charges alignment with load profile for leap years
                input_data["ElectricLoad"]["loads_kw"] = zeros(8760)
                # Sunday (off-peak) March 3, 2023, so expect off-peak energy and demand charges for 2023
                # Monday (on-peak) March 4, 2024, but Sunday (weekend, off-peak) if February handled as 28 days for leap year (as it was in REopt prior to 2025)
                input_data["ElectricLoad"]["loads_kw"][31*24+29*24+3*24+16] = peak_load
                s = Scenario(input_data)
                inputs = REoptInputs(s)
                m = Model(optimizer_with_attributes(HiGHS.Optimizer, "mip_rel_gap" => 0.01, "output_flag" => false, "log_to_console" => false))
                results = run_reopt(m, inputs)

                # TOU Energy charges
                weekend_rate = input_data["ElectricTariff"]["urdb_response"]["energyratestructure"][2][1]["rate"]  # Not used in this test
                weekday_rate = input_data["ElectricTariff"]["urdb_response"]["energyratestructure"][3][1]["rate"]

                # TOU Demand charges
                flat_rate = input_data["ElectricTariff"]["urdb_response"]["flatdemandstructure"][3][1]["rate"]
                tou_rate = input_data["ElectricTariff"]["urdb_response"]["demandratestructure"][3][1]["rate"]

                energy_charge_expected = 0.0
                demand_charge_expected = 0.0
                if year == 2023
                    energy_charge_expected = weekend_rate * peak_load
                    demand_charge_expected = flat_rate * peak_load
                elseif year == 2024  # Leap year
                    energy_charge_expected = weekday_rate * peak_load
                    demand_charge_expected = (flat_rate + tou_rate) * peak_load        
                end
                println("year = ", year)
                @test results["ElectricTariff"]["year_one_energy_cost_before_tax"] ≈ energy_charge_expected atol=1E-6
                @test results["ElectricTariff"]["year_one_demand_cost_before_tax"] ≈ demand_charge_expected atol=1E-6


                # Flat/facility (non-TOU) demand charge
                input_data["ElectricLoad"]["loads_kw"] = zeros(8760)
                # Weekday off-peak February 28th, to set February Facility demand charge
                input_data["ElectricLoad"]["loads_kw"][31*24+27*24+8] = peak_load
                # Weekday off-peak Feb 29th for leap year, March 1st for non-leap year (also if Feb is wrongly handled as 28 days for leap year)
                input_data["ElectricLoad"]["loads_kw"][31*24+28*24+8] = peak_load
                s = Scenario(input_data)
                inputs = REoptInputs(s)
                m = Model(optimizer_with_attributes(HiGHS.Optimizer, "mip_rel_gap" => 0.01, "output_flag" => false, "log_to_console" => false))
                results = run_reopt(m, inputs)
                flat_rate = input_data["ElectricTariff"]["urdb_response"]["flatdemandstructure"][3][1]["rate"]
                if year == 2024  # Leap year
                    demand_charge_expected = flat_rate * peak_load
                elseif year == 2023
                    demand_charge_expected = 2 * flat_rate * peak_load
                end
                @test results["ElectricTariff"]["year_one_demand_cost_before_tax"] ≈ demand_charge_expected atol=1E-6
            end
        
        end
    end
end<|MERGE_RESOLUTION|>--- conflicted
+++ resolved
@@ -2192,14 +2192,7 @@
             
             @test scen.electric_utility.avert_emissions_region == "Rocky Mountains"
             @test scen.electric_utility.distance_to_avert_emissions_region_meters ≈ 0 atol=1e-5
-<<<<<<< HEAD
-            @test scen.electric_utility.cambium_region == "RMPAc"
-            @test sum(scen.electric_utility.emissions_factor_series_lb_CO2_per_kwh) / 8760 ≈ 0.394608 rtol=1e-3
-            @test scen.electric_utility.emissions_factor_series_lb_CO2_per_kwh[1] ≈ 0.677942 rtol=1e-4 # Should start on Friday
-            @test scen.electric_utility.emissions_factor_series_lb_CO2_per_kwh[8760] ≈ 0.6598207198 rtol=1e-5 # Should end on Friday 
-            @test sum(scen.electric_utility.emissions_factor_series_lb_SO2_per_kwh) / 8760 ≈ 0.00061165 rtol=1e-5 # check avg from AVERT data for RM region
-=======
-            @test scen.electric_utility.cambium_emissions_region == "West Connect North"
+            @test scen.electric_utility.cambium_region == "West Connect North"
             # Test that correct data is used, and adjusted to start on a Fri to align with load year of 2021
             avert_year = 2023 # Update when AVERT/eGRID data are updated
             ef_start_day = 7 # Sun. Update when AVERT/eGRID data are updated
@@ -2208,7 +2201,6 @@
             so2_data = CSV.read("../data/emissions/AVERT_Data/AVERT_$(avert_year)_SO2_lb_per_kwh.csv", DataFrame)[!,"RM"]
             @test scen.electric_utility.emissions_factor_series_lb_SO2_per_kwh[1] ≈ so2_data[24*cut_days+1] # EF data should start on Fri
 
->>>>>>> e812defd
             @test scen.electric_utility.emissions_factor_CO2_decrease_fraction ≈ 0 atol=1e-5 # should be 0 with Cambium data
             @test scen.electric_utility.emissions_factor_SO2_decrease_fraction ≈ REopt.EMISSIONS_DECREASE_DEFAULTS["SO2"] 
             @test scen.electric_utility.emissions_factor_NOx_decrease_fraction ≈ REopt.EMISSIONS_DECREASE_DEFAULTS["NOx"]
@@ -2222,13 +2214,8 @@
         
             @test scen.electric_utility.avert_emissions_region == "Alaska"
             @test scen.electric_utility.distance_to_avert_emissions_region_meters ≈ 0 atol=1e-5
-<<<<<<< HEAD
-            @test scen.electric_utility.cambium_region == "NA - Cambium data not used"
-            @test sum(scen.electric_utility.emissions_factor_series_lb_CO2_per_kwh) / 8760 ≈ 1.29199999 rtol=1e-3 # check that data from eGRID (AVERT data file) is used
-=======
-            @test scen.electric_utility.cambium_emissions_region == "NA - Cambium data not used for climate emissions"
+            @test scen.electric_utility.cambium_region == "NA - Cambium data not used for climate emissions"
             @test sum(scen.electric_utility.emissions_factor_series_lb_CO2_per_kwh) / 8760 ≈ CSV.read("../data/emissions/AVERT_Data/AVERT_$(avert_year)_CO2_lb_per_kwh.csv", DataFrame)[!,"AKGD"][1] rtol=1e-3 # check that data from eGRID (AVERT data file) is used
->>>>>>> e812defd
             @test scen.electric_utility.emissions_factor_CO2_decrease_fraction ≈ REopt.EMISSIONS_DECREASE_DEFAULTS["CO2e"] # should get updated to this value
             @test scen.electric_utility.emissions_factor_SO2_decrease_fraction ≈ REopt.EMISSIONS_DECREASE_DEFAULTS["SO2"] # should be 2.163% for AVERT data
             @test scen.electric_utility.emissions_factor_NOx_decrease_fraction ≈ REopt.EMISSIONS_DECREASE_DEFAULTS["NOx"]
@@ -2313,21 +2300,12 @@
                     @test results["ElectricStorage"]["size_kw"] ≈ 0.0 atol=1e-1
                     @test results["ElectricStorage"]["size_kwh"] ≈ 0.0 atol=1e-1
                     @test results["Generator"]["size_kw"] ≈ 9.13 atol=1e-1
-<<<<<<< HEAD
                     @test results["Site"]["onsite_renewable_energy_fraction_of_total_load"] ≈ 0.8
                     @test results["Site"]["onsite_renewable_energy_fraction_of_total_load_bau"] ≈ 0.148375 atol=1e-4
-                    @test results["Site"]["lifecycle_emissions_reduction_CO2_fraction"] ≈ 0.57403012 atol=1e-4
-                    @test results["Financial"]["breakeven_cost_of_emissions_reduction_per_tonne_CO2"] ≈ 332.4 atol=1
-                    @test results["Site"]["annual_emissions_tonnes_CO2"] ≈ 11.85 atol=1e-2
-                    @test results["Site"]["annual_emissions_from_fuelburn_tonnes_CO2"] ≈ 7.427
-=======
-                    @test results["Site"]["total_renewable_energy_fraction"] ≈ 0.8
-                    @test results["Site"]["total_renewable_energy_fraction_bau"] ≈ 0.148375 atol=1e-4
-                    @test results["Site"]["lifecycle_emissions_reduction_CO2_fraction"] ≈ 0.587 rtol=0.01 
+                    @test results["Site"]["lifecycle_emissions_reduction_CO2_fraction"] ≈ 0.587 rtol=0.01
                     @test results["Financial"]["breakeven_cost_of_emissions_reduction_per_tonne_CO2"] ≈ 336.4 rtol=0.01
                     @test results["Site"]["annual_emissions_tonnes_CO2"] ≈ 11.1 rtol=0.01
                     @test results["Site"]["annual_emissions_from_fuelburn_tonnes_CO2"] ≈ 7.427 rtol=0.01
->>>>>>> e812defd
                     @test results["Site"]["annual_emissions_from_fuelburn_tonnes_CO2_bau"] ≈ 0.0
                     @test results["Site"]["lifecycle_emissions_tonnes_CO2"] ≈ 222.26 rtol=0.01
                     @test results["Site"]["lifecycle_emissions_from_fuelburn_tonnes_CO2"] ≈ 148.54
@@ -2341,17 +2319,10 @@
                     @test results["ElectricStorage"]["size_kwh"] ≈ 156.4 rtol=0.01
                     @test !haskey(results, "Generator")
                     # Renewable energy
-<<<<<<< HEAD
-                    @test results["Site"]["onsite_renewable_electricity_fraction_of_elec_load"] ≈ 0.78586 atol=1e-3
+                    @test results["Site"]["onsite_renewable_electricity_fraction_of_elec_load"] ≈ 0.745 rtol=0.01
                     @test results["Site"]["onsite_renewable_electricity_fraction_of_elec_load_bau"] ≈ 0.132118 atol=1e-3 #0.1354 atol=1e-3
                     @test results["Site"]["annual_onsite_renewable_electricity_kwh_bau"] ≈ 13308.5 atol=10 # 13542.62 atol=10
                     @test results["Site"]["onsite_renewable_energy_fraction_of_total_load_bau"] ≈ 0.132118 atol=1e-3 # 0.1354 atol=1e-3
-=======
-                    @test results["Site"]["renewable_electricity_fraction"] ≈ 0.745 rtol=0.01
-                    @test results["Site"]["renewable_electricity_fraction_bau"] ≈ 0.132118 atol=1e-3 #0.1354 atol=1e-3
-                    @test results["Site"]["annual_renewable_electricity_kwh_bau"] ≈ 13308.5 atol=10 # 13542.62 atol=10
-                    @test results["Site"]["total_renewable_energy_fraction_bau"] ≈ 0.132118 atol=1e-3 # 0.1354 atol=1e-3
->>>>>>> e812defd
                     # CO2 emissions - totals ≈  from grid, from fuelburn, ER, $/tCO2 breakeven
                     @test results["Site"]["lifecycle_emissions_reduction_CO2_fraction"] ≈ 0.8 atol=1e-3 # 0.8
                     @test results["Site"]["annual_emissions_tonnes_CO2"] ≈ 11.79 rtol=0.01
