# REopt®, Copyright (c) Alliance for Sustainable Energy, LLC. See also https://github.com/NREL/REopt.jl/blob/master/LICENSE.
using Test
using JuMP
using HiGHS
using JSON
using REopt
using DotEnv
DotEnv.load!()
using Random
using DelimitedFiles
using Logging
Random.seed!(42)

if "Xpress" in ARGS
    @testset "test_with_xpress" begin
        @test true  #skipping Xpress while import to HiGHS takes place
        # include("test_with_xpress.jl")
    end

elseif "CPLEX" in ARGS
    @testset "test_with_cplex" begin
        include("test_with_cplex.jl")
    end

else  # run HiGHS tests
    @testset verbose=true "REopt test set using HiGHS solver" begin
        @testset "hybrid profile" begin
            electric_load = REopt.ElectricLoad(; 
                blended_doe_reference_percents = [0.2, 0.2, 0.2, 0.2, 0.2],
                blended_doe_reference_names    = ["RetailStore", "LargeOffice", "MediumOffice", "SmallOffice", "Warehouse"],
                annual_kwh                     = 50000.0,
                year                           = 2017,
                city                           = "Atlanta",
                latitude                       = 35.2468, 
                longitude                      = -91.7337
            )
            @test sum(electric_load.loads_kw) ≈ 50000.0
        end
        @testset "Solar dataset" begin

            # 1. Dallas TX 
            latitude, longitude = 32.775212075983646, -96.78105623767185
            radius = 0
            dataset, distance, datasource = REopt.call_solar_dataset_api(latitude, longitude, radius)
            @test dataset == "nsrdb"

            # 2. Merefa, Ukraine 
            latitude, longitude = 49.80670544975866, 36.05418033509974
            radius = 0
            dataset, distance, datasource = REopt.call_solar_dataset_api(latitude, longitude, radius)
            @test dataset == "nsrdb"

            # 3. Younde, Cameroon
            latitude, longitude = 3.8603988398663125, 11.528880303663136
            radius = 0
            dataset, distance, datasource = REopt.call_solar_dataset_api(latitude, longitude, radius)
<<<<<<< HEAD
            @test dataset == "nsrdb"
=======
            @test dataset ≈ "nsrdb"
>>>>>>> e36b314f

            # 4. Fairbanks, AK 
            site = "Fairbanks"
            latitude, longitude = 64.84112047064114, -147.71570239058084 
            radius = 20
            dataset, distance, datasource = REopt.call_solar_dataset_api(latitude, longitude, radius)
            @test dataset == "tmy3"  
        end

        @testset "ASHP min allowable size and COP, CF Profiles" begin
            #Heating profiles
            heating_reference_temps_degF = [10,20,30]
            heating_cop_reference = [1,3,4]
            heating_cf_performance = [1.2,1.3,1.5]
            back_up_temp_threshold_degF = 10
            test_temps = [5,15,25,35]
            test_cops = [1.0,2.0,3.5,4.0]
            test_cfs = [1.0,1.25,1.4,1.5]
            heating_cop, heating_cf = REopt.get_ashp_performance(heating_cop_reference,
                heating_cf_performance,
                heating_reference_temps_degF,
                test_temps,
                back_up_temp_threshold_degF)
            @test all(heating_cop .== test_cops)
            @test all(heating_cf .== test_cfs)
            #Cooling profiles
            cooling_reference_temps_degF = [30,20,10]
            cooling_cop_reference = [1,3,4]
            cooling_cf_performance = [1.2,1.3,1.5]
            back_up_temp_threshold_degF = -200
            test_temps = [35,25,15,5]
            test_cops = [1.0,2.0,3.5,4.0]
            test_cfs = [1.2,1.25,1.4,1.5]
            cooling_cop, cooling_cf = REopt.get_ashp_performance(cooling_cop_reference,
                cooling_cf_performance,
                cooling_reference_temps_degF,
                test_temps,
                back_up_temp_threshold_degF)
            @test all(cooling_cop .== test_cops)
            @test all(cooling_cf .== test_cfs)
            # min allowable size
            heating_load = Array{Real}([10.0,10.0,10.0,10.0])
            cooling_load = Array{Real}([10.0,10.0,10.0,10.0])
            space_heating_min_allowable_size = REopt.get_ashp_default_min_allowable_size(heating_load, heating_cf, cooling_load, cooling_cf)
            wh_min_allowable_size = REopt.get_ashp_default_min_allowable_size(heating_load, heating_cf)
            @test space_heating_min_allowable_size ≈ 9.166666666666666 atol=1e-8
            @test wh_min_allowable_size ≈ 5.0 atol=1e-8
        end

        @testset "January Export Rates" begin
            model = Model(optimizer_with_attributes(HiGHS.Optimizer, "output_flag" => false, "log_to_console" => false))
            data = JSON.parsefile("./scenarios/monthly_rate.json")

            # create wholesale_rate with compensation in January > retail rate
            jan_rate = data["ElectricTariff"]["monthly_energy_rates"][1]
            data["ElectricTariff"]["wholesale_rate"] =
                append!(repeat([jan_rate + 0.1], 31 * 24), repeat([0.0], 8760 - 31*24))
            data["ElectricTariff"]["monthly_demand_rates"] = repeat([0], 12)

            s = Scenario(data)
            inputs = REoptInputs(s)
            results = run_reopt(model, inputs)

            @test results["PV"]["size_kw"] ≈ 68.9323 atol=0.01
            @test results["Financial"]["lcc"] ≈ 432681.26 rtol=1e-5 # with levelization_factor hack the LCC is within 5e-5 of REopt API LCC
            @test all(x == 0.0 for x in results["PV"]["electric_to_load_series_kw"][1:744])
        end

        @testset "Blended tariff" begin
            model = Model(optimizer_with_attributes(HiGHS.Optimizer, "output_flag" => false, "log_to_console" => false))
            results = run_reopt(model, "./scenarios/no_techs.json")
            @test results["ElectricTariff"]["year_one_energy_cost_before_tax"] ≈ 1000.0
            @test results["ElectricTariff"]["year_one_demand_cost_before_tax"] ≈ 136.99
        end

        @testset "Solar and Storage" begin
            model = Model(optimizer_with_attributes(HiGHS.Optimizer, "output_flag" => false, "log_to_console" => false))
            r = run_reopt(model, "./scenarios/pv_storage.json")

            @test r["PV"]["size_kw"] ≈ 216.6667 atol=0.01
            @test r["Financial"]["lcc"] ≈ 1.2391786e7 rtol=1e-5
            @test r["ElectricStorage"]["size_kw"] ≈ 49.0 atol=0.1
            @test r["ElectricStorage"]["size_kwh"] ≈ 83.3 atol=0.1
        end

        @testset "Outage with Generator" begin
            model = Model(optimizer_with_attributes(HiGHS.Optimizer, "output_flag" => false, "log_to_console" => false))
            results = run_reopt(model, "./scenarios/generator.json")
            @test results["Generator"]["size_kw"] ≈ 9.55 atol=0.01
            @test (sum(results["Generator"]["electric_to_load_series_kw"][i] for i in 1:9) + 
                sum(results["Generator"]["electric_to_load_series_kw"][i] for i in 13:8760)) == 0
            p = REoptInputs("./scenarios/generator.json")
            simresults = simulate_outages(results, p)
            @test simresults["resilience_hours_max"] == 11
        end

        # TODO test MPC with outages
        @testset "MPC" begin
            model = Model(optimizer_with_attributes(HiGHS.Optimizer, "output_flag" => false, "log_to_console" => false))
            r = run_mpc(model, "./scenarios/mpc.json")
            @test maximum(r["ElectricUtility"]["to_load_series_kw"][1:15]) <= 98.0 
            @test maximum(r["ElectricUtility"]["to_load_series_kw"][16:24]) <= 97.0
            @test sum(r["PV"]["to_grid_series_kw"]) ≈ 0
        end

        @testset "MPC Multi-node" begin
            # not doing much yet; just testing that two identical sites have the same costs
            model = Model(optimizer_with_attributes(HiGHS.Optimizer, "output_flag" => false, "log_to_console" => false))
            ps = MPCInputs[]
            push!(ps, MPCInputs("./scenarios/mpc_multinode1.json"));
            push!(ps, MPCInputs("./scenarios/mpc_multinode2.json"));
            r = run_mpc(model, ps)
            @test r[1]["Costs"] ≈ r[2]["Costs"]
        end

        @testset "Complex Incentives" begin
            """
            This test was compared against the API test:
                reo.tests.test_reopt_url.EntryResourceTest.test_complex_incentives
            when using the hardcoded levelization_factor in this package's REoptInputs function.
            The two LCC's matched within 0.00005%. (The Julia pkg LCC is 1.0971991e7)
            """
            model = Model(optimizer_with_attributes(HiGHS.Optimizer, "output_flag" => false, "log_to_console" => false))
            results = run_reopt(model, "./scenarios/incentives.json")
            @test results["Financial"]["lcc"] ≈ 1.096852612e7 atol=1e4  
        end

        @testset "Fifteen minute load" begin
            d = JSON.parsefile("scenarios/no_techs.json")
            d["ElectricLoad"] = Dict("loads_kw" => repeat([1.0], 35040))
            d["Settings"] = Dict("time_steps_per_hour" => 4)
            model = Model(optimizer_with_attributes(HiGHS.Optimizer, "output_flag" => false, "log_to_console" => false))
            results = run_reopt(model, d)
            @test results["ElectricLoad"]["annual_calculated_kwh"] ≈ 8760
        end

        try
            rm("Highs.log", force=true)
        catch
            @warn "Could not delete test/Highs.log"
        end

        @testset "AVERT region abberviations" begin
            """
            This test checks 5 scenarios (in order)
            1. Coordinate pair inside an AVERT polygon
            2. Coordinate pair near a US border
            3. Coordinate pair < 5 miles from US border
            4. Coordinate pair > 5 miles from US border
            5. Coordinate pair >> 5 miles from US border
            """
            (r, d) = REopt.avert_region_abbreviation(65.27661752129738, -149.59278391820223)
            @test r == "AKGD"
            (r, d) = REopt.avert_region_abbreviation(21.45440792261567, -157.93648793163402)
            @test r == "HIOA"
            (r, d) = REopt.avert_region_abbreviation(19.686877556659436, -155.4223641905743)
            @test r == "HIMS"
            (r, d) = REopt.avert_region_abbreviation(39.86357200140234, -104.67953917092028)
            @test r == "RM"
            @test d ≈ 0.0 atol=1
            (r, d) = REopt.avert_region_abbreviation(47.49137892652077, -69.3240287592685)
            @test r == "NE"
            @test d ≈ 7986 atol=1
            (r, d) = REopt.avert_region_abbreviation(47.50448307102053, -69.34882434376593)
            @test r === nothing
            @test d ≈ 10297 atol=1
            (r, d) = REopt.avert_region_abbreviation(55.860334445251354, -4.286554357755312)
            @test r === nothing
        end

        @testset "PVspecs" begin
            ## Scenario 1: Palmdale, CA; array-type = 0 (Ground-mount)
            post_name = "pv.json" 
            post = JSON.parsefile("./scenarios/$post_name")
            scen = Scenario(post)
            @test scen.pvs[1].tilt ≈ 20
            @test scen.pvs[1].azimuth ≈ 180
        
            ## Scenario 2: Palmdale, CA; array-type = 1 (roof)
            post["PV"]["array_type"] = 1 
            scen = Scenario(post)
        
            @test scen.pvs[1].tilt ≈ 20 # Correct tilt value for array_type = 1
        
            ## Scenario 3: Palmdale, CA; array-type = 2 (axis-tracking)
            post["PV"]["array_type"] = 2
            scen = Scenario(post)
        
            @test scen.pvs[1].tilt ≈ 0 # Correct tilt value for array_type = 2
        
            ## Scenario 4: Cape Town; array-type = 0 (ground)
            post["Site"]["latitude"] = -33.974732
            post["Site"]["longitude"] = 19.130050
            post["PV"]["array_type"] = 0 
            scen = Scenario(post)
        
            @test scen.pvs[1].tilt ≈ 20
            @test scen.pvs[1].azimuth ≈ 0
            @test sum(scen.electric_utility.emissions_factor_series_lb_CO2_per_kwh) ≈ 0

            ## Scenario 4:Cape Town; array-type = 0 (ground); user-provided tilt (should not get overwritten)
            post["PV"]["tilt"] = 17
            scen = Scenario(post)
            @test scen.pvs[1].tilt ≈ 17
        
        
        end    
        

        @testset "AlternativeFlatLoads" begin
            input_data = JSON.parsefile("./scenarios/flatloads.json")
            s = Scenario(input_data)
            inputs = REoptInputs(s)

            # FlatLoad_8_5 => 8 hrs/day, 5 days/week, 52 weeks/year
            active_hours_8_5 = 8 * 5 * 52
            @test count(x->x>0, s.space_heating_load.loads_kw, dims=1)[1] == active_hours_8_5
            # FlatLoad_16_7 => only hours 6-22 should be >0, and each day is the same portion of the total year
            @test sum(s.electric_load.loads_kw[1:5]) + sum(s.electric_load.loads_kw[23:24]) == 0.0
            @test sum(s.electric_load.loads_kw[6:22]) / sum(s.electric_load.loads_kw) - 1/365 ≈ 0.0 atol=0.000001
        end
        
        # removed Wind test for two reasons
        # 1. reduce WindToolKit calls in tests
        # 2. HiGHS does not support SOS or indicator constraints, which are needed for export constraints
        
        @testset "Simulated load function consistency with REoptInputs.s (Scenario)" begin
            """

            This tests the consistency between getting DOE commercial reference building (CRB) load data
                from the simulated_load function and the processing of REoptInputs.s (Scenario struct).
                    
            The simulated_load function is used for the /simulated_load endpoint in the REopt API,
                in particular for the webtool/UI to display loads before running REopt, but is also generally
                an external way to access CRB load data without running REopt.

            One particular test specifically for the webtool/UI is for the heating load because there is just a 
                single heating load instead of separated space heating and domestic hot water loads.
            
            """
            input_data = JSON.parsefile("./scenarios/simulated_load.json")

            input_data["ElectricLoad"] = Dict([("blended_doe_reference_names", ["Hospital", "FlatLoad_16_5"]),
                                            ("blended_doe_reference_percents", [0.2, 0.8])
                                        ])
            
            input_data["CoolingLoad"] = Dict([("blended_doe_reference_names", ["Warehouse", "FlatLoad"]),
                                            ("blended_doe_reference_percents", [0.5, 0.5])
                                        ])
            
            # Heating load from the UI will call the /simulated_load endpoint first to parse single heating mmbtu into separate Space and DHW mmbtu
            annual_mmbtu_hvac = 7000.0
            annual_mmbtu_process = 3000.0
            doe_reference_name_heating = ["Warehouse", "FlatLoad"]
            percent_share_heating = [0.3, 0.7]
            
            d_sim_load_heating = Dict([("latitude", input_data["Site"]["latitude"]),
                                        ("longitude", input_data["Site"]["longitude"]),
                                        ("load_type", "heating"),  # since annual_tonhour is not given
                                        ("doe_reference_name", doe_reference_name_heating),
                                        ("percent_share", percent_share_heating),
                                        ("annual_mmbtu", annual_mmbtu_hvac)
                                        ])
            
            sim_load_response_heating = simulated_load(d_sim_load_heating)
            
            d_sim_load_process = copy(d_sim_load_heating)
            d_sim_load_process["load_type"] = "process_heat"
            d_sim_load_process["annual_mmbtu"] = annual_mmbtu_process
            sim_load_response_process = simulated_load(d_sim_load_process)
            
            input_data["SpaceHeatingLoad"] = Dict([("blended_doe_reference_names", doe_reference_name_heating),
                                            ("blended_doe_reference_percents", percent_share_heating),
                                            ("annual_mmbtu", sim_load_response_heating["space_annual_mmbtu"])
                                        ])
            
            input_data["DomesticHotWaterLoad"] = Dict([("blended_doe_reference_names", doe_reference_name_heating),
                                            ("blended_doe_reference_percents", percent_share_heating),
                                            ("annual_mmbtu", sim_load_response_heating["dhw_annual_mmbtu"])
                                        ])
            
            input_data["ProcessHeatLoad"] = Dict([("blended_industry_reference_names", doe_reference_name_heating),
                                            ("blended_industry_reference_percents", percent_share_heating),
                                            ("annual_mmbtu", annual_mmbtu_process)
                                        ])                            
                            
            s = Scenario(input_data)
            inputs = REoptInputs(s)
            
            # Call simulated_load function to check cooling
            d_sim_load_elec_and_cooling = Dict([("latitude", input_data["Site"]["latitude"]),
                                                ("longitude", input_data["Site"]["longitude"]),
                                                ("load_type", "electric"),  # since annual_tonhour is not given
                                                ("doe_reference_name", input_data["ElectricLoad"]["blended_doe_reference_names"]),
                                                ("percent_share", input_data["ElectricLoad"]["blended_doe_reference_percents"]),
                                                ("cooling_doe_ref_name", input_data["CoolingLoad"]["blended_doe_reference_names"]),
                                                ("cooling_pct_share", input_data["CoolingLoad"]["blended_doe_reference_percents"]),                    
                                                ])
            
            sim_load_response_elec_and_cooling = simulated_load(d_sim_load_elec_and_cooling)
            sim_electric_kw = sim_load_response_elec_and_cooling["loads_kw"]
            sim_cooling_ton = sim_load_response_elec_and_cooling["cooling_defaults"]["loads_ton"]
            
            total_heating_thermal_load_reopt_inputs = (s.space_heating_load.loads_kw + s.dhw_load.loads_kw + s.process_heat_load.loads_kw) ./ REopt.KWH_PER_MMBTU ./ REopt.EXISTING_BOILER_EFFICIENCY
            
            @test round.(sim_load_response_heating["loads_mmbtu_per_hour"] + 
                    sim_load_response_process["loads_mmbtu_per_hour"], digits=2) ≈ 
                    round.(total_heating_thermal_load_reopt_inputs, digits=2) rtol=0.02
            
            @test sim_electric_kw ≈ s.electric_load.loads_kw atol=0.1
            @test sim_cooling_ton ≈ s.cooling_load.loads_kw_thermal ./ REopt.KWH_THERMAL_PER_TONHOUR atol=0.1   
        end

        @testset verbose=true "Backup Generator Reliability" begin

            @testset "Compare backup_reliability and simulate_outages" begin
                # Tests ensure `backup_reliability()` consistent with `simulate_outages()`
                # First, just battery
                reopt_inputs = Dict(
                    "Site" => Dict(
                        "longitude" => -106.42077256104001,
                        "latitude" => 31.810468380036337
                    ),
                    "ElectricStorage" => Dict(
                        "min_kw" => 4000,
                        "max_kw" => 4000,
                        "min_kwh" => 400000,
                        "max_kwh" => 400000,
                        "soc_min_fraction" => 0.8,
                        "soc_init_fraction" => 0.9
                    ),
                    "ElectricLoad" => Dict(
                        "doe_reference_name" => "FlatLoad",
                        "annual_kwh" => 175200000.0,
                        "critical_load_fraction" => 0.2
                    ),
                    "ElectricTariff" => Dict(
                        "urdb_label" => "5ed6c1a15457a3367add15ae"
                    ),
                )
                p = REoptInputs(reopt_inputs)
                model = Model(optimizer_with_attributes(HiGHS.Optimizer,"output_flag" => false, "log_to_console" => false))
                results = run_reopt(model, p)
                simresults = simulate_outages(results, p)

                reliability_inputs = Dict(
                    "generator_size_kw" => 0,
                    "max_outage_duration" => 100,
                    "generator_operational_availability" => 1.0, 
                    "generator_failure_to_start" => 0.0, 
                    "generator_mean_time_to_failure" => 10000000000,
                    "fuel_limit" => 0,
                    "battery_size_kw" => 4000,
                    "battery_size_kwh" => 400000,
                    "battery_charge_efficiency" => 1,
                    "battery_discharge_efficiency" => 1,
                    "battery_operational_availability" => 1.0,
                    "battery_minimum_soc_fraction" => 0.0,
                    "battery_starting_soc_series_fraction" => results["ElectricStorage"]["soc_series_fraction"],
                    "critical_loads_kw" => results["ElectricLoad"]["critical_load_series_kw"]#4000*ones(8760)#p.s.electric_load.critical_loads_kw
                )
                reliability_results = backup_reliability(reliability_inputs)

                #TODO: resolve bug where unlimted fuel markov portion of results goes to zero 1 timestep early
                for i = 1:99#min(length(simresults["probs_of_surviving"]), reliability_inputs["max_outage_duration"])
                    @test simresults["probs_of_surviving"][i] ≈ reliability_results["mean_cumulative_survival_by_duration"][i] atol=0.01
                    @test simresults["probs_of_surviving"][i] ≈ reliability_results["unlimited_fuel_mean_cumulative_survival_by_duration"][i] atol=0.01
                    @test simresults["probs_of_surviving"][i] ≈ reliability_results["mean_fuel_survival_by_duration"][i] atol=0.01
                end

                # Second, gen, PV, Wind, battery
                reopt_inputs = JSON.parsefile("./scenarios/backup_reliability_reopt_inputs.json")
                reopt_inputs["ElectricLoad"]["annual_kwh"] = 4*reopt_inputs["ElectricLoad"]["annual_kwh"]
                p = REoptInputs(reopt_inputs)
                model = Model(optimizer_with_attributes(HiGHS.Optimizer, "output_flag" => false, "log_to_console" => false))
                results = run_reopt(model, p)
                simresults = simulate_outages(results, p)
                reliability_inputs = Dict(
                    "max_outage_duration" => 48,
                    "generator_operational_availability" => 1.0, 
                    "generator_failure_to_start" => 0.0, 
                    "generator_mean_time_to_failure" => 10000000000,
                    "fuel_limit" => 1000000000,
                    "battery_operational_availability" => 1.0,
                    "battery_minimum_soc_fraction" => 0.0,
                    "pv_operational_availability" => 1.0,
                    "wind_operational_availability" => 1.0
                )
                reliability_results = backup_reliability(results, p, reliability_inputs)
                for i = 1:min(length(simresults["probs_of_surviving"]), reliability_inputs["max_outage_duration"])
                    @test simresults["probs_of_surviving"][i] ≈ reliability_results["mean_cumulative_survival_by_duration"][i] atol=0.001
                end
            end

            # Test survival with no generator decreasing and same as with generator but no fuel
            reliability_inputs = Dict(
                "critical_loads_kw" => 200 .* (2 .+ sin.(collect(1:8760)*2*pi/24)),
                "num_generators" => 0,
                "generator_size_kw" => 312.0,
                "fuel_limit" => 0.0,
                "max_outage_duration" => 10,
                "battery_size_kw" => 428.0,
                "battery_size_kwh" => 1585.0,
                "num_battery_bins" => 5
            )
            reliability_results1 = backup_reliability(reliability_inputs)
            reliability_inputs["generator_size_kw"] = 0
            reliability_inputs["fuel_limit"] = 1e10
            reliability_results2 = backup_reliability(reliability_inputs)
            for i in 1:reliability_inputs["max_outage_duration"]
                if i != 1
                    @test reliability_results1["mean_fuel_survival_by_duration"][i] <= reliability_results1["mean_fuel_survival_by_duration"][i-1]
                    @test reliability_results1["mean_cumulative_survival_by_duration"][i] <= reliability_results1["mean_cumulative_survival_by_duration"][i-1]
                end
                @test reliability_results2["mean_fuel_survival_by_duration"][i] == reliability_results1["mean_fuel_survival_by_duration"][i]
            end

            #test fuel limit
            input_dict = JSON.parsefile("./scenarios/erp_fuel_limit_inputs.json")
            results = backup_reliability(input_dict)
            @test results["unlimited_fuel_cumulative_survival_final_time_step"][1] ≈ 1
            @test results["cumulative_survival_final_time_step"][1] ≈ 1

            input_dict = Dict(
                "critical_loads_kw" => [1,2,2,1],
                "battery_starting_soc_series_fraction" => [0.75,0.75,0.75,0.75],
                "max_outage_duration" => 3,
                "num_generators" => 2, "generator_size_kw" => 1,
                "generator_operational_availability" => 1,
                "generator_failure_to_start" => 0.0,
                "generator_mean_time_to_failure" => 5,
                "battery_operational_availability" => 1,
                "num_battery_bins" => 3,
                "battery_size_kwh" => 4,
                "battery_size_kw" => 1,
                "battery_charge_efficiency" => 1,
                "battery_discharge_efficiency" => 1,
                "battery_minimum_soc_fraction" => 0.5)
            

            #Given outage starts in time period 1
            #____________________________________
            #Outage hour 1:
            #2 generators:         Prob = 0.64,     Battery = 2, Survived
            #1 generator:          Prob = 0.32,     Battery = 1, Survived
            #0 generator:          Prob = 0.04,     Battery = 0, Survived
            #Survival Probability 1.0

            #Outage hour 2:
            #2 generators:         Prob = 0.4096,   Battery = 2, Survived
            #2 gen -> 1 gen:       Prob = 0.2048,   Battery = 1, Survived
            #1 gen -> 1 gen:       Prob = 0.256,    Battery = 0, Survived
            #0 generators:         Prob = 0.1296,   Battery = -1, Failed
            #Survival Probability: 0.8704

            #Outage hour 3:
            #2 generators:         Prob = 0.262144, Battery = 0, Survived
            #2 gen -> 2 -> 1       Prob = 0.131072, Battery = 1, Survived
            #2 gen -> 1 -> 1       Prob = 0.16384,  Battery = 0, Survived
            #1 gen -> 1 -> 1       Prob = 0.2048,   Battery = -1, Failed
            #0 generators          Prob = 0.238144, Battery = -1, Failed
            #Survival Probability: 0.557056        
            @test backup_reliability(input_dict)["unlimited_fuel_cumulative_survival_final_time_step"][1] ≈ 0.557056

            #Test multiple generator types
            input_dict = Dict(
                "critical_loads_kw" => [1,2,2,1], 
                "battery_starting_soc_series_fraction" => [0.5,0.5,0.5,0.5],
                "max_outage_duration" => 3,
                "num_generators" => [1,1],
                "generator_size_kw" => [1,1],
                "generator_operational_availability" => [1,1],
                "generator_failure_to_start" => [0.0, 0.0],
                "generator_mean_time_to_failure" => [5, 5], 
                "battery_operational_availability" => 1.0,
                "num_battery_bins" => 3,
                "battery_size_kwh" => 2,
                "battery_size_kw" => 1,
                "battery_charge_efficiency" => 1,
                "battery_discharge_efficiency" => 1,
                "battery_minimum_soc_fraction" => 0)

            @test backup_reliability(input_dict)["unlimited_fuel_cumulative_survival_final_time_step"][1] ≈ 0.557056

            #8760 of flat load. Battery can survive 4 hours. 
            #Survival after 24 hours should be chance of generator surviving 20 or more hours
            input_dict = Dict(
                "critical_loads_kw" => 100 .* ones(8760),
                "max_outage_duration" => 24,
                "num_generators" => 1,
                "generator_size_kw" => 100,
                "generator_operational_availability" => 0.98,
                "generator_failure_to_start" => 0.1,
                "generator_mean_time_to_failure" => 100,
                "battery_operational_availability" => 1.0,
                "num_battery_bins" => 101,
                "battery_size_kwh" => 400,
                "battery_size_kw" => 100,
                "battery_charge_efficiency" => 1,
                "battery_discharge_efficiency" => 1,
                "battery_minimum_soc_fraction" => 0)

            reliability_results = backup_reliability(input_dict)
            @test reliability_results["unlimited_fuel_mean_cumulative_survival_by_duration"][24] ≈ (0.99^20)*(0.9*0.98) atol=0.00001

            #More complex case of hospital load with 2 generators, PV, wind, and battery
            reliability_inputs = JSON.parsefile("./scenarios/backup_reliability_inputs.json")
            reliability_results = backup_reliability(reliability_inputs)
            @test reliability_results["unlimited_fuel_cumulative_survival_final_time_step"][1] ≈ 0.858756 atol=0.0001
            @test reliability_results["cumulative_survival_final_time_step"][1] ≈ 0.858756 atol=0.0001
            @test reliability_results["mean_cumulative_survival_final_time_step"] ≈ 0.904242 atol=0.0001#0.833224
                    
            # Test gens+pv+wind+batt with 3 arg version of backup_reliability
            # Attention! REopt optimization results are presaved in erp_gens_batt_pv_wind_reopt_results.json
            # If you modify backup_reliability_reopt_inputs.json, you must add this before JSON.parsefile:
            # results = run_reopt(model, p)
            # open("scenarios/erp_gens_batt_pv_wind_reopt_results.json","w") do f
            #     JSON.print(f, results, 4)
            # end
            for input_key in [
                        "generator_size_kw",
                        "battery_size_kw",
                        "battery_size_kwh",
                        "pv_size_kw",
                        "wind_size_kw",
                        "critical_loads_kw",
                        "pv_production_factor_series",
                        "wind_production_factor_series"
                    ]
                delete!(reliability_inputs, input_key)
            end
            # note: the wind prod series in backup_reliability_reopt_inputs.json is actually a PV profile (to in order to test a wind scenario that should give same results as an existing PV one)
            p = REoptInputs("./scenarios/backup_reliability_reopt_inputs.json")
            results = JSON.parsefile("./scenarios/erp_gens_batt_pv_wind_reopt_results.json")
            reliability_results = backup_reliability(results, p, reliability_inputs)

            @test reliability_results["unlimited_fuel_cumulative_survival_final_time_step"][1] ≈ 0.802997 atol=0.0001
            @test reliability_results["cumulative_survival_final_time_step"][1] ≈ 0.802997 atol=0.0001
            @test reliability_results["mean_cumulative_survival_final_time_step"] ≈ 0.817586 atol=0.001
        end  

        @testset verbose=true "Disaggregated Heating Loads" begin
            @testset "Process Heat Load Inputs" begin
                d = JSON.parsefile("./scenarios/electric_heater.json")
                d["SpaceHeatingLoad"]["annual_mmbtu"] = 0.5 * 8760
                d["DomesticHotWaterLoad"]["annual_mmbtu"] = 0.5 * 8760
                d["ProcessHeatLoad"]["annual_mmbtu"] = 0.5 * 8760
                s = Scenario(d)
                inputs = REoptInputs(s)
                @test inputs.heating_loads_kw["ProcessHeat"][1] ≈ 117.228428 atol=1.0e-3
            end
            @testset "Separate Heat Load Results" begin
                d = JSON.parsefile("./scenarios/electric_heater.json")
                d["SpaceHeatingLoad"]["annual_mmbtu"] = 0.5 * 8760
                d["DomesticHotWaterLoad"]["annual_mmbtu"] = 0.5 * 8760
                d["ProcessHeatLoad"]["annual_mmbtu"] = 0.5 * 8760
                d["ExistingBoiler"]["fuel_cost_per_mmbtu"] = 100
                d["ElectricHeater"]["installed_cost_per_mmbtu_per_hour"] = 1.0
                d["ElectricTariff"]["monthly_energy_rates"] = [0,0,0,0,0,0,0,0,0,0,0,0]
                d["HotThermalStorage"]["max_gal"] = 0.0
                s = Scenario(d)
                inputs = REoptInputs(s)
                m = Model(optimizer_with_attributes(HiGHS.Optimizer, "output_flag" => false, "log_to_console" => false))
                results = run_reopt(m, inputs)
                @test sum(results["ExistingBoiler"]["thermal_to_dhw_load_series_mmbtu_per_hour"]) ≈ 0.0 atol=0.01
                @test sum(results["ExistingBoiler"]["thermal_to_space_heating_load_series_mmbtu_per_hour"]) ≈ 0.0 atol=0.01
                @test sum(results["ExistingBoiler"]["thermal_to_process_heat_load_series_mmbtu_per_hour"]) ≈ 0.8*4380.0 atol=0.01
                @test sum(results["ElectricHeater"]["thermal_to_dhw_load_series_mmbtu_per_hour"]) ≈ 0.8*4380.0 atol=0.01
                @test sum(results["ElectricHeater"]["thermal_to_space_heating_load_series_mmbtu_per_hour"]) ≈ 0.8*4380.0 atol=0.01
                @test sum(results["ElectricHeater"]["thermal_to_process_heat_load_series_mmbtu_per_hour"]) ≈ 0.0 atol=0.01
            end
        end

        @testset verbose=true "Net Metering" begin
            @testset "Net Metering Limit and Wholesale" begin
                #case 1: net metering limit is met by PV
                d = JSON.parsefile("./scenarios/net_metering.json")
                m = Model(optimizer_with_attributes(HiGHS.Optimizer, "output_flag" => false, "log_to_console" => false))
                results = run_reopt(m, d)
                @test results["PV"]["size_kw"] ≈ 30.0 atol=1e-3
        
                #case 2: wholesale rate is high, big-M is met
                d["ElectricTariff"]["wholesale_rate"] = 5.0
                d["PV"]["can_wholesale"] = true
                m = Model(optimizer_with_attributes(HiGHS.Optimizer, "output_flag" => false, "log_to_console" => false))
                results = run_reopt(m, d)
                @test results["PV"]["size_kw"] ≈ 7440.0 atol=1e-3  #max benefit provides the upper bound
        
            end
        end

        @testset "Heating loads and addressable load fraction" begin
            # Default LargeOffice CRB with SpaceHeatingLoad and DomesticHotWaterLoad are served by ExistingBoiler
            m = Model(optimizer_with_attributes(HiGHS.Optimizer, "output_flag" => false, "log_to_console" => false))
            results = run_reopt(m, "./scenarios/thermal_load.json")
        
            @test round(results["ExistingBoiler"]["annual_fuel_consumption_mmbtu"], digits=0) ≈ 12904
            
            # Hourly fuel load inputs with addressable_load_fraction are served as expected
            data = JSON.parsefile("./scenarios/thermal_load.json")

            data["DomesticHotWaterLoad"]["fuel_loads_mmbtu_per_hour"] = repeat([0.5], 8760)
            data["DomesticHotWaterLoad"]["addressable_load_fraction"] = 0.6
            data["SpaceHeatingLoad"]["fuel_loads_mmbtu_per_hour"] = repeat([0.5], 8760)
            data["SpaceHeatingLoad"]["addressable_load_fraction"] = 0.8
            data["ProcessHeatLoad"]["fuel_loads_mmbtu_per_hour"] = repeat([0.3], 8760)
            data["ProcessHeatLoad"]["addressable_load_fraction"] = 0.7

            s = Scenario(data)
            inputs = REoptInputs(s)
            m = Model(optimizer_with_attributes(HiGHS.Optimizer, "output_flag" => false, "log_to_console" => false))
            results = run_reopt(m, inputs)
            @test round(results["ExistingBoiler"]["annual_fuel_consumption_mmbtu"], digits=0) ≈ 8760 * (0.5 * 0.6 + 0.5 * 0.8 + 0.3 * 0.7) atol = 1.0
            
            # Test for unaddressable heating load fuel and emissions outputs
            unaddressable = results["HeatingLoad"]["annual_total_unaddressable_heating_load_mmbtu"]
            addressable = results["HeatingLoad"]["annual_calculated_total_heating_boiler_fuel_load_mmbtu"]
            total = unaddressable + addressable
            # Find the weighted average addressable_load_fraction from the fractions and loads above
            weighted_avg_addressable_fraction = (0.5 * 0.6 + 0.5 * 0.8 + 0.3 * 0.7) / (0.5 + 0.5 + 0.3)
            @test round(abs(addressable / total - weighted_avg_addressable_fraction), digits=3) == 0

            unaddressable_emissions = results["HeatingLoad"]["annual_emissions_from_unaddressable_heating_load_tonnes_CO2"]
            addressable_site_fuel_emissions = results["Site"]["annual_emissions_from_fuelburn_tonnes_CO2"]
            total_site_emissions = unaddressable_emissions + addressable_site_fuel_emissions
            @test round(abs(addressable_site_fuel_emissions / total_site_emissions - weighted_avg_addressable_fraction), digits=3) == 0
            
            # Monthly fuel load input with addressable_load_fraction is processed to expected thermal load
            data = JSON.parsefile("./scenarios/thermal_load.json")
            data["DomesticHotWaterLoad"]["monthly_mmbtu"] = repeat([100], 12)
            data["DomesticHotWaterLoad"]["addressable_load_fraction"] = repeat([0.6], 12)
            data["SpaceHeatingLoad"]["monthly_mmbtu"] = repeat([200], 12)
            data["SpaceHeatingLoad"]["addressable_load_fraction"] = repeat([0.8], 12)
            data["ProcessHeatLoad"]["monthly_mmbtu"] = repeat([150], 12)
            data["ProcessHeatLoad"]["addressable_load_fraction"] = repeat([0.7], 12)

            # Assuming Scenario and REoptInputs are defined functions/classes in your code
            s = Scenario(data)
            inputs = REoptInputs(s)

            dhw_thermal_load_expected = sum(data["DomesticHotWaterLoad"]["monthly_mmbtu"] .* data["DomesticHotWaterLoad"]["addressable_load_fraction"]) * s.existing_boiler.efficiency
            space_thermal_load_expected = sum(data["SpaceHeatingLoad"]["monthly_mmbtu"] .* data["SpaceHeatingLoad"]["addressable_load_fraction"]) * s.existing_boiler.efficiency
            process_thermal_load_expected = sum(data["ProcessHeatLoad"]["monthly_mmbtu"] .* data["ProcessHeatLoad"]["addressable_load_fraction"]) * s.existing_boiler.efficiency

            @test round(sum(s.dhw_load.loads_kw) / REopt.KWH_PER_MMBTU) ≈ sum(dhw_thermal_load_expected)
            @test round(sum(s.space_heating_load.loads_kw) / REopt.KWH_PER_MMBTU) ≈ sum(space_thermal_load_expected)
            @test round(sum(s.process_heat_load.loads_kw) / REopt.KWH_PER_MMBTU) ≈ sum(process_thermal_load_expected)
        end
        
        @testset verbose=true "CHP" begin
            @testset "CHP Sizing" begin
                # Sizing CHP with non-constant efficiency, no cost curve, no unavailability_periods
                data_sizing = JSON.parsefile("./scenarios/chp_sizing.json")
                s = Scenario(data_sizing)
                inputs = REoptInputs(s)
                m = Model(optimizer_with_attributes(HiGHS.Optimizer, "output_flag" => false, "log_to_console" => false, "mip_rel_gap" => 0.01, "presolve" => "on"))
                results = run_reopt(m, inputs)
            
                @test round(results["CHP"]["size_kw"], digits=0) ≈ 263.0 atol=50.0
                @test round(results["Financial"]["lcc"], digits=0) ≈ 1.11e7 rtol=0.05
            end
        
            @testset "CHP Cost Curve and Min Allowable Size" begin
                # Fixed size CHP with cost curve, no unavailability_periods
                data_cost_curve = JSON.parsefile("./scenarios/chp_sizing.json")
                data_cost_curve["CHP"] = Dict()
                data_cost_curve["CHP"]["prime_mover"] = "recip_engine"
                data_cost_curve["CHP"]["size_class"] = 1
                data_cost_curve["CHP"]["fuel_cost_per_mmbtu"] = 8.0
                data_cost_curve["CHP"]["min_kw"] = 0
                data_cost_curve["CHP"]["min_allowable_kw"] = 555.5
                data_cost_curve["CHP"]["max_kw"] = 555.51
                data_cost_curve["CHP"]["installed_cost_per_kw"] = 1800.0
                data_cost_curve["CHP"]["installed_cost_per_kw"] = [2300.0, 1800.0, 1500.0]
                data_cost_curve["CHP"]["tech_sizes_for_cost_curve"] = [100.0, 300.0, 1140.0]
            
                data_cost_curve["CHP"]["federal_itc_fraction"] = 0.1
                data_cost_curve["CHP"]["macrs_option_years"] = 0
                data_cost_curve["CHP"]["macrs_bonus_fraction"] = 0.0
                data_cost_curve["CHP"]["macrs_itc_reduction"] = 0.0
            
                expected_x = data_cost_curve["CHP"]["min_allowable_kw"]
                cap_cost_y = data_cost_curve["CHP"]["installed_cost_per_kw"]
                cap_cost_x = data_cost_curve["CHP"]["tech_sizes_for_cost_curve"]
                slope = (cap_cost_x[3] * cap_cost_y[3] - cap_cost_x[2] * cap_cost_y[2]) / (cap_cost_x[3] - cap_cost_x[2])
                init_capex_chp_expected = cap_cost_x[2] * cap_cost_y[2] + (expected_x - cap_cost_x[2]) * slope
                lifecycle_capex_chp_expected = init_capex_chp_expected - 
                    REopt.npv(data_cost_curve["Financial"]["offtaker_discount_rate_fraction"], 
                    [0, init_capex_chp_expected * data_cost_curve["CHP"]["federal_itc_fraction"]])
            
                #PV
                data_cost_curve["PV"] = Dict()
                data_cost_curve["PV"]["min_kw"] = 1500
                data_cost_curve["PV"]["max_kw"] = 1500
                data_cost_curve["PV"]["installed_cost_per_kw"] = 1600
                data_cost_curve["PV"]["federal_itc_fraction"] = 0.26
                data_cost_curve["PV"]["macrs_option_years"] = 0
                data_cost_curve["PV"]["macrs_bonus_fraction"] = 0.0
                data_cost_curve["PV"]["macrs_itc_reduction"] = 0.0
            
                init_capex_pv_expected = data_cost_curve["PV"]["max_kw"] * data_cost_curve["PV"]["installed_cost_per_kw"]
                lifecycle_capex_pv_expected = init_capex_pv_expected - 
                    REopt.npv(data_cost_curve["Financial"]["offtaker_discount_rate_fraction"], 
                    [0, init_capex_pv_expected * data_cost_curve["PV"]["federal_itc_fraction"]])
            
                s = Scenario(data_cost_curve)
                inputs = REoptInputs(s)
                m = Model(optimizer_with_attributes(HiGHS.Optimizer, "output_flag" => false, "log_to_console" => false, "mip_rel_gap" => 0.01))
                results = run_reopt(m, inputs)
            
                init_capex_total_expected = init_capex_chp_expected + init_capex_pv_expected
                lifecycle_capex_total_expected = lifecycle_capex_chp_expected + lifecycle_capex_pv_expected
            
                init_capex_total = results["Financial"]["initial_capital_costs"]
                lifecycle_capex_total = results["Financial"]["initial_capital_costs_after_incentives"]
            
            
                # Check initial CapEx (pre-incentive/tax) and life cycle CapEx (post-incentive/tax) cost with expect
                @test init_capex_total_expected ≈ init_capex_total atol=0.0001*init_capex_total_expected
                @test lifecycle_capex_total_expected ≈ lifecycle_capex_total atol=0.0001*lifecycle_capex_total_expected
            
                # Test CHP.min_allowable_kw - the size would otherwise be ~100 kW less by setting min_allowable_kw to zero
                @test results["CHP"]["size_kw"] ≈ data_cost_curve["CHP"]["min_allowable_kw"] atol=0.1
            end
        
            @testset "CHP Unavailability and Outage" begin
                """
                Validation to ensure that:
                    1) CHP meets load during outage without exporting
                    2) CHP never exports if chp.can_wholesale and chp.can_net_meter inputs are False (default)
                    3) CHP does not "curtail", i.e. send power to a load bank when chp.can_curtail is False (default)
                    4) CHP min_turn_down_fraction is ignored during an outage
                    5) Cooling tech production gets zeroed out during the outage period because we ignore the cooling load balance for outage
                    6) Unavailability intervals that intersect with grid-outages get ignored
                    7) Unavailability intervals that do not intersect with grid-outages result in no CHP production
                """
                # Sizing CHP with non-constant efficiency, no cost curve, no unavailability_periods
                data = JSON.parsefile("./scenarios/chp_unavailability_outage.json")
            
                # Add unavailability periods that 1) intersect (ignored) and 2) don't intersect with outage period
                data["CHP"]["unavailability_periods"] = [Dict([("month", 1), ("start_week_of_month", 2),
                        ("start_day_of_week", 1), ("start_hour", 1), ("duration_hours", 8)]),
                        Dict([("month", 1), ("start_week_of_month", 2),
                        ("start_day_of_week", 3), ("start_hour", 9), ("duration_hours", 8)])]
            
                # Manually doing the math from the unavailability defined above
                unavail_1_start = 24 + 1
                unavail_1_end = unavail_1_start + 8 - 1
                unavail_2_start = 24*3 + 9
                unavail_2_end = unavail_2_start + 8 - 1
                
                # Specify the CHP.min_turn_down_fraction which is NOT used during an outage
                data["CHP"]["min_turn_down_fraction"] = 0.5
                # Specify outage period; outage time_steps are 1-indexed
                outage_start = unavail_1_start
                data["ElectricUtility"]["outage_start_time_step"] = outage_start
                outage_end = unavail_1_end
                data["ElectricUtility"]["outage_end_time_step"] = outage_end
                data["ElectricLoad"]["critical_load_fraction"] = 0.25
            
                s = Scenario(data)
                inputs = REoptInputs(s)
                m = Model(optimizer_with_attributes(HiGHS.Optimizer, "output_flag" => false, "log_to_console" => false, "mip_rel_gap" => 0.01))
                results = run_reopt(m, inputs)
            
                tot_elec_load = results["ElectricLoad"]["load_series_kw"]
                chp_total_elec_prod = results["CHP"]["electric_production_series_kw"]
                chp_to_load = results["CHP"]["electric_to_load_series_kw"]
                chp_export = results["CHP"]["electric_to_grid_series_kw"]
                cooling_elec_consumption = results["ExistingChiller"]["electric_consumption_series_kw"]
            
                # The values compared to the expected values
                @test sum([(chp_to_load[i] - tot_elec_load[i]*data["ElectricLoad"]["critical_load_fraction"]) for i in outage_start:outage_end]) ≈ 0.0 atol=0.001
                critical_load = tot_elec_load[outage_start:outage_end] * data["ElectricLoad"]["critical_load_fraction"]
                @test sum(chp_to_load[outage_start:outage_end]) ≈ sum(critical_load) atol=0.1
                @test sum(chp_export) == 0.0
                @test sum(chp_total_elec_prod) ≈ sum(chp_to_load) atol=1.0e-5*sum(chp_total_elec_prod)
                @test sum(cooling_elec_consumption[outage_start:outage_end]) == 0.0
                @test sum(chp_total_elec_prod[unavail_2_start:unavail_2_end]) == 0.0  
            end
        
            @testset "CHP Supplementary firing and standby" begin
                """
                Test to ensure that supplementary firing and standby charges work as intended.  The thermal and 
                electrical loads are constant, and the CHP system size is fixed; the supplementary firing has a
                similar cost to the boiler and is purcahsed and used when the boiler efficiency is set to a lower 
                value than that of the supplementary firing. The test also ensures that demand charges are  
                correctly calculated when CHP is and is not allowed to reduce demand charges.
                """
                data = JSON.parsefile("./scenarios/chp_supplementary_firing.json")
                data["CHP"]["supplementary_firing_capital_cost_per_kw"] = 10000
                data["ElectricLoad"]["loads_kw"] = repeat([800.0], 8760)
                data["DomesticHotWaterLoad"]["fuel_loads_mmbtu_per_hour"] = repeat([6.0], 8760)
                data["SpaceHeatingLoad"]["fuel_loads_mmbtu_per_hour"] = repeat([6.0], 8760)
                #part 1: supplementary firing not used when less efficient than the boiler and expensive 
                m1 = Model(optimizer_with_attributes(HiGHS.Optimizer, "output_flag" => false, "log_to_console" => false))
                s = Scenario(data)
                inputs = REoptInputs(s)
                results = run_reopt(m1, inputs)
                @test results["CHP"]["size_kw"] == 800
                @test results["CHP"]["size_supplemental_firing_kw"] == 0
                @test results["CHP"]["annual_electric_production_kwh"] ≈ 800*8760 rtol=1e-5
                @test results["CHP"]["annual_thermal_production_mmbtu"] ≈ 800*(0.4418/0.3573)*8760/293.07107 rtol=1e-5
                @test results["ElectricTariff"]["lifecycle_demand_cost_after_tax"] == 0
                @test results["HeatingLoad"]["annual_calculated_total_heating_thermal_load_mmbtu"] == 12.0 * 8760 * data["ExistingBoiler"]["efficiency"]
                @test results["HeatingLoad"]["annual_calculated_dhw_thermal_load_mmbtu"] == 6.0 * 8760 * data["ExistingBoiler"]["efficiency"]
                @test results["HeatingLoad"]["annual_calculated_space_heating_thermal_load_mmbtu"] == 6.0 * 8760 * data["ExistingBoiler"]["efficiency"]
            
                #part 2: supplementary firing used when more efficient than the boiler and low-cost; demand charges not reduced by CHP
                data["CHP"]["supplementary_firing_capital_cost_per_kw"] = 10
                data["CHP"]["reduces_demand_charges"] = false
                data["ExistingBoiler"]["efficiency"] = 0.85
                m2 = Model(optimizer_with_attributes(HiGHS.Optimizer, "output_flag" => false, "log_to_console" => false))
                s = Scenario(data)
                inputs = REoptInputs(s)
                results = run_reopt(m2, inputs)
                @test results["CHP"]["size_supplemental_firing_kw"] ≈ 321.71 atol=0.1
                @test results["CHP"]["annual_thermal_production_mmbtu"] ≈ 149136.6 rtol=1e-5
                @test results["ElectricTariff"]["lifecycle_demand_cost_after_tax"] ≈ 5212.7 rtol=1e-5
            end

            @testset "CHP to Waste Heat" begin
                m = Model(optimizer_with_attributes(HiGHS.Optimizer, "output_flag" => false, "log_to_console" => false, "presolve" => "on"))
                d = JSON.parsefile("./scenarios/chp_waste.json")
                results = run_reopt(m, d)
                @test sum(results["CHP"]["thermal_curtailed_series_mmbtu_per_hour"]) ≈ 4174.455 atol=1e-3
            end

            @testset "CHP Proforma Metrics" begin
                # This test compares the resulting simple payback period (years) for CHP to a proforma spreadsheet model which has been verified
                # All financial parameters which influence this calc have been input to avoid breaking with changing defaults
                input_data = JSON.parsefile("./scenarios/chp_payback.json")
                s = Scenario(input_data)
                inputs = REoptInputs(s)

                m1 = Model(optimizer_with_attributes(HiGHS.Optimizer, "mip_rel_gap" => 0.01, "output_flag" => false, "log_to_console" => false))
                m2 = Model(optimizer_with_attributes(HiGHS.Optimizer, "mip_rel_gap" => 0.01, "output_flag" => false, "log_to_console" => false))
                results = run_reopt([m1,m2], inputs)
                @test abs(results["Financial"]["simple_payback_years"] - 8.12) <= 0.02
            end
        end
        
        @testset verbose=true "FlexibleHVAC" begin
        
            @testset "Single RC Model heating only" begin
                #=
                Single RC model:
                1 state/control node
                2 inputs: Ta and Qheat
                A = [1/(RC)], B = [1/(RC) 1/C], u = [Ta; Q]
                NOTE exogenous_inputs (u) allows for parasitic heat, but it is input as zeros here
        
                We start with no technologies except ExistingBoiler and ExistingChiller. 
                FlexibleHVAC is only worth purchasing if its cost is neglible (i.e. below the lcc_bau * MIPTOL) 
                or if there is a time-varying fuel and/or electricity cost 
                (and the FlexibleHVAC installed_cost is less than the achievable savings).
                =#
        
                # Austin, TX -> existing_chiller and existing_boiler added with FlexibleHVAC
                pf, tamb = REopt.call_pvwatts_api(30.2672, -97.7431);
                R = 0.00025  # K/kW
                C = 1e5   # kJ/K
                # the starting scenario has flat fuel and electricty costs
                d = JSON.parsefile("./scenarios/thermal_load.json");
                A = reshape([-1/(R*C)], 1,1)
                B = [1/(R*C) 1/C]
                u = [tamb zeros(8760)]';
                d["FlexibleHVAC"] = Dict(
                    "control_node" => 1,
                    "initial_temperatures" => [21],
                    "temperature_upper_bound_degC" => 22.0,
                    "temperature_lower_bound_degC" => 19.8,
                    "installed_cost" => 300.0, # NOTE cost must be more then the MIPTOL * LCC 5e-5 * 5.79661e6 ≈ 290 to make FlexibleHVAC not worth it
                    "system_matrix" => A,
                    "input_matrix" => B,
                    "exogenous_inputs" => u
                )
        
                m1 = Model(optimizer_with_attributes(HiGHS.Optimizer, "output_flag" => false, "log_to_console" => false))
                m2 = Model(optimizer_with_attributes(HiGHS.Optimizer, "output_flag" => false, "log_to_console" => false))
                r = run_reopt([m1,m2], d)
                @test (occursin("not supported by the solver", string(r["Messages"]["errors"])) || occursin("REopt scenarios solved either with errors or non-optimal solutions", string(r["Messages"]["errors"])))
                # @test Meta.parse(r["FlexibleHVAC"]["purchased"]) === false
                # @test r["Financial"]["npv"] == 0
        
                # put in a time varying fuel cost, which should make purchasing the FlexibleHVAC system economical
                # with flat ElectricTariff the ExistingChiller does not benefit from FlexibleHVAC
                d["ExistingBoiler"]["fuel_cost_per_mmbtu"] = rand(Float64, (8760))*(50-5).+5;
                m1 = Model(optimizer_with_attributes(HiGHS.Optimizer, "output_flag" => false, "log_to_console" => false, "presolve" => "on"))
                m2 = Model(optimizer_with_attributes(HiGHS.Optimizer, "output_flag" => false, "log_to_console" => false, "presolve" => "on"))
                r = run_reopt([m1,m2], d)
                @test (occursin("not supported by the solver", string(r["Messages"]["errors"])) || occursin("REopt scenarios solved either with errors or non-optimal solutions", string(r["Messages"]["errors"])))
                # all of the savings are from the ExistingBoiler fuel costs
                # @test Meta.parse(r["FlexibleHVAC"]["purchased"]) === true
                # fuel_cost_savings = r["ExistingBoiler"]["lifecycle_fuel_cost_after_tax_bau"] - r["ExistingBoiler"]["lifecycle_fuel_cost_after_tax"]
                # @test fuel_cost_savings - d["FlexibleHVAC"]["installed_cost"] ≈ r["Financial"]["npv"] atol=0.1
        
                # now increase the FlexibleHVAC installed_cost to the fuel costs savings + 100 and expect that the FlexibleHVAC is not purchased
                # d["FlexibleHVAC"]["installed_cost"] = fuel_cost_savings + 100
                m1 = Model(optimizer_with_attributes(HiGHS.Optimizer, "output_flag" => false, "log_to_console" => false, "presolve" => "on"))
                m2 = Model(optimizer_with_attributes(HiGHS.Optimizer, "output_flag" => false, "log_to_console" => false, "presolve" => "on"))
                r = run_reopt([m1,m2], d)
                @test (occursin("not supported by the solver", string(r["Messages"]["errors"])) || occursin("REopt scenarios solved either with errors or non-optimal solutions", string(r["Messages"]["errors"])))
                # @test Meta.parse(r["FlexibleHVAC"]["purchased"]) === false
                # @test r["Financial"]["npv"] == 0
        
                # add TOU ElectricTariff and expect to benefit from using ExistingChiller intelligently
                d["ElectricTariff"] = Dict("urdb_label" => "5ed6c1a15457a3367add15ae")
        
                m1 = Model(optimizer_with_attributes(HiGHS.Optimizer, "output_flag" => false, "log_to_console" => false))
                m2 = Model(optimizer_with_attributes(HiGHS.Optimizer, "output_flag" => false, "log_to_console" => false))
                r = run_reopt([m1,m2], d)
                @test (occursin("not supported by the solver", string(r["Messages"]["errors"])) || occursin("REopt scenarios solved either with errors or non-optimal solutions", string(r["Messages"]["errors"])))
                
                # elec_cost_savings = r["ElectricTariff"]["lifecycle_demand_cost_after_tax_bau"] + 
                #                     r["ElectricTariff"]["lifecycle_energy_cost_after_tax_bau"] - 
                #                     r["ElectricTariff"]["lifecycle_demand_cost_after_tax"] - 
                #                     r["ElectricTariff"]["lifecycle_energy_cost_after_tax"]
        
                # fuel_cost_savings = r["ExistingBoiler"]["lifecycle_fuel_cost_after_tax_bau"] - r["ExistingBoiler"]["lifecycle_fuel_cost_after_tax"]
                # @test fuel_cost_savings + elec_cost_savings - d["FlexibleHVAC"]["installed_cost"] ≈ r["Financial"]["npv"] atol=0.1
        
                # now increase the FlexibleHVAC installed_cost to the fuel costs savings + elec_cost_savings 
                # + 100 and expect that the FlexibleHVAC is not purchased
                # d["FlexibleHVAC"]["installed_cost"] = fuel_cost_savings + elec_cost_savings + 100
                m1 = Model(optimizer_with_attributes(HiGHS.Optimizer, "output_flag" => false, "log_to_console" => false))
                m2 = Model(optimizer_with_attributes(HiGHS.Optimizer, "output_flag" => false, "log_to_console" => false))
                r = run_reopt([m1,m2], d)
                @test (occursin("not supported by the solver", string(r["Messages"]["errors"])) || occursin("REopt scenarios solved either with errors or non-optimal solutions", string(r["Messages"]["errors"])))
                # @test Meta.parse(r["FlexibleHVAC"]["purchased"]) === false
                # @test r["Financial"]["npv"] == 0
        
            end
        end

        #=
        add a time-of-export rate that is greater than retail rate for the month of January,
        check to make sure that PV does NOT export unless the site load is met first for the month of January.
        =#
        @testset "Do not allow_simultaneous_export_import" begin
            model = Model(optimizer_with_attributes(HiGHS.Optimizer, "output_flag" => false, "log_to_console" => false))
            data = JSON.parsefile("./scenarios/monthly_rate.json")

            # create wholesale_rate with compensation in January > retail rate
            jan_rate = data["ElectricTariff"]["monthly_energy_rates"][1]
            data["ElectricTariff"]["wholesale_rate"] =
                append!(repeat([jan_rate + 0.1], 31 * 24), repeat([0.0], 8760 - 31*24))
            data["ElectricTariff"]["monthly_demand_rates"] = repeat([0], 12)
            data["ElectricUtility"] = Dict("allow_simultaneous_export_import" => false)

            s = Scenario(data)
            inputs = REoptInputs(s)
            results = run_reopt(model, inputs)
            
            @test all(x == 0.0 for (i,x) in enumerate(results["ElectricUtility"]["electric_to_load_series_kw"][1:744]) 
                    if results["PV"]["electric_to_grid_series_kw"][i] > 0)
        end

        #=
        Battery degradation replacement strategy test can be validated against solvers like Xpress.
        Commented out of this testset due to solve time constraints using open-source solvers.
        This test has been validated via local testing.
        =#
        @testset "Battery degradation replacement strategy" begin
            # Replacement
            nothing
            # d = JSON.parsefile("scenarios/batt_degradation.json");

            # d["ElectricStorage"]["macrs_option_years"] = 0
            # d["ElectricStorage"]["macrs_bonus_fraction"] = 0.0
            # d["ElectricStorage"]["macrs_itc_reduction"] = 0.0
            # d["ElectricStorage"]["total_itc_fraction"] = 0.0
            # d["ElectricStorage"]["replace_cost_per_kwh"] = 0.0
            # d["ElectricStorage"]["replace_cost_per_kw"] = 0.0
            # d["Financial"] = Dict(
            #     "offtaker_tax_rate_fraction" => 0.0,
            #     "owner_tax_rate_fraction" => 0.0
            # )
            # d["ElectricStorage"]["degradation"]["installed_cost_per_kwh_declination_rate"] = 0.2

            # d["Settings"] = Dict{Any,Any}("add_soc_incentive" => false)

            # s = Scenario(d)
            # p = REoptInputs(s)
            # for t in 1:4380
            #     p.s.electric_tariff.energy_rates[2*t-1] = 0
            #     p.s.electric_tariff.energy_rates[2*t] = 10.0
            # end
            # m = Model(optimizer_with_attributes(Xpress.Optimizer, "OUTPUTLOG" => 0))
            # results = run_reopt(m, p)

            # @test results["ElectricStorage"]["size_kw"] ≈ 11.13 atol=0.05
            # @test results["ElectricStorage"]["size_kwh"] ≈ 14.07 atol=0.05
            # @test results["ElectricStorage"]["replacement_month"] == 8
            # @test results["ElectricStorage"]["maintenance_cost"] ≈ 32820.9 atol=1
            # @test results["ElectricStorage"]["state_of_health"][8760] ≈ -6.8239 atol=0.001
            # @test results["ElectricStorage"]["residual_value"] ≈ 2.61 atol=0.1
            # @test sum(results["ElectricStorage"]["storage_to_load_series_kw"]) ≈ 43800 atol=1.0 #battery should serve all load, every other period


            # # Validate model decision variables make sense.
            # replace_month = Int(value.(m[:months_to_first_replacement]))+1
            # @test replace_month ≈ results["ElectricStorage"]["replacement_month"]
            # @test sum(value.(m[:binSOHIndicator])[replace_month:end]) ≈ 0.0
            # @test sum(value.(m[:binSOHIndicatorChange])) ≈ value.(m[:binSOHIndicatorChange])[replace_month] ≈ 1.0
            # @test value.(m[:binSOHIndicator])[end] ≈ 0.0
        end

        @testset "Solar and ElectricStorage w/BAU and degradation" begin
            m1 = Model(optimizer_with_attributes(HiGHS.Optimizer, "output_flag" => false, "log_to_console" => false))
            m2 = Model(optimizer_with_attributes(HiGHS.Optimizer, "output_flag" => false, "log_to_console" => false))
            d = JSON.parsefile("scenarios/pv_storage.json");
            d["Settings"] = Dict{Any,Any}("add_soc_incentive" => false)
            results = run_reopt([m1,m2], d)

            @test results["PV"]["size_kw"] ≈ 216.6667 atol=0.01
            @test results["PV"]["lcoe_per_kwh"] ≈ 0.0468 atol = 0.001
            @test results["Financial"]["lcc"] ≈ 1.239179e7 rtol=1e-5
            @test results["Financial"]["lcc_bau"] ≈ 12766397 rtol=1e-5
            @test results["ElectricStorage"]["size_kw"] ≈ 49.02 atol=0.1
            @test results["ElectricStorage"]["size_kwh"] ≈ 83.3 atol=0.1
            proforma_npv = REopt.npv(results["Financial"]["offtaker_annual_free_cashflows"] - 
                results["Financial"]["offtaker_annual_free_cashflows_bau"], 0.081)
            @test results["Financial"]["npv"] ≈ proforma_npv rtol=0.0001

            # compare avg soc with and without degradation, 
            # using default augmentation battery maintenance strategy
            avg_soc_no_degr = sum(results["ElectricStorage"]["soc_series_fraction"]) / 8760

            d = JSON.parsefile("scenarios/pv_storage.json");
            d["ElectricStorage"]["model_degradation"] = true
            m = Model(optimizer_with_attributes(HiGHS.Optimizer, "output_flag" => false, "log_to_console" => false))
            r_degr = run_reopt(m, d)
            avg_soc_degr = sum(r_degr["ElectricStorage"]["soc_series_fraction"]) / 8760
            @test avg_soc_no_degr > avg_soc_degr

<<<<<<< HEAD
            # test the replacement strategy ## Cannot test with open source solvers.
            # d["ElectricStorage"]["degradation"] = Dict("maintenance_strategy" => "replacement")
            # m = Model(optimizer_with_attributes(HiGHS.Optimizer, "output_flag" => false, "log_to_console" => false))
            # set_optimizer_attribute(m, "mip_rel_gap", 0.01)
            # r = run_reopt(m, d)
            # @test occursin("not supported by the solver", string(r["Messages"]["errors"]))
=======
            # test the replacement strategy
            d["ElectricStorage"]["degradation"] = Dict("maintenance_strategy" => "replacement")
            m = Model(optimizer_with_attributes(HiGHS.Optimizer, "output_flag" => false, "log_to_console" => false))
            set_optimizer_attribute(m, "mip_rel_gap", 0.01)
            r = run_reopt(m, d)
            @test occursin("are not supported by the solver", string(r["Messages"]["errors"])) || occursin("Unable to use IndicatorToMILPBridge", string(r["Messages"]["errors"]))
>>>>>>> e36b314f
            # #optimal SOH at end of horizon is 80\% to prevent any replacement
            # @test sum(value.(m[:dvSOHChangeTimesEnergy])) ≈ 68.48 atol=0.01
            # # @test r["ElectricStorage"]["maintenance_cost"] ≈ 2972.66 atol=0.01 
            # # the maintenance_cost comes out to 3004.39 on Actions, so we test the LCC since it should match
            # @test r["Financial"]["lcc"] ≈ 1.240096e7  rtol=0.01
            # @test last(value.(m[:SOH])) ≈ 42.95 rtol=0.01
            # @test r["ElectricStorage"]["size_kwh"] ≈ 68.48 rtol=0.01

            # test minimum_avg_soc_fraction
            d["ElectricStorage"]["minimum_avg_soc_fraction"] = 0.72
            m = Model(optimizer_with_attributes(HiGHS.Optimizer, "output_flag" => false, "log_to_console" => false))
            set_optimizer_attribute(m, "mip_rel_gap", 0.01)
            r = run_reopt(m, d)
<<<<<<< HEAD
            @test round(sum(r["ElectricStorage"]["soc_series_fraction"])/8760, digits=2) >= 0.72
=======
            @test occursin("are not supported by the solver", string(r["Messages"]["errors"])) || occursin("Unable to use IndicatorToMILPBridge", string(r["Messages"]["errors"]))
            # @test round(sum(r["ElectricStorage"]["soc_series_fraction"]), digits=2) / 8760 >= 0.7199
>>>>>>> e36b314f
        end

        @testset "Outage with Generator, outage simulator, BAU critical load outputs" begin
            m1 = Model(optimizer_with_attributes(HiGHS.Optimizer, "output_flag" => false, "log_to_console" => false))
            m2 = Model(optimizer_with_attributes(HiGHS.Optimizer, "output_flag" => false, "log_to_console" => false))
            p = REoptInputs("./scenarios/generator.json")
            results = run_reopt([m1,m2], p)
            @test results["Generator"]["size_kw"] ≈ 9.55 atol=0.01
            @test (sum(results["Generator"]["electric_to_load_series_kw"][i] for i in 1:9) + 
                sum(results["Generator"]["electric_to_load_series_kw"][i] for i in 13:8760)) == 0
            @test results["ElectricLoad"]["bau_critical_load_met"] == false
            @test results["ElectricLoad"]["bau_critical_load_met_time_steps"] == 0
            
            simresults = simulate_outages(results, p)
            @test simresults["resilience_hours_max"] == 11
        end

        @testset "Minimize Unserved Load" begin
            d = JSON.parsefile("./scenarios/outage.json")
            m = Model(optimizer_with_attributes(HiGHS.Optimizer, "output_flag" => false, "log_to_console" => false, "mip_rel_gap" => 0.01, "presolve" => "on"))
            results = run_reopt(m, d)
        
            @test results["Outages"]["expected_outage_cost"] ≈ 0 atol=0.1
            @test sum(results["Outages"]["unserved_load_per_outage_kwh"]) ≈ 0 atol=0.1
            @test value(m[:binMGTechUsed]["Generator"]) ≈ 1
            @test value(m[:binMGTechUsed]["CHP"]) ≈ 1
            @test value(m[:binMGTechUsed]["PV"]) ≈ 1
            @test value(m[:binMGStorageUsed]) ≈ 1
        
            # Increase cost of microgrid upgrade and PV Size, PV not used and some load not met
            d["Financial"]["microgrid_upgrade_cost_fraction"] = 0.3
            d["PV"]["min_kw"] = 200.0
            d["PV"]["max_kw"] = 200.0
            m = Model(optimizer_with_attributes(HiGHS.Optimizer, "output_flag" => false, "log_to_console" => false, "mip_rel_gap" => 0.01, "presolve" => "on"))
            results = run_reopt(m, d)
            @test value(m[:binMGTechUsed]["PV"]) ≈ 0
            @test sum(results["Outages"]["unserved_load_per_outage_kwh"]) ≈ 24.16 atol=0.1
            
            #=
            Scenario with $0.001/kWh value_of_lost_load_per_kwh, 12x169 hour outages, 1kW load/hour, and min_resil_time_steps = 168
            - should meet 168 kWh in each outage such that the total unserved load is 12 kWh
            =#
            m = Model(optimizer_with_attributes(HiGHS.Optimizer, "output_flag" => false, "log_to_console" => false, "presolve" => "on"))
            results = run_reopt(m, "./scenarios/nogridcost_minresilhours.json")
            @test sum(results["Outages"]["unserved_load_per_outage_kwh"]) ≈ 12
            
            # testing dvUnserved load, which would output 100 kWh for this scenario before output fix
            m = Model(optimizer_with_attributes(HiGHS.Optimizer, "output_flag" => false, "log_to_console" => false, "presolve" => "on"))
            results = run_reopt(m, "./scenarios/nogridcost_multiscenario.json")
            @test sum(results["Outages"]["unserved_load_per_outage_kwh"]) ≈ 60
            @test results["Outages"]["expected_outage_cost"] ≈ 485.43270 atol=1.0e-5  #avg duration (3h) * load per time step (10) * present worth factor (16.18109)
            @test results["Outages"]["max_outage_cost_per_outage_duration"][1] ≈ 161.8109 atol=1.0e-5

            # Scenario with generator, PV, electric storage
            m = Model(optimizer_with_attributes(HiGHS.Optimizer, "output_flag" => false, "log_to_console" => false, "presolve" => "on"))
            results = run_reopt(m, "./scenarios/outages_gen_pv_stor.json")
            @test results["Outages"]["expected_outage_cost"] ≈ 3.54476923e6 atol=10
            @test results["Financial"]["lcc"] ≈ 8.6413594727e7 rtol=0.001

            # Scenario with generator, PV, wind, electric storage
            m = Model(optimizer_with_attributes(HiGHS.Optimizer, "output_flag" => false, "log_to_console" => false, "presolve" => "on"))
            results = run_reopt(m, "./scenarios/outages_gen_pv_wind_stor.json")
            @test value(m[:binMGTechUsed]["Generator"]) ≈ 1
            @test value(m[:binMGTechUsed]["PV"]) ≈ 1
            @test value(m[:binMGTechUsed]["Wind"]) ≈ 1
            @test results["Outages"]["expected_outage_cost"] ≈ 1.296319791276051e6 atol=1.0
            @test results["Financial"]["lcc"] ≈ 4.8046446434e6 rtol=0.001
            
        end

        @testset "Outages with Wind and supply-to-load no greater than critical load" begin
            input_data = JSON.parsefile("./scenarios/wind_outages.json")
            s = Scenario(input_data)
            inputs = REoptInputs(s)
            m1 = Model(optimizer_with_attributes(HiGHS.Optimizer, "output_flag" => false, "log_to_console" => false, "mip_rel_gap" => 0.01, "presolve" => "on"))
            m2 = Model(optimizer_with_attributes(HiGHS.Optimizer, "output_flag" => false, "log_to_console" => false, "mip_rel_gap" => 0.01, "presolve" => "on"))
            results = run_reopt([m1,m2], inputs)
                
            # Check that supply-to-load is equal to critical load during outages, including wind
            supply_to_load = results["Outages"]["storage_discharge_series_kw"] .+ results["Outages"]["wind_to_load_series_kw"]
            supply_to_load = [supply_to_load[:,:,i][1] for i in eachindex(supply_to_load)]
            critical_load = results["Outages"]["critical_loads_per_outage_series_kw"][1,1,:]
            check = .≈(supply_to_load, critical_load, atol=0.001)
            @test !(0 in check)

            # Check that the soc_series_fraction is the same length as the storage_discharge_series_kw
            @test size(results["Outages"]["soc_series_fraction"]) == size(results["Outages"]["storage_discharge_series_kw"])
        end

        @testset "Multiple Sites" begin
            m = Model(optimizer_with_attributes(HiGHS.Optimizer, "output_flag" => false, "log_to_console" => false))
            ps = [
                REoptInputs("./scenarios/pv_storage.json"),
                REoptInputs("./scenarios/monthly_rate.json"),
            ];
            results = run_reopt(m, ps)
            @test results[3]["Financial"]["lcc"] + results[10]["Financial"]["lcc"] ≈ 1.2830872235e7 rtol=1e-5
        end

        @testset "MPC" begin
            model = Model(optimizer_with_attributes(HiGHS.Optimizer, "output_flag" => false, "log_to_console" => false))
            r = run_mpc(model, "./scenarios/mpc.json")
            @test maximum(r["ElectricUtility"]["to_load_series_kw"][1:15]) <= 98.0 
            @test maximum(r["ElectricUtility"]["to_load_series_kw"][16:24]) <= 97.0
            @test sum(r["PV"]["to_grid_series_kw"]) ≈ 0
            grid_draw = r["ElectricUtility"]["to_load_series_kw"] .+ r["ElectricUtility"]["to_battery_series_kw"]
            # the grid draw limit in the 10th time step is set to 90
            # without the 90 limit the grid draw is 98 in the 10th time step
            @test grid_draw[10] <= 90
        end

        @testset "Complex Incentives" begin
            """
            This test was compared against the API test:
                reo.tests.test_reopt_url.EntryResourceTest.test_complex_incentives
            when using the hardcoded levelization_factor in this package's REoptInputs function.
            The two LCC's matched within 0.00005%. (The Julia pkg LCC is  1.0971991e7)
            """
            m = Model(optimizer_with_attributes(HiGHS.Optimizer, "output_flag" => false, "log_to_console" => false))
            results = run_reopt(m, "./scenarios/incentives.json")
            @test results["Financial"]["lcc"] ≈ 1.094596365e7 atol=5e4  
        end

        @testset verbose=true "Rate Structures" begin

            @testset "Tiered Energy" begin
                m = Model(optimizer_with_attributes(HiGHS.Optimizer, "output_flag" => false, "log_to_console" => false))
                results = run_reopt(m, "./scenarios/tiered_energy_rate.json")
                @test results["ElectricTariff"]["year_one_energy_cost_before_tax"] ≈ 2342.88
                @test results["ElectricUtility"]["annual_energy_supplied_kwh"] ≈ 24000.0 atol=0.1
                @test results["ElectricLoad"]["annual_calculated_kwh"] ≈ 24000.0 atol=0.1
            end

            @testset "Lookback Demand Charges" begin
                # 1. Testing rate from URDB
                data = JSON.parsefile("./scenarios/lookback_rate.json")
                # urdb_label used https://apps.openei.org/IURDB/rate/view/539f6a23ec4f024411ec8bf9#2__Demand
                # has a demand charge lookback of 35% for all months with 2 different demand charges based on which month
                data["ElectricLoad"]["loads_kw"] = ones(8760)
                data["ElectricLoad"]["loads_kw"][8] = 100.0
                inputs = REoptInputs(Scenario(data))        
                m = Model(optimizer_with_attributes(HiGHS.Optimizer, "output_flag" => false, "log_to_console" => false))
                results = run_reopt(m, inputs)
                # Expected result is 100 kW demand for January, 35% of that for all other months and 
                # with 5x other $10.5/kW cold months and 6x $11.5/kW warm months
                @test results["ElectricTariff"]["year_one_demand_cost_before_tax"] ≈ 100 * (10.5 + 0.35*10.5*5 + 0.35*11.5*6)

                # 2. Testing custom rate from user with demand_lookback_months
                d = JSON.parsefile("./scenarios/lookback_rate.json")
                d["ElectricTariff"] = Dict()
                d["ElectricTariff"]["demand_lookback_percent"] = 0.75
                d["ElectricLoad"]["loads_kw"] = [100 for i in range(1,8760)]
                d["ElectricLoad"]["loads_kw"][22] = 200 # Jan peak
                d["ElectricLoad"]["loads_kw"][2403] = 400 # April peak (Should set dvPeakDemandLookback)
                d["ElectricLoad"]["loads_kw"][4088] = 500 # June peak (not in peak month lookback)
                d["ElectricLoad"]["loads_kw"][8333] = 300 # Dec peak 
                d["ElectricTariff"]["monthly_demand_rates"] = [10,10,20,50,20,10,20,20,20,20,20,5]
                d["ElectricTariff"]["demand_lookback_months"] = [1,0,0,1,0,0,0,0,0,0,0,1] # Jan, April, Dec
                d["ElectricTariff"]["blended_annual_energy_rate"] = 0.01

                m = Model(optimizer_with_attributes(HiGHS.Optimizer, "output_flag" => false, "log_to_console" => false))
                r = run_reopt(m, REoptInputs(Scenario(d)))

                monthly_peaks = [300,300,300,400,300,500,300,300,300,300,300,300] # 300 = 400*0.75. Sets peak in all months excpet April and June
                expected_demand_cost = sum(monthly_peaks.*d["ElectricTariff"]["monthly_demand_rates"]) 
                @test r["ElectricTariff"]["year_one_demand_cost_before_tax"] ≈ expected_demand_cost

                # 3. Testing custom rate from user with demand_lookback_range
                d = JSON.parsefile("./scenarios/lookback_rate.json")
                d["ElectricTariff"] = Dict()
                d["ElectricTariff"]["demand_lookback_percent"] = 0.75
                d["ElectricLoad"]["loads_kw"] = [100 for i in range(1,8760)]
                d["ElectricLoad"]["loads_kw"][22] = 200 # Jan peak
                d["ElectricLoad"]["loads_kw"][2403] = 400 # April peak (Should set dvPeakDemandLookback)
                d["ElectricLoad"]["loads_kw"][4088] = 500 # June peak (not in peak month lookback)
                d["ElectricLoad"]["loads_kw"][8333] = 300 # Dec peak 
                d["ElectricTariff"]["monthly_demand_rates"] = [10,10,20,50,20,10,20,20,20,20,20,5]
                d["ElectricTariff"]["blended_annual_energy_rate"] = 0.01
                d["ElectricTariff"]["demand_lookback_range"] = 6

                m = Model(optimizer_with_attributes(HiGHS.Optimizer, "output_flag" => false, "log_to_console" => false))
                r = run_reopt(m, REoptInputs(Scenario(d)))

                monthly_peaks = [225, 225, 225, 400, 300, 500, 375, 375, 375, 375, 375, 375]
                expected_demand_cost = sum(monthly_peaks.*d["ElectricTariff"]["monthly_demand_rates"]) 
                @test r["ElectricTariff"]["year_one_demand_cost_before_tax"] ≈ expected_demand_cost

            end

            @testset "Blended tariff" begin
                model = Model(optimizer_with_attributes(HiGHS.Optimizer, "output_flag" => false, "log_to_console" => false))
                results = run_reopt(model, "./scenarios/no_techs.json")
                @test results["ElectricTariff"]["year_one_energy_cost_before_tax"] ≈ 1000.0
                @test results["ElectricTariff"]["year_one_demand_cost_before_tax"] ≈ 136.99
            end

            @testset "Coincident Peak Charges" begin
                model = Model(optimizer_with_attributes(HiGHS.Optimizer, "output_flag" => false, "log_to_console" => false))
                results = run_reopt(model, "./scenarios/coincident_peak.json")
                @test results["ElectricTariff"]["year_one_coincident_peak_cost_before_tax"] ≈ 15.0
            end

            @testset "URDB sell rate" begin
                #= The URDB contains at least one "Customer generation" tariff that only has a "sell" key in the energyratestructure (the tariff tested here)
                =#
                model = Model(optimizer_with_attributes(HiGHS.Optimizer, "output_flag" => false, "log_to_console" => false))
                p = REoptInputs("./scenarios/URDB_customer_generation.json")
                results = run_reopt(model, p)
                @test results["PV"]["size_kw"] ≈ p.max_sizes["PV"]
            end

            @testset "Custom URDB with Sub-Hourly" begin
                # Avoid excessive JuMP warning messages about += with Expressions
                logger = SimpleLogger()
                with_logger(logger) do
                    # Testing a 15-min post with a urdb_response with multiple n_energy_tiers
                    model = Model(optimizer_with_attributes(HiGHS.Optimizer, "output_flag" => false, "log_to_console" => false, "mip_rel_gap" => 0.1))
                    p = REoptInputs("./scenarios/subhourly_with_urdb.json")
                    results = run_reopt(model, p)
                    @test length(p.s.electric_tariff.export_rates[:WHL]) ≈ 8760*4
                    @test results["PV"]["size_kw"] ≈ p.s.pvs[1].existing_kw
                end
            end

            @testset "Multi-tier demand and energy rates" begin
                #This test ensures that when multiple energy or demand regimes are included, that the tier limits load appropriately
                d = JSON.parsefile("./scenarios/no_techs.json")
                d["ElectricTariff"] = Dict()
                d["ElectricTariff"]["urdb_response"] = JSON.parsefile("./scenarios/multi_tier_urdb_response.json")
                s = Scenario(d)
                p = REoptInputs(s)
                @test p.s.electric_tariff.tou_demand_tier_limits[1, 1] ≈ 1.0e8 atol=1.0
                @test p.s.electric_tariff.tou_demand_tier_limits[1, 2] ≈ 1.0e8 atol=1.0
                @test p.s.electric_tariff.tou_demand_tier_limits[2, 1] ≈ 100.0 atol=1.0
                @test p.s.electric_tariff.tou_demand_tier_limits[2, 2] ≈ 1.0e8 atol=1.0
                @test p.s.electric_tariff.energy_tier_limits[1, 1] ≈ 1.0e10 atol=1.0
                @test p.s.electric_tariff.energy_tier_limits[1, 2] ≈ 1.0e10 atol=1.0
                @test p.s.electric_tariff.energy_tier_limits[6, 1] ≈ 20000.0 atol=1.0
                @test p.s.electric_tariff.energy_tier_limits[6, 2] ≈ 1.0e10 atol=1.0
            end

            @testset "Tiered TOU Demand" begin
                data = JSON.parsefile("./scenarios/tiered_tou_demand.json")
                model = Model(optimizer_with_attributes(HiGHS.Optimizer, "output_flag" => false, "log_to_console" => false))
                results = run_reopt(model, data)
                max_demand = data["ElectricLoad"]["annual_kwh"] / 8760
                tier1_max = data["ElectricTariff"]["urdb_response"]["demandratestructure"][1][1]["max"]
                tier1_rate = data["ElectricTariff"]["urdb_response"]["demandratestructure"][1][1]["rate"]
                tier2_rate = data["ElectricTariff"]["urdb_response"]["demandratestructure"][1][2]["rate"]
                expected_demand_charges = 12 * (tier1_max * tier1_rate + (max_demand - tier1_max) * tier2_rate)
                @test results["ElectricTariff"]["year_one_demand_cost_before_tax"] ≈ expected_demand_charges atol=1                
            end

            # # tiered monthly demand rate  TODO: expected results?
            # m = Model(optimizer_with_attributes(HiGHS.Optimizer, "output_flag" => false, "log_to_console" => false))
            # data = JSON.parsefile("./scenarios/tiered_energy_rate.json")
            # data["ElectricTariff"]["urdb_label"] = "59bc22705457a3372642da67"
            # s = Scenario(data)
            # inputs = REoptInputs(s)
            # results = run_reopt(m, inputs)

            @testset "Non-Standard Units for Energy Rates" begin
                d = JSON.parsefile("./scenarios/no_techs.json")
                d["ElectricTariff"] = Dict(
                    "urdb_label" => "6272e4ae7eb76766c247d469"
                )
                m = Model(optimizer_with_attributes(HiGHS.Optimizer, "output_flag" => false, "log_to_console" => false))
                results = run_reopt(m, d)
                @test occursin("URDB energy tiers have non-standard units of", string(results["Messages"]))
            end

        end

        @testset "EASIUR" begin
            d = JSON.parsefile("./scenarios/pv.json")
            d["Site"]["latitude"] = 30.2672
            d["Site"]["longitude"] = -97.7431
            scen = Scenario(d)
            @test scen.financial.NOx_grid_cost_per_tonne ≈ 5510.61 atol=0.1
        end

        @testset "Wind" begin
            m = Model(optimizer_with_attributes(HiGHS.Optimizer, "output_flag" => false, "log_to_console" => false, "presolve" => "on"))
            d = JSON.parsefile("./scenarios/wind.json")
            results = run_reopt(m, d)
            @test results["Wind"]["size_kw"] ≈ 3752 atol=0.1
            @test results["Financial"]["lcc"] ≈ 8.591017e6 rtol=1e-5
            #= 
            0.5% higher LCC in this package as compared to API ? 8,591,017 vs 8,551,172
            - both have zero curtailment
            - same energy to grid: 5,839,317 vs 5,839,322
            - same energy to load: 4,160,683 vs 4,160,677
            - same city: Boulder
            - same total wind prod factor
            
            REopt.jl has:
            - bigger turbine: 3752 vs 3735
            - net_capital_costs_plus_om: 8,576,590 vs. 8,537,480

            TODO: will these discrepancies be addressed once NMIL binaries are added?
            =#

            m = Model(optimizer_with_attributes(HiGHS.Optimizer, "output_flag" => false, "log_to_console" => false, "presolve" => "on"))
            d["Site"]["land_acres"] = 60 # = 2 MW (with 0.03 acres/kW)
            results = run_reopt(m, d)
            @test results["Wind"]["size_kw"] == 2000.0 # Wind should be constrained by land_acres

            m = Model(optimizer_with_attributes(HiGHS.Optimizer, "output_flag" => false, "log_to_console" => false, "presolve" => "on"))
            d["Wind"]["min_kw"] = 2001 # min_kw greater than land-constrained max should error
            results = run_reopt(m, d)
            @test "errors" ∈ keys(results["Messages"])
            @test length(results["Messages"]["errors"]) > 0
        end

        @testset "Multiple PVs" begin
            logger = SimpleLogger()
            with_logger(logger) do
                m1 = Model(optimizer_with_attributes(HiGHS.Optimizer, "output_flag" => false, "log_to_console" => false))
                m2 = Model(optimizer_with_attributes(HiGHS.Optimizer, "output_flag" => false, "log_to_console" => false))
                results = run_reopt([m1,m2], "./scenarios/multiple_pvs.json")

                ground_pv = results["PV"][findfirst(pv -> pv["name"] == "ground", results["PV"])]
                roof_west = results["PV"][findfirst(pv -> pv["name"] == "roof_west", results["PV"])]
                roof_east = results["PV"][findfirst(pv -> pv["name"] == "roof_east", results["PV"])]

                @test ground_pv["size_kw"] ≈ 15 atol=0.1
                @test roof_west["size_kw"] ≈ 7 atol=0.1
                @test roof_east["size_kw"] ≈ 4 atol=0.1
                @test ground_pv["lifecycle_om_cost_after_tax_bau"] ≈ 782.0 atol=0.1
                @test roof_west["lifecycle_om_cost_after_tax_bau"] ≈ 782.0 atol=0.1
                @test ground_pv["annual_energy_produced_kwh_bau"] ≈ 8933.09 atol=0.1
                @test roof_west["annual_energy_produced_kwh_bau"] ≈ 7656.11 atol=0.1
                @test ground_pv["annual_energy_produced_kwh"] ≈ 26799.26 atol=0.1
                @test roof_west["annual_energy_produced_kwh"] ≈ 10719.51 atol=0.1
                @test roof_east["annual_energy_produced_kwh"] ≈ 6685.95 atol=0.1
            end
        end

        @testset "Thermal Energy Storage + Absorption Chiller" begin
            model = Model(optimizer_with_attributes(HiGHS.Optimizer, "output_flag" => false, "log_to_console" => false))
            data = JSON.parsefile("./scenarios/thermal_storage.json")
            s = Scenario(data)
            p = REoptInputs(s)
                
            #test for get_absorption_chiller_defaults consistency with inputs data and Scenario s.
            htf_defaults_response = get_absorption_chiller_defaults(;
                thermal_consumption_hot_water_or_steam=get(data["AbsorptionChiller"], "thermal_consumption_hot_water_or_steam", nothing),  
                boiler_type=get(data["ExistingBoiler"], "production_type", nothing),
                load_max_tons=maximum(s.cooling_load.loads_kw_thermal / REopt.KWH_THERMAL_PER_TONHOUR)
            )
            
            expected_installed_cost_per_ton = htf_defaults_response["default_inputs"]["installed_cost_per_ton"]
            expected_om_cost_per_ton = htf_defaults_response["default_inputs"]["om_cost_per_ton"]
            
            @test p.s.absorption_chiller.installed_cost_per_kw ≈ expected_installed_cost_per_ton / REopt.KWH_THERMAL_PER_TONHOUR atol=0.001
            @test p.s.absorption_chiller.om_cost_per_kw ≈ expected_om_cost_per_ton / REopt.KWH_THERMAL_PER_TONHOUR atol=0.001
            @test p.s.absorption_chiller.cop_thermal ≈ htf_defaults_response["default_inputs"]["cop_thermal"] atol=0.001
            
            #load test values
            p.s.absorption_chiller.installed_cost_per_kw = 500.0 / REopt.KWH_THERMAL_PER_TONHOUR
            p.s.absorption_chiller.om_cost_per_kw = 0.5 / REopt.KWH_THERMAL_PER_TONHOUR
            p.s.absorption_chiller.cop_thermal = 0.7
            
            #Make every other hour zero fuel and electric cost; storage should charge and discharge in each period
            for ts in p.time_steps
                #heating and cooling loads only
                if ts % 2 == 0  #in even periods, there is a nonzero load and energy is higher cost, and storage should discharge
                    p.s.electric_load.loads_kw[ts] = 10
                    p.s.dhw_load.loads_kw[ts] = 5
                    p.s.space_heating_load.loads_kw[ts] = 5
                    p.s.cooling_load.loads_kw_thermal[ts] = 10
                    p.fuel_cost_per_kwh["ExistingBoiler"][ts] = 100
                    for tier in 1:p.s.electric_tariff.n_energy_tiers
                        p.s.electric_tariff.energy_rates[ts, tier] = 100
                    end
                else #in odd periods, there is no load and energy is cheaper - storage should charge 
                    p.s.electric_load.loads_kw[ts] = 0
                    p.s.dhw_load.loads_kw[ts] = 0
                    p.s.space_heating_load.loads_kw[ts] = 0
                    p.s.cooling_load.loads_kw_thermal[ts] = 0
                    p.fuel_cost_per_kwh["ExistingBoiler"][ts] = 1
                    for tier in 1:p.s.electric_tariff.n_energy_tiers
                        p.s.electric_tariff.energy_rates[ts, tier] = 50
                    end
                end
            end
            
            r = run_reopt(model, p)
            
            #dispatch to load should be 10kW every other period = 4,380 * 10
            @test sum(r["HotThermalStorage"]["storage_to_load_series_mmbtu_per_hour"]) ≈ 149.45 atol=0.1
            @test sum(r["ColdThermalStorage"]["storage_to_load_series_ton"]) ≈ 12454.33 atol=0.1
            #size should be just over 10kW in gallons, accounting for efficiency losses and min SOC
            @test r["HotThermalStorage"]["size_gal"] ≈ 233.0 atol=0.1
            @test r["ColdThermalStorage"]["size_gal"] ≈ 378.0 atol=0.1
            #No production from existing chiller, only absorption chiller, which is sized at ~5kW to manage electric demand charge & capital cost.
            @test r["ExistingChiller"]["annual_thermal_production_tonhour"] ≈ 0.0 atol=0.1
            @test r["AbsorptionChiller"]["annual_thermal_production_tonhour"] ≈ 12464.15 atol=0.1
            @test r["AbsorptionChiller"]["size_ton"] ≈ 2.846 atol=0.01
        end

        @testset "Heat and cool energy balance" begin
            """

            This is an "energy balance" type of test which tests the model formulation/math as opposed
            to a specific scenario. This test is robust to changes in the model "MIPRELSTOP" or "MAXTIME" setting

            Validation to ensure that:
                1) The electric and absorption chillers are supplying 100% of the cooling thermal load plus losses from ColdThermalStorage
                2) The boiler and CHP are supplying the heating load plus additional absorption chiller thermal load
                3) The Cold and Hot TES efficiency (charge loss and thermal decay) are being tracked properly

            """
            input_data = JSON.parsefile("./scenarios/heat_cool_energy_balance_inputs.json")
            s = Scenario(input_data)
            inputs = REoptInputs(s)
            m = Model(optimizer_with_attributes(HiGHS.Optimizer, "output_flag" => false, "log_to_console" => false, "mip_rel_gap" => 0.01))
            results = run_reopt(m, inputs)

            # Annual cooling **thermal** energy load of CRB is based on annual cooling electric energy (from CRB models) and a conditional COP depending on the peak cooling thermal load
            # When the user specifies inputs["ExistingChiller"]["cop"], this changes the **electric** consumption of the chiller to meet that cooling thermal load
            crb_cop = REopt.get_existing_chiller_default_cop(;
                                                            existing_chiller_max_thermal_factor_on_peak_load=s.existing_chiller.max_thermal_factor_on_peak_load,
                                                            max_load_kw_thermal=maximum(s.cooling_load.loads_kw_thermal))
            cooling_thermal_load_tonhour_total = 1427329.0 * crb_cop / REopt.KWH_THERMAL_PER_TONHOUR  # From CRB models, in heating_cooling_loads.jl, BuiltInCoolingLoad data for location (SanFrancisco Hospital)
            cooling_electric_load_total_mod_cop_kwh = cooling_thermal_load_tonhour_total / inputs.s.existing_chiller.cop * REopt.KWH_THERMAL_PER_TONHOUR

            #Test cooling load results
            @test round(cooling_thermal_load_tonhour_total, digits=1) ≈ results["CoolingLoad"]["annual_calculated_tonhour"] atol=1.0
            
            # Convert fuel input to thermal using user input boiler efficiency
            boiler_thermal_load_mmbtu_total = (671.40531 + 11570.9155) * input_data["ExistingBoiler"]["efficiency"] # From CRB models, in heating_cooling_loads.jl, BuiltInDomesticHotWaterLoad + BuiltInSpaceHeatingLoad data for location (SanFrancisco Hospital)
            boiler_fuel_consumption_total_mod_efficiency = boiler_thermal_load_mmbtu_total / inputs.s.existing_boiler.efficiency

            # Cooling outputs
            cooling_elecchl_tons_to_load_series = results["ExistingChiller"]["thermal_to_load_series_ton"]
            cooling_elecchl_tons_to_tes_series = results["ExistingChiller"]["thermal_to_storage_series_ton"]
            cooling_absorpchl_tons_to_load_series = results["AbsorptionChiller"]["thermal_to_load_series_ton"]
            cooling_absorpchl_tons_to_tes_series = results["AbsorptionChiller"]["thermal_to_storage_series_ton"]
            cooling_tonhour_to_load_tech_total = sum(cooling_elecchl_tons_to_load_series) + sum(cooling_absorpchl_tons_to_load_series)
            cooling_tonhour_to_tes_total = sum(cooling_elecchl_tons_to_tes_series) + sum(cooling_absorpchl_tons_to_tes_series)
            cooling_tes_tons_to_load_series = results["ColdThermalStorage"]["storage_to_load_series_ton"]
            cooling_extra_from_tes_losses = cooling_tonhour_to_tes_total - sum(cooling_tes_tons_to_load_series)
            tes_effic_with_decay = sum(cooling_tes_tons_to_load_series) / cooling_tonhour_to_tes_total
            cooling_total_prod_from_techs = cooling_tonhour_to_load_tech_total + cooling_tonhour_to_tes_total
            cooling_load_plus_tes_losses = cooling_thermal_load_tonhour_total + cooling_extra_from_tes_losses

            # Absorption Chiller electric consumption addition
            absorpchl_total_cooling_produced_series_ton = cooling_absorpchl_tons_to_load_series .+ cooling_absorpchl_tons_to_tes_series 
            absorpchl_total_cooling_produced_ton_hour = sum(absorpchl_total_cooling_produced_series_ton)
            absorpchl_electric_consumption_total_kwh = results["AbsorptionChiller"]["annual_electric_consumption_kwh"]
            absorpchl_cop_elec = s.absorption_chiller.cop_electric

            # Check if sum of electric and absorption chillers equals cooling thermal total
            @test tes_effic_with_decay < 0.97
            @test round(cooling_total_prod_from_techs, digits=0) ≈ cooling_load_plus_tes_losses atol=5.0
            @test round(absorpchl_electric_consumption_total_kwh, digits=0) ≈ absorpchl_total_cooling_produced_ton_hour * REopt.KWH_THERMAL_PER_TONHOUR / absorpchl_cop_elec atol=1.0

            # Heating outputs
            boiler_fuel_consumption_calculated = results["ExistingBoiler"]["annual_fuel_consumption_mmbtu"]
            boiler_thermal_series = results["ExistingBoiler"]["thermal_production_series_mmbtu_per_hour"]
            boiler_to_load_series = results["ExistingBoiler"]["thermal_to_load_series_mmbtu_per_hour"]
            boiler_thermal_to_tes_series = results["ExistingBoiler"]["thermal_to_storage_series_mmbtu_per_hour"]
            chp_thermal_to_load_series = results["CHP"]["thermal_to_load_series_mmbtu_per_hour"]
            chp_thermal_to_tes_series = results["CHP"]["thermal_to_storage_series_mmbtu_per_hour"]
            chp_thermal_to_waste_series = results["CHP"]["thermal_curtailed_series_mmbtu_per_hour"]
            absorpchl_thermal_series = results["AbsorptionChiller"]["thermal_consumption_series_mmbtu_per_hour"]
            hot_tes_mmbtu_per_hour_to_load_series = results["HotThermalStorage"]["storage_to_load_series_mmbtu_per_hour"]
            tes_inflows = sum(chp_thermal_to_tes_series) + sum(boiler_thermal_to_tes_series)
            total_chp_production = sum(chp_thermal_to_load_series) + sum(chp_thermal_to_waste_series) + sum(chp_thermal_to_tes_series)
            tes_outflows = sum(hot_tes_mmbtu_per_hour_to_load_series)
            total_thermal_expected = boiler_thermal_load_mmbtu_total + sum(chp_thermal_to_waste_series) + tes_inflows + sum(absorpchl_thermal_series)
            boiler_fuel_expected = (total_thermal_expected - total_chp_production - tes_outflows) / inputs.s.existing_boiler.efficiency
            total_thermal_mmbtu_calculated = sum(boiler_thermal_series) + total_chp_production + tes_outflows

            @test round(boiler_fuel_consumption_calculated, digits=0) ≈ boiler_fuel_expected atol=8.0
            @test round(total_thermal_mmbtu_calculated, digits=0) ≈ total_thermal_expected atol=8.0  

            # Test CHP["cooling_thermal_factor"] = 0.8, AbsorptionChiller["cop_thermal"] = 0.7 (from inputs .json)
            absorpchl_heat_in_kwh = results["AbsorptionChiller"]["annual_thermal_consumption_mmbtu"] * REopt.KWH_PER_MMBTU
            absorpchl_cool_out_kwh = results["AbsorptionChiller"]["annual_thermal_production_tonhour"] * REopt.KWH_THERMAL_PER_TONHOUR
            absorpchl_cop = absorpchl_cool_out_kwh / absorpchl_heat_in_kwh

            @test round(absorpchl_cop, digits=5) ≈ 0.8*0.7 rtol=1e-4
        end

        @testset "Heating and cooling inputs + CHP defaults" begin
            """

            This tests the various ways to input heating and cooling loads to make sure they are processed correctly.
            There are no "new" technologies in this test, so heating is served by ExistingBoiler, and 
                cooling is served by ExistingCooler. Since this is just inputs processing tests, no optimization is needed.

            """
            input_data = JSON.parsefile("./scenarios/heating_cooling_load_inputs.json")
            s = Scenario(input_data)
            inputs = REoptInputs(s)

            # Heating load is input as **fuel**, not thermal 
            # If boiler efficiency is not input, we use REopt.EXISTING_BOILER_EFFICIENCY to convert fuel to thermal
            expected_fuel = input_data["SpaceHeatingLoad"]["annual_mmbtu"] + input_data["DomesticHotWaterLoad"]["annual_mmbtu"]
            total_boiler_heating_thermal_load_mmbtu = (sum(inputs.s.space_heating_load.loads_kw) + sum(inputs.s.dhw_load.loads_kw)) / REopt.KWH_PER_MMBTU
            @test round(total_boiler_heating_thermal_load_mmbtu, digits=0) ≈ expected_fuel * REopt.EXISTING_BOILER_EFFICIENCY atol=1.0
            total_boiler_heating_fuel_load_mmbtu = total_boiler_heating_thermal_load_mmbtu / inputs.s.existing_boiler.efficiency
            @test round(total_boiler_heating_fuel_load_mmbtu, digits=0) ≈ expected_fuel * REopt.EXISTING_BOILER_EFFICIENCY / inputs.s.existing_boiler.efficiency atol=1.0
            # If boiler efficiency is input, use that with annual or monthly mmbtu input to convert fuel to thermal
            input_data["ExistingBoiler"]["efficiency"] = 0.72
            s = Scenario(input_data)
            inputs = REoptInputs(s)
            total_boiler_heating_thermal_load_mmbtu = (sum(inputs.s.space_heating_load.loads_kw) + sum(inputs.s.dhw_load.loads_kw)) / REopt.KWH_PER_MMBTU
            @test round(total_boiler_heating_thermal_load_mmbtu, digits=0) ≈ expected_fuel * input_data["ExistingBoiler"]["efficiency"] atol=1.0
            total_boiler_heating_fuel_load_mmbtu = total_boiler_heating_thermal_load_mmbtu / inputs.s.existing_boiler.efficiency
            @test round(total_boiler_heating_fuel_load_mmbtu, digits=0) ≈ expected_fuel * input_data["ExistingBoiler"]["efficiency"] / inputs.s.existing_boiler.efficiency atol=1.0

            # The expected cooling load is based on the default **fraction of total electric** profile for the doe_reference_name when annual_tonhour is NOT input
            #    the 320540.0 kWh number is from the default LargeOffice fraction of total electric profile applied to the Hospital default total electric profile
            total_chiller_electric_consumption = sum(inputs.s.cooling_load.loads_kw_thermal) / inputs.s.existing_chiller.cop
            @test round(total_chiller_electric_consumption, digits=0) ≈ 320544.0 atol=1.0  # loads_kw is **electric**, loads_kw_thermal is **thermal**

            #Test CHP defaults use average fuel load, size class 2 for recip_engine 
            @test inputs.s.chp.min_allowable_kw ≈ 50.0 atol=0.01
            @test inputs.s.chp.om_cost_per_kwh ≈ 0.0235 atol=0.0001

            delete!(input_data, "SpaceHeatingLoad")
            delete!(input_data, "DomesticHotWaterLoad")
            annual_fraction_of_electric_load_input = 0.5
            input_data["CoolingLoad"] = Dict{Any, Any}("annual_fraction_of_electric_load" => annual_fraction_of_electric_load_input)

            s = Scenario(input_data)
            inputs = REoptInputs(s)

            expected_cooling_electricity = sum(inputs.s.electric_load.loads_kw) * annual_fraction_of_electric_load_input
            total_chiller_electric_consumption = sum(inputs.s.cooling_load.loads_kw_thermal) / inputs.s.cooling_load.existing_chiller_cop
            @test round(total_chiller_electric_consumption, digits=0) ≈ round(expected_cooling_electricity) atol=1.0
            @test round(total_chiller_electric_consumption, digits=0) ≈ 3876410 atol=1.0

            # Check that without heating load or max_kw input, CHP.max_kw gets set based on peak electric load
            @test inputs.s.chp.max_kw ≈ maximum(inputs.s.electric_load.loads_kw) atol=0.01

            input_data["SpaceHeatingLoad"] = Dict{Any, Any}("monthly_mmbtu" => repeat([1000.0], 12))
            input_data["DomesticHotWaterLoad"] = Dict{Any, Any}("monthly_mmbtu" => repeat([1000.0], 12))
            input_data["CoolingLoad"] = Dict{Any, Any}("monthly_fractions_of_electric_load" => repeat([0.1], 12))

            s = Scenario(input_data)
            inputs = REoptInputs(s)

            #Test CHP defaults use average fuel load, size class changes to 3
            @test inputs.s.chp.min_allowable_kw ≈ 125.0 atol=0.1
            @test inputs.s.chp.om_cost_per_kwh ≈ 0.021 atol=0.0001
            #Update CHP prime_mover and test new defaults
            input_data["CHP"]["prime_mover"] = "combustion_turbine"
            input_data["CHP"]["size_class"] = 1
            # Set max_kw higher than peak electric load so min_allowable_kw doesn't get assigned to max_kw
            input_data["CHP"]["max_kw"] = 2500.0

            s = Scenario(input_data)
            inputs = REoptInputs(s)

            @test inputs.s.chp.min_allowable_kw ≈ 2000.0 atol=0.1
            @test inputs.s.chp.om_cost_per_kwh ≈ 0.014499999999999999 atol=0.0001

            total_heating_fuel_load_mmbtu = (sum(inputs.s.space_heating_load.loads_kw) + 
                                            sum(inputs.s.dhw_load.loads_kw)) / input_data["ExistingBoiler"]["efficiency"] / REopt.KWH_PER_MMBTU
            @test round(total_heating_fuel_load_mmbtu, digits=0) ≈ 24000 atol=1.0
            total_chiller_electric_consumption = sum(inputs.s.cooling_load.loads_kw_thermal) / inputs.s.cooling_load.existing_chiller_cop
            @test round(total_chiller_electric_consumption, digits=0) ≈ 775282 atol=1.0

            input_data["SpaceHeatingLoad"] = Dict{Any, Any}("fuel_loads_mmbtu_per_hour" => repeat([0.5], 8760))
            input_data["DomesticHotWaterLoad"] = Dict{Any, Any}("fuel_loads_mmbtu_per_hour" => repeat([0.5], 8760))
            input_data["CoolingLoad"] = Dict{Any, Any}("per_time_step_fractions_of_electric_load" => repeat([0.01], 8760))

            s = Scenario(input_data)
            inputs = REoptInputs(s)

            total_heating_fuel_load_mmbtu = (sum(inputs.s.space_heating_load.loads_kw) + 
                                            sum(inputs.s.dhw_load.loads_kw)) / input_data["ExistingBoiler"]["efficiency"] / REopt.KWH_PER_MMBTU
            @test round(total_heating_fuel_load_mmbtu, digits=0) ≈ 8760 atol=0.1
            @test round(sum(inputs.s.cooling_load.loads_kw_thermal) / inputs.s.cooling_load.existing_chiller_cop, digits=0) ≈ 77528.0 atol=1.0

            # Make sure annual_tonhour is preserved with conditional existing_chiller_default logic, where guess-and-correct method is applied
            input_data["SpaceHeatingLoad"] = Dict{Any, Any}()
            input_data["DomesticHotWaterLoad"] = Dict{Any, Any}()
            annual_tonhour = 25000.0
            input_data["CoolingLoad"] = Dict{Any, Any}("doe_reference_name" => "Hospital",
                                                        "annual_tonhour" => annual_tonhour)
            input_data["ExistingChiller"] = Dict{Any, Any}()

            s = Scenario(input_data)
            inputs = REoptInputs(s)

            @test round(sum(inputs.s.cooling_load.loads_kw_thermal) / REopt.KWH_THERMAL_PER_TONHOUR, digits=0) ≈ annual_tonhour atol=1.0 
            
            # Test for prime generator CHP inputs (electric only)
            # First get CHP cost to compare later with prime generator
            input_data["ElectricLoad"] = Dict("doe_reference_name" => "FlatLoad",
                                                "annual_kwh" => 876000)
            input_data["ElectricTariff"] = Dict("blended_annual_energy_rate" => 0.06,
                                                "blended_annual_demand_rate" => 0.0  )
            s_chp = Scenario(input_data)
            inputs_chp = REoptInputs(s)
            installed_cost_chp = s_chp.chp.installed_cost_per_kw

            # Now get prime generator (electric only)
            input_data["CHP"]["is_electric_only"] = true
            delete!(input_data["CHP"], "max_kw")
            s = Scenario(input_data)
            inputs = REoptInputs(s)
            # Costs are 75% of CHP
            @test inputs.s.chp.installed_cost_per_kw ≈ (0.75*installed_cost_chp) atol=1.0
            @test inputs.s.chp.om_cost_per_kwh ≈ (0.75*0.0145) atol=0.0001
            @test inputs.s.chp.federal_itc_fraction ≈ 0.0 atol=0.0001
            # Thermal efficiency set to zero
            @test inputs.s.chp.thermal_efficiency_full_load == 0
            @test inputs.s.chp.thermal_efficiency_half_load == 0
            # Max size based on electric load, not heating load
            @test inputs.s.chp.max_kw ≈ maximum(inputs.s.electric_load.loads_kw) atol=0.001    
        end

        @testset "Hybrid/blended heating and cooling loads" begin
            """

            This tests the hybrid/campus loads for heating and cooling, where a blended_doe_reference_names
                and blended_doe_reference_percents are given and blended to create an aggregate load profile

            """
            input_data = JSON.parsefile("./scenarios/hybrid_loads_heating_cooling_inputs.json")

            hospital_fraction = 0.75
            hotel_fraction = 1.0 - hospital_fraction

            # Hospital only
            input_data["ElectricLoad"]["annual_kwh"] = hospital_fraction * 100
            input_data["ElectricLoad"]["doe_reference_name"] = "Hospital"
            input_data["SpaceHeatingLoad"]["annual_mmbtu"] = hospital_fraction * 100
            input_data["SpaceHeatingLoad"]["doe_reference_name"] = "Hospital"
            input_data["DomesticHotWaterLoad"]["annual_mmbtu"] = hospital_fraction * 100
            input_data["DomesticHotWaterLoad"]["doe_reference_name"] = "Hospital"    
            input_data["CoolingLoad"]["doe_reference_name"] = "Hospital"

            s = Scenario(input_data)
            inputs = REoptInputs(s)

            elec_hospital = inputs.s.electric_load.loads_kw
            space_hospital = inputs.s.space_heating_load.loads_kw  # thermal
            dhw_hospital = inputs.s.dhw_load.loads_kw  # thermal
            cooling_hospital = inputs.s.cooling_load.loads_kw_thermal  # thermal
            cooling_elec_frac_of_total_hospital = cooling_hospital / inputs.s.cooling_load.existing_chiller_cop ./ elec_hospital

            # Hotel only
            input_data["ElectricLoad"]["annual_kwh"] = hotel_fraction * 100
            input_data["ElectricLoad"]["doe_reference_name"] = "LargeHotel"
            input_data["SpaceHeatingLoad"]["annual_mmbtu"] = hotel_fraction * 100
            input_data["SpaceHeatingLoad"]["doe_reference_name"] = "LargeHotel"
            input_data["DomesticHotWaterLoad"]["annual_mmbtu"] = hotel_fraction * 100
            input_data["DomesticHotWaterLoad"]["doe_reference_name"] = "LargeHotel"    
            input_data["CoolingLoad"]["doe_reference_name"] = "LargeHotel"

            s = Scenario(input_data)
            inputs = REoptInputs(s)

            elec_hotel = inputs.s.electric_load.loads_kw
            space_hotel = inputs.s.space_heating_load.loads_kw  # thermal
            dhw_hotel = inputs.s.dhw_load.loads_kw  # thermal
            cooling_hotel = inputs.s.cooling_load.loads_kw_thermal  # thermal
            cooling_elec_frac_of_total_hotel = cooling_hotel / inputs.s.cooling_load.existing_chiller_cop ./ elec_hotel

            # Hybrid mix of hospital and hotel
            # Remove previous assignment of doe_reference_name
            for load in ["ElectricLoad", "SpaceHeatingLoad", "DomesticHotWaterLoad", "CoolingLoad"]
                delete!(input_data[load], "doe_reference_name")
            end
            annual_energy = (hospital_fraction + hotel_fraction) * 100
            building_list = ["Hospital", "LargeHotel"]
            percent_share_list = [hospital_fraction, hotel_fraction]
            input_data["ElectricLoad"]["annual_kwh"] = annual_energy
            input_data["ElectricLoad"]["blended_doe_reference_names"] = building_list
            input_data["ElectricLoad"]["blended_doe_reference_percents"] = percent_share_list

            input_data["SpaceHeatingLoad"]["annual_mmbtu"] = annual_energy
            input_data["SpaceHeatingLoad"]["blended_doe_reference_names"] = building_list
            input_data["SpaceHeatingLoad"]["blended_doe_reference_percents"] = percent_share_list
            input_data["DomesticHotWaterLoad"]["annual_mmbtu"] = annual_energy
            input_data["DomesticHotWaterLoad"]["blended_doe_reference_names"] = building_list
            input_data["DomesticHotWaterLoad"]["blended_doe_reference_percents"] = percent_share_list    

            # CoolingLoad now use a weighted fraction of total electric profile if no annual_tonhour is provided
            input_data["CoolingLoad"]["blended_doe_reference_names"] = building_list
            input_data["CoolingLoad"]["blended_doe_reference_percents"] = percent_share_list    

            s = Scenario(input_data)
            inputs = REoptInputs(s)

            elec_hybrid = inputs.s.electric_load.loads_kw
            space_hybrid = inputs.s.space_heating_load.loads_kw  # thermal
            dhw_hybrid = inputs.s.dhw_load.loads_kw  # thermal
            cooling_hybrid = inputs.s.cooling_load.loads_kw_thermal   # thermal
            cooling_elec_hybrid = cooling_hybrid / inputs.s.cooling_load.existing_chiller_cop  # electric
            cooling_elec_frac_of_total_hybrid = cooling_hybrid / inputs.s.cooling_load.existing_chiller_cop ./ elec_hybrid

            # Check that the combined/hybrid load is the same as the sum of the individual loads in each time_step

            @test round(sum(elec_hybrid .- (elec_hospital .+ elec_hotel)), digits=1) ≈ 0.0 atol=0.1
            @test round(sum(space_hybrid .- (space_hospital .+ space_hotel)), digits=1) ≈ 0.0 atol=0.1
            @test round(sum(dhw_hybrid .- (dhw_hospital .+ dhw_hotel)), digits=1) ≈ 0.0 atol=0.1
            # Check that the cooling load is the weighted average of the default CRB fraction of total electric profiles
            cooling_electric_hybrid_expected = elec_hybrid .* (cooling_elec_frac_of_total_hospital * hospital_fraction  .+ 
                                                    cooling_elec_frac_of_total_hotel * hotel_fraction)
            @test round(sum(cooling_electric_hybrid_expected .- cooling_elec_hybrid), digits=1) ≈ 0.0 atol=0.1
        end

        @testset "Boiler (new) test" begin
            input_data = JSON.parsefile("scenarios/boiler_new_inputs.json")
            input_data["SpaceHeatingLoad"]["annual_mmbtu"] = 0.5 * 8760
            input_data["DomesticHotWaterLoad"]["annual_mmbtu"] = 0.5 * 8760
            s = Scenario(input_data)
            inputs = REoptInputs(s)
            m1 = Model(optimizer_with_attributes(HiGHS.Optimizer, "output_flag" => false, "log_to_console" => false))
            m2 = Model(optimizer_with_attributes(HiGHS.Optimizer, "output_flag" => false, "log_to_console" => false))
            results = run_reopt([m1,m2], inputs)
            
            # BAU boiler loads
            load_thermal_mmbtu_bau = sum(s.space_heating_load.loads_kw + s.dhw_load.loads_kw) / REopt.KWH_PER_MMBTU
            existing_boiler_mmbtu = sum(results["ExistingBoiler"]["thermal_production_series_mmbtu_per_hour"])
            boiler_thermal_mmbtu = sum(results["Boiler"]["thermal_production_series_mmbtu_per_hour"])
            
            # Used monthly fuel cost for ExistingBoiler and Boiler, where ExistingBoiler has lower fuel cost only
            # in February (28 days), so expect ExistingBoiler to serve the flat/constant load 28 days of the year
            @test existing_boiler_mmbtu ≈ load_thermal_mmbtu_bau * 28 / 365 atol=0.00001
            @test boiler_thermal_mmbtu ≈ load_thermal_mmbtu_bau - existing_boiler_mmbtu atol=0.00001
        end

        @testset "OffGrid" begin
            ## Scenario 1: Solar, Storage, Fixed Generator
            post_name = "off_grid.json" 
            post = JSON.parsefile("./scenarios/$post_name")
            m = Model(optimizer_with_attributes(HiGHS.Optimizer, "output_flag" => false, "log_to_console" => false))
            r = run_reopt(m, post)
            scen = Scenario(post)
            
            # Test default values 
            @test scen.electric_utility.outage_start_time_step ≈ 1
            @test scen.electric_utility.outage_end_time_step ≈ 8760 * scen.settings.time_steps_per_hour
            @test scen.storage.attr["ElectricStorage"].soc_init_fraction ≈ 1
            @test scen.storage.attr["ElectricStorage"].can_grid_charge ≈ false
            @test scen.generator.fuel_avail_gal ≈ 1.0e9
            @test scen.generator.min_turn_down_fraction ≈ 0.15
            @test sum(scen.electric_load.loads_kw) - sum(scen.electric_load.critical_loads_kw) ≈ 0 # critical loads should equal loads_kw
            @test scen.financial.microgrid_upgrade_cost_fraction ≈ 0

            # Test outputs
            @test r["ElectricUtility"]["annual_energy_supplied_kwh"] ≈ 0 # no interaction with grid
            @test r["Financial"]["lifecycle_offgrid_other_capital_costs"] ≈ 2617.092 atol=0.01 # Check straight line depreciation calc
            @test sum(r["ElectricLoad"]["offgrid_annual_oper_res_provided_series_kwh"]) >= sum(r["ElectricLoad"]["offgrid_annual_oper_res_required_series_kwh"]) # OR provided >= required
            @test r["ElectricLoad"]["offgrid_load_met_fraction"] >= scen.electric_load.min_load_met_annual_fraction
            @test r["PV"]["size_kw"] ≈ 5050.0
            f = r["Financial"]
            @test f["lifecycle_generation_tech_capital_costs"] + f["lifecycle_storage_capital_costs"] + f["lifecycle_om_costs_after_tax"] +
                    f["lifecycle_fuel_costs_after_tax"] + f["lifecycle_chp_standby_cost_after_tax"] + f["lifecycle_elecbill_after_tax"] + 
                    f["lifecycle_offgrid_other_annual_costs_after_tax"] + f["lifecycle_offgrid_other_capital_costs"] + 
                    f["lifecycle_outage_cost"] + f["lifecycle_MG_upgrade_and_fuel_cost"] - 
                    f["lifecycle_production_incentive_after_tax"] ≈ f["lcc"] atol=1.0
            
            ## Scenario 2: Fixed Generator only
            post["ElectricLoad"]["annual_kwh"] = 100.0
            post["PV"]["max_kw"] = 0.0
            post["ElectricStorage"]["max_kw"] = 0.0
            post["Generator"]["min_turn_down_fraction"] = 0.0

            m = Model(optimizer_with_attributes(HiGHS.Optimizer, "output_flag" => false, "log_to_console" => false))
            r = run_reopt(m, post)

            # Test generator outputs
            @test r["Generator"]["annual_fuel_consumption_gal"] ≈ 7.52 # 99 kWh * 0.076 gal/kWh
            @test r["Generator"]["annual_energy_produced_kwh"] ≈ 99.0
            @test r["Generator"]["year_one_fuel_cost_before_tax"] ≈ 22.57
            @test r["Generator"]["lifecycle_fuel_cost_after_tax"] ≈ 205.35 
            @test r["Financial"]["initial_capital_costs"] ≈ 100*(700) 
            @test r["Financial"]["lifecycle_capital_costs"] ≈ 100*(700+324.235442*(1-0.26)) atol=0.1 # replacement in yr 10 is considered tax deductible
            @test r["Financial"]["initial_capital_costs_after_incentives"] ≈ 700*100 atol=0.1
            @test r["Financial"]["replacements_future_cost_after_tax"] ≈ 700*100
            @test r["Financial"]["replacements_present_cost_after_tax"] ≈ 100*(324.235442*(1-0.26)) atol=0.1 

            ## Scenario 3: Fixed Generator that can meet load, but cannot meet load operating reserve requirement
            ## This test ensures the load operating reserve requirement is being enforced
            post["ElectricLoad"]["doe_reference_name"] = "FlatLoad"
            post["ElectricLoad"]["annual_kwh"] = 876000.0 # requires 100 kW gen
            post["ElectricLoad"]["min_load_met_annual_fraction"] = 1.0 # requires additional generator capacity
            post["PV"]["max_kw"] = 0.0
            post["ElectricStorage"]["max_kw"] = 0.0
            post["Generator"]["min_turn_down_fraction"] = 0.0

            m = Model(optimizer_with_attributes(HiGHS.Optimizer, "output_flag" => false, "log_to_console" => false))
            r = run_reopt(m, post)

            # Test generator outputs
            @test typeof(r) == Model # this is true when the model is infeasible

            ### Scenario 3: Indonesia. Wind (custom prod) and Generator only
            m = Model(optimizer_with_attributes(HiGHS.Optimizer, "output_flag" => false, "log_to_console" => false, "mip_rel_gap" => 0.01, "presolve" => "on"))
            post_name = "wind_intl_offgrid.json" 
            post = JSON.parsefile("./scenarios/$post_name")
            post["ElectricLoad"]["loads_kw"] = [10.0 for i in range(1,8760)]
            scen = Scenario(post)
            post["Wind"]["production_factor_series"] =  reduce(vcat, readdlm("./data/example_wind_prod_factor_kw.csv", '\n', header=true)[1])

            results = run_reopt(m, post)
            
            @test results["ElectricLoad"]["offgrid_load_met_fraction"] >= scen.electric_load.min_load_met_annual_fraction
            f = results["Financial"]
            @test f["lifecycle_generation_tech_capital_costs"] + f["lifecycle_storage_capital_costs"] + f["lifecycle_om_costs_after_tax"] +
                    f["lifecycle_fuel_costs_after_tax"] + f["lifecycle_chp_standby_cost_after_tax"] + f["lifecycle_elecbill_after_tax"] + 
                    f["lifecycle_offgrid_other_annual_costs_after_tax"] + f["lifecycle_offgrid_other_capital_costs"] + 
                    f["lifecycle_outage_cost"] + f["lifecycle_MG_upgrade_and_fuel_cost"] - 
                    f["lifecycle_production_incentive_after_tax"] ≈ f["lcc"] atol=1.0

            windOR = sum(results["Wind"]["electric_to_load_series_kw"]  * post["Wind"]["operating_reserve_required_fraction"])
            loadOR = sum(post["ElectricLoad"]["loads_kw"] * scen.electric_load.operating_reserve_required_fraction)
            @test sum(results["ElectricLoad"]["offgrid_annual_oper_res_required_series_kwh"]) ≈ loadOR  + windOR atol=1.0

        end

        @testset "GHP" begin
            """

            This tests multiple unique aspects of GHP:
            1. REopt takes the output data of GhpGhx, creates multiple GHP options, and chooses the expected one
            2. GHP with heating and cooling "..efficiency_thermal_factors" reduces the net thermal load
            3. GHP serves only the SpaceHeatingLoad by default unless it is allowed to serve DHW
            4. GHP serves all the Cooling load
            5. Input of a custom COP map for GHP and check the GHP performance to make sure it's using it correctly
            6. Hybrid GHP capability functions as expected
            7. Check GHP LCC calculation for URBANopt
            8. Check GHX LCC calculation for URBANopt

            """
            # Load base inputs
            input_data = JSON.parsefile("scenarios/ghp_inputs.json")
            
            # Modify ["GHP"]["ghpghx_inputs"] for running GhpGhx.jl
            # Heat pump performance maps
            cop_map_mat_header = readdlm("scenarios/ghp_cop_map_custom.csv", ',', header=true)
            data = cop_map_mat_header[1]
            headers = cop_map_mat_header[2]
            # Generate a "records" style dictionary from the 
            cop_map_list = []
            for i in axes(data,1)
                dict_record = Dict(name=>data[i, col] for (col, name) in enumerate(headers))
                push!(cop_map_list, dict_record)
            end
            input_data["GHP"]["ghpghx_inputs"][1]["cop_map_eft_heating_cooling"] = cop_map_list
            
            # Due to GhpGhx not being a registered package (no OSI-approved license), 
            # the registered REopt package cannot have GhpGhx as a "normal" dependency;
            # Therefore, we only use a "ghpghx_response" (the output of GhpGhx) as an 
            # input to REopt to avoid GhpGhx module calls
            response_1 = JSON.parsefile("scenarios/ghpghx_response.json")
            response_2 = deepcopy(response_1)
            # Reduce the electric consumption of response 2 which should then be the chosen system
            response_2["outputs"]["yearly_total_electric_consumption_series_kw"] *= 0.5 
            input_data["GHP"]["ghpghx_responses"] = [response_1, response_2]
            
            # Heating load
            input_data["SpaceHeatingLoad"]["doe_reference_name"] = "Hospital"
            input_data["SpaceHeatingLoad"]["monthly_mmbtu"] = fill(1000.0, 12)
            input_data["SpaceHeatingLoad"]["monthly_mmbtu"][1] = 500.0
            input_data["SpaceHeatingLoad"]["monthly_mmbtu"][end] = 1500.0
            
            # Call REopt
            s = Scenario(input_data)
            inputs = REoptInputs(s)
            m1 = Model(optimizer_with_attributes(HiGHS.Optimizer, "output_flag" => false, "log_to_console" => false, "mip_rel_gap" => 0.01))
            m2 = Model(optimizer_with_attributes(HiGHS.Optimizer, "output_flag" => false, "log_to_console" => false, "mip_rel_gap" => 0.01))
            results = run_reopt([m1,m2], inputs)
            
            ghp_option_chosen = results["GHP"]["ghp_option_chosen"]
            @test ghp_option_chosen == 2

            # Test GHP heating and cooling load reduced
            hot_load_reduced_mmbtu = sum(results["GHP"]["space_heating_thermal_load_reduction_with_ghp_mmbtu_per_hour"])
            cold_load_reduced_tonhour = sum(results["GHP"]["cooling_thermal_load_reduction_with_ghp_ton"])
            @test hot_load_reduced_mmbtu ≈ 1440.00 atol=0.1
            @test cold_load_reduced_tonhour ≈ 761382.78 atol=0.1

            # Test GHP serving space heating with VAV thermal efficiency improvements
            heating_served_mmbtu = sum(s.ghp_option_list[ghp_option_chosen].heating_thermal_kw / REopt.KWH_PER_MMBTU)
            expected_heating_served_mmbtu = 12000 * 0.8 * 0.85  # (fuel_mmbtu * boiler_effic * space_heating_efficiency_thermal_factor)
            @test round(heating_served_mmbtu, digits=1) ≈ expected_heating_served_mmbtu atol=1.0
            
            # Boiler serves all of the DHW load, no DHW thermal reduction due to GHP retrofit
            boiler_served_mmbtu = sum(results["ExistingBoiler"]["thermal_production_series_mmbtu_per_hour"])
            expected_boiler_served_mmbtu = 3000 * 0.8 # (fuel_mmbtu * boiler_effic)
            @test round(boiler_served_mmbtu, digits=1) ≈ expected_boiler_served_mmbtu atol=1.0
            
            # LoadProfileChillerThermal cooling thermal is 1/cooling_efficiency_thermal_factor of GHP cooling thermal production
            bau_chiller_thermal_tonhour = sum(s.cooling_load.loads_kw_thermal / REopt.KWH_THERMAL_PER_TONHOUR)
            ghp_cooling_thermal_tonhour = sum(inputs.ghp_cooling_thermal_load_served_kw[1,:] / REopt.KWH_THERMAL_PER_TONHOUR)
            @test round(bau_chiller_thermal_tonhour) ≈ ghp_cooling_thermal_tonhour/0.6 atol=1.0
            
            # Custom heat pump COP map is used properly
            ghp_option_chosen = results["GHP"]["ghp_option_chosen"]
            heating_cop_avg = s.ghp_option_list[ghp_option_chosen].ghpghx_response["outputs"]["heating_cop_avg"]
            cooling_cop_avg = s.ghp_option_list[ghp_option_chosen].ghpghx_response["outputs"]["cooling_cop_avg"]
            # Average COP which includes pump power should be lower than Heat Pump only COP specified by the map
            @test heating_cop_avg <= 4.0
            @test cooling_cop_avg <= 8.0

            # Check GHP LCC calculation for URBANopt
            ghp_data = JSON.parsefile("scenarios/ghp_urbanopt.json")
            s = Scenario(ghp_data)
            ghp_inputs = REoptInputs(s)
            m = Model(optimizer_with_attributes(HiGHS.Optimizer, "output_flag" => false, "log_to_console" => false, "mip_rel_gap" => 0.01))
            results = run_reopt(m, ghp_inputs)
            ghp_lcc = results["Financial"]["lcc"]
            ghp_lccc = results["Financial"]["lifecycle_capital_costs"]
            ghp_lccc_initial = results["Financial"]["initial_capital_costs"]
            ghp_ebill = results["Financial"]["lifecycle_elecbill_after_tax"]
            boreholes = results["GHP"]["ghpghx_chosen_outputs"]["number_of_boreholes"]
            boreholes_len = results["GHP"]["ghpghx_chosen_outputs"]["length_boreholes_ft"]

            # Initial capital cost = initial cap cost of GHP + initial cap cost of hydronic loop
            @test ghp_lccc_initial - results["GHP"]["size_heat_pump_ton"]*1075 - ghp_data["GHP"]["building_sqft"]*1.7 ≈ 0.0 atol = 0.1
            # LCC = LCCC + Electricity Bill
            @test ghp_lcc - ghp_lccc - ghp_ebill ≈ 0.0 atol = 0.1
            # LCCC should be around be around 52% of initial capital cost due to incentive and bonus
            @test ghp_lccc/ghp_lccc_initial ≈ 0.518 atol = 0.01
            # GHX size must be 0
            @test boreholes ≈ 0.0 atol = 0.01
            @test boreholes_len ≈ 0.0 atol = 0.01

            # Check GHX LCC calculation for URBANopt
            ghx_data = JSON.parsefile("scenarios/ghx_urbanopt.json")
            s = Scenario(ghx_data)
            ghx_inputs = REoptInputs(s)
            m = Model(optimizer_with_attributes(HiGHS.Optimizer, "output_flag" => false, "log_to_console" => false, "mip_rel_gap" => 0.01))
            results = run_reopt(m, ghx_inputs)
            ghx_lcc = results["Financial"]["lcc"]
            ghx_lccc = results["Financial"]["lifecycle_capital_costs"]
            ghx_lccc_initial = results["Financial"]["initial_capital_costs"]
            ghp_size = results["GHP"]["size_heat_pump_ton"]
            boreholes = results["GHP"]["ghpghx_chosen_outputs"]["number_of_boreholes"]
            boreholes_len = results["GHP"]["ghpghx_chosen_outputs"]["length_boreholes_ft"]
            
            # Initial capital cost = initial cap cost of GHX
            @test ghx_lccc_initial - boreholes*boreholes_len*14 ≈ 0.0 atol = 0.01
            # GHP size must be 0
            @test ghp_size ≈ 0.0 atol = 0.01
            # LCCC should be around be around 52% of initial capital cost due to incentive and bonus
            @test ghx_lccc/ghx_lccc_initial ≈ 0.518 atol = 0.01
        end

        @testset "Hybrid GHX and GHP calculated costs validation" begin
            ## Hybrid GHP validation.
            # Load base inputs
            input_data = JSON.parsefile("scenarios/ghp_financial_hybrid.json")

            inputs = REoptInputs(input_data)

            m1 = Model(optimizer_with_attributes(HiGHS.Optimizer, "output_flag" => false, "log_to_console" => false, "mip_rel_gap" => 0.01))
            m2 = Model(optimizer_with_attributes(HiGHS.Optimizer, "output_flag" => false, "log_to_console" => false, "mip_rel_gap" => 0.01))
            results = run_reopt([m1,m2], inputs)

            calculated_ghp_capital_costs = ((input_data["GHP"]["ghpghx_responses"][1]["outputs"]["number_of_boreholes"]*
            input_data["GHP"]["ghpghx_responses"][1]["outputs"]["length_boreholes_ft"]* 
            inputs.s.ghp_option_list[1].installed_cost_ghx_per_ft) + 
            (inputs.s.ghp_option_list[1].installed_cost_heatpump_per_ton*
            input_data["GHP"]["ghpghx_responses"][1]["outputs"]["peak_combined_heatpump_thermal_ton"]*
            inputs.s.ghp_option_list[1].heatpump_capacity_sizing_factor_on_peak_load) + 
            (inputs.s.ghp_option_list[1].building_sqft*
            inputs.s.ghp_option_list[1].installed_cost_building_hydronic_loop_per_sqft))

            @test results["Financial"]["initial_capital_costs"] ≈ calculated_ghp_capital_costs atol=0.1
            
            calculated_om_costs = inputs.s.ghp_option_list[1].building_sqft*
            inputs.s.ghp_option_list[1].om_cost_per_sqft_year * inputs.third_party_factor * inputs.pwf_om

            @test results["Financial"]["lifecycle_om_costs_before_tax"] ≈ calculated_om_costs atol=0.1

            calc_om_cost_after_tax = calculated_om_costs*(1-inputs.s.financial.owner_tax_rate_fraction)
            @test results["Financial"]["lifecycle_om_costs_after_tax"] - calc_om_cost_after_tax < 0.0001

            @test abs(results["Financial"]["lifecycle_capital_costs_plus_om_after_tax"] - (calc_om_cost_after_tax + 0.7*results["Financial"]["initial_capital_costs"])) < 150.0

            @test abs(results["Financial"]["lifecycle_capital_costs"] - 0.7*results["Financial"]["initial_capital_costs"]) < 150.0

            @test abs(results["Financial"]["npv"] - 840621) < 1.0
            @test abs(results["Financial"]["simple_payback_years"] - 3.59) < 0.1
            @test abs(results["Financial"]["internal_rate_of_return"] - 0.258) < 0.01

            @test haskey(results["ExistingBoiler"], "year_one_fuel_cost_before_tax_bau")

            ## Hybrid
            input_data["GHP"]["ghpghx_responses"] = [JSON.parsefile("scenarios/ghpghx_hybrid_results.json")]
            input_data["GHP"]["avoided_capex_by_ghp_present_value"] = 1.0e6
            input_data["GHP"]["ghx_useful_life_years"] = 35

            inputs = REoptInputs(input_data)

            m1 = Model(optimizer_with_attributes(HiGHS.Optimizer, "output_flag" => false, "log_to_console" => false, "mip_rel_gap" => 0.01))
            m2 = Model(optimizer_with_attributes(HiGHS.Optimizer, "output_flag" => false, "log_to_console" => false, "mip_rel_gap" => 0.01))
            results = run_reopt([m1,m2], inputs)

            pop!(input_data["GHP"], "ghpghx_inputs", nothing)
            pop!(input_data["GHP"], "ghpghx_responses", nothing)
            ghp_obj = REopt.GHP(JSON.parsefile("scenarios/ghpghx_hybrid_results.json"), input_data["GHP"])

            calculated_ghx_residual_value = ghp_obj.ghx_only_capital_cost*
            (
                (ghp_obj.ghx_useful_life_years - inputs.s.financial.analysis_years)/ghp_obj.ghx_useful_life_years
            )/(
                (1 + inputs.s.financial.offtaker_discount_rate_fraction)^inputs.s.financial.analysis_years
            )
            
            @test results["GHP"]["ghx_residual_value_present_value"] ≈ calculated_ghx_residual_value atol=0.1
            @test inputs.s.ghp_option_list[1].is_ghx_hybrid = true

            # Test centralized GHP cost calculations
            input_data_wwhp = JSON.parsefile("scenarios/ghp_inputs_wwhp.json")
            response_wwhp = JSON.parsefile("scenarios/ghpghx_response_wwhp.json")
            input_data_wwhp["GHP"]["ghpghx_responses"] = [response_wwhp]

            s_wwhp = Scenario(input_data_wwhp)
            inputs_wwhp = REoptInputs(s_wwhp)
            m3 = Model(optimizer_with_attributes(HiGHS.Optimizer, "output_flag" => false, "log_to_console" => false, "mip_rel_gap" => 0.01))
            results_wwhp = run_reopt(m3, inputs_wwhp)


            heating_hp_cost = input_data_wwhp["GHP"]["installed_cost_wwhp_heating_pump_per_ton"] * 
                                input_data_wwhp["GHP"]["heatpump_capacity_sizing_factor_on_peak_load"] *
                                results_wwhp["GHP"]["ghpghx_chosen_outputs"]["peak_heating_heatpump_thermal_ton"]

            cooling_hp_cost = input_data_wwhp["GHP"]["installed_cost_wwhp_cooling_pump_per_ton"] * 
                                input_data_wwhp["GHP"]["heatpump_capacity_sizing_factor_on_peak_load"] *
                                results_wwhp["GHP"]["ghpghx_chosen_outputs"]["peak_cooling_heatpump_thermal_ton"]

            ghx_cost = input_data_wwhp["GHP"]["installed_cost_ghx_per_ft"] * 
                        results_wwhp["GHP"]["ghpghx_chosen_outputs"]["number_of_boreholes"] * 
                        results_wwhp["GHP"]["ghpghx_chosen_outputs"]["length_boreholes_ft"]

            # CAPEX reduction factor for 30% ITC, 5-year MACRS, assuming 26% tax rate and 8.3% discount
            capex_reduction_factor = 0.455005797

            calculated_ghp_capex = (heating_hp_cost + cooling_hp_cost + ghx_cost) * (1 - capex_reduction_factor)

            reopt_ghp_capex = results_wwhp["Financial"]["lifecycle_capital_costs"]
            @test calculated_ghp_capex ≈ reopt_ghp_capex atol=300
        end

        @testset "Cambium Emissions" begin
            """
            1) Location in contiguous US
                - Correct data from Cambium (returned location and values)
                - Adjusted for load year vs. Cambium year (which starts on Sunday) vs. AVERT year (2022 currently)
                - co2 pct increase should be zero
            2) HI and AK locations
                - Should use AVERT data and give an "info" message
                - Adjust for load year vs. AVERT year
                - co2 pct increase should be the default value unless user provided value 
            3) International 
                - all emissions should be zero unless provided
            """
            m1 = Model(optimizer_with_attributes(HiGHS.Optimizer, "output_flag" => false, "log_to_console" => false, "mip_rel_gap" => 0.01))
            m2 = Model(optimizer_with_attributes(HiGHS.Optimizer, "output_flag" => false, "log_to_console" => false, "mip_rel_gap" => 0.01))
        
            post_name = "cambium.json" 
            post = JSON.parsefile("./scenarios/$post_name")
        
            cities = Dict(
                "Denver" => (39.7413753050447, -104.99965032911328),
                "Fairbanks" => (64.84053664406181, -147.71913656313163),
                "Santiago" => (-33.44485437650408, -70.69031905547853)
            )
        
            # 1) Location in contiguous US
            city = "Denver"
            post["Site"]["latitude"] = cities[city][1]
            post["Site"]["longitude"] = cities[city][2]
            post["ElectricLoad"]["loads_kw"] = [20 for i in range(1,8760)]
            post["ElectricLoad"]["year"] = 2021 # 2021 First day is Fri
            scen = Scenario(post)
        
            @test scen.electric_utility.avert_emissions_region == "Rocky Mountains"
            @test scen.electric_utility.distance_to_avert_emissions_region_meters ≈ 0 atol=1e-5
            @test scen.electric_utility.cambium_emissions_region == "RMPAc"
            @test sum(scen.electric_utility.emissions_factor_series_lb_CO2_per_kwh) / 8760 ≈ 0.394608 rtol=1e-3
            @test scen.electric_utility.emissions_factor_series_lb_CO2_per_kwh[1] ≈ 0.677942 rtol=1e-4 # Should start on Friday
            @test scen.electric_utility.emissions_factor_series_lb_CO2_per_kwh[8760] ≈ 0.6598207198 rtol=1e-5 # Should end on Friday 
            @test sum(scen.electric_utility.emissions_factor_series_lb_SO2_per_kwh) / 8760 ≈ 0.00061165 rtol=1e-5 # check avg from AVERT data for RM region
            @test scen.electric_utility.emissions_factor_CO2_decrease_fraction ≈ 0 atol=1e-5 # should be 0 with Cambium data
            @test scen.electric_utility.emissions_factor_SO2_decrease_fraction ≈ REopt.EMISSIONS_DECREASE_DEFAULTS["SO2"] # should be 2.163% for AVERT data
            @test scen.electric_utility.emissions_factor_NOx_decrease_fraction ≈ REopt.EMISSIONS_DECREASE_DEFAULTS["NOx"]
            @test scen.electric_utility.emissions_factor_PM25_decrease_fraction ≈ REopt.EMISSIONS_DECREASE_DEFAULTS["PM25"]

            # 2) AK location
            city = "Fairbanks"
            post["Site"]["latitude"] = cities[city][1]
            post["Site"]["longitude"] = cities[city][2]
            scen = Scenario(post)
        
            @test scen.electric_utility.avert_emissions_region == "Alaska"
            @test scen.electric_utility.distance_to_avert_emissions_region_meters ≈ 0 atol=1e-5
            @test scen.electric_utility.cambium_emissions_region == "NA - Cambium data not used for climate emissions"
            @test sum(scen.electric_utility.emissions_factor_series_lb_CO2_per_kwh) / 8760 ≈ 1.29199999 rtol=1e-3 # check that data from eGRID (AVERT data file) is used
            @test scen.electric_utility.emissions_factor_CO2_decrease_fraction ≈ REopt.EMISSIONS_DECREASE_DEFAULTS["CO2e"] # should get updated to this value
            @test scen.electric_utility.emissions_factor_SO2_decrease_fraction ≈ REopt.EMISSIONS_DECREASE_DEFAULTS["SO2"] # should be 2.163% for AVERT data
            @test scen.electric_utility.emissions_factor_NOx_decrease_fraction ≈ REopt.EMISSIONS_DECREASE_DEFAULTS["NOx"]
            @test scen.electric_utility.emissions_factor_PM25_decrease_fraction ≈ REopt.EMISSIONS_DECREASE_DEFAULTS["PM25"]        

            # 3) International location
            city = "Santiago"
            post["Site"]["latitude"] = cities[city][1]
            post["Site"]["longitude"] = cities[city][2]
            scen = Scenario(post)
            
            @test scen.electric_utility.avert_emissions_region == ""
            @test scen.electric_utility.distance_to_avert_emissions_region_meters ≈ 5.521032136418236e6 atol=1.0
            @test scen.electric_utility.cambium_emissions_region == "NA - Cambium data not used for climate emissions"
            @test sum(scen.electric_utility.emissions_factor_series_lb_CO2_per_kwh) ≈ 0 
            @test sum(scen.electric_utility.emissions_factor_series_lb_NOx_per_kwh) ≈ 0 
            @test sum(scen.electric_utility.emissions_factor_series_lb_SO2_per_kwh) ≈ 0 
            @test sum(scen.electric_utility.emissions_factor_series_lb_PM25_per_kwh) ≈ 0 
        
        end

        @testset "Emissions and Renewable Energy Percent" begin
            #renewable energy and emissions reduction targets
            include_exported_RE_in_total = [true,false,true]
            include_exported_ER_in_total = [true,false,true]
            RE_target = [0.8,nothing,nothing]
            ER_target = [nothing,0.8,nothing]
            with_outage = [true,false,false]

            for i in range(1, stop=3)
                if i == 3
                    inputs = JSON.parsefile("./scenarios/re_emissions_with_thermal.json")
                else
                    inputs = JSON.parsefile("./scenarios/re_emissions_elec_only.json")
                end
                if i == 1
                    inputs["Site"]["latitude"] = 37.746
                    inputs["Site"]["longitude"] = -122.448
                    # inputs["ElectricUtility"]["emissions_region"] = "California"
                end
                inputs["Site"]["include_exported_renewable_electricity_in_total"] = include_exported_RE_in_total[i]
                inputs["Site"]["include_exported_elec_emissions_in_total"] = include_exported_ER_in_total[i]
                inputs["Site"]["renewable_electricity_min_fraction"] = if isnothing(RE_target[i]) 0.0 else RE_target[i] end
                inputs["Site"]["renewable_electricity_max_fraction"] = RE_target[i]
                inputs["Site"]["CO2_emissions_reduction_min_fraction"] = ER_target[i]
                inputs["Site"]["CO2_emissions_reduction_max_fraction"] = ER_target[i]
                if with_outage[i]
                    outage_start_hour = 4032
                    outage_duration = 2000 #hrs
                    inputs["ElectricUtility"]["outage_start_time_step"] = outage_start_hour + 1
                    inputs["ElectricUtility"]["outage_end_time_step"] = outage_start_hour + 1 + outage_duration
                    inputs["Generator"]["max_kw"] = 20
                    inputs["Generator"]["existing_kw"] = 2
                    inputs["Generator"]["fuel_avail_gal"] = 1000 
                end

                m1 = Model(optimizer_with_attributes(HiGHS.Optimizer, "output_flag" => false, "log_to_console" => false, "presolve" => "on"))
                m2 = Model(optimizer_with_attributes(HiGHS.Optimizer, "output_flag" => false, "log_to_console" => false, "presolve" => "on"))
                results = run_reopt([m1, m2], inputs)

                if !isnothing(ER_target[i])  
                    ER_fraction_out = results["Site"]["lifecycle_emissions_reduction_CO2_fraction"]
                    @test ER_target[i] ≈ ER_fraction_out atol=1e-3
                    lifecycle_emissions_tonnes_CO2_out = results["Site"]["lifecycle_emissions_tonnes_CO2"]
                    lifecycle_emissions_bau_tonnes_CO2_out = results["Site"]["lifecycle_emissions_tonnes_CO2_bau"]
                    ER_fraction_calced_out = (lifecycle_emissions_bau_tonnes_CO2_out-lifecycle_emissions_tonnes_CO2_out)/lifecycle_emissions_bau_tonnes_CO2_out
                    ER_fraction_diff = abs(ER_fraction_calced_out-ER_fraction_out)
                    @test ER_fraction_diff ≈ 0.0 atol=1e-2
                end

                annual_emissions_tonnes_CO2_out = results["Site"]["annual_emissions_tonnes_CO2"]
                yr1_fuel_emissions_tonnes_CO2_out = results["Site"]["annual_emissions_from_fuelburn_tonnes_CO2"]
                yr1_grid_emissions_tonnes_CO2_out = results["ElectricUtility"]["annual_emissions_tonnes_CO2"]
                yr1_total_emissions_calced_tonnes_CO2 = yr1_fuel_emissions_tonnes_CO2_out + yr1_grid_emissions_tonnes_CO2_out 
                @test annual_emissions_tonnes_CO2_out ≈ yr1_total_emissions_calced_tonnes_CO2 atol=1e-1
                if haskey(results["Financial"],"breakeven_cost_of_emissions_reduction_per_tonne_CO2")
                    @test results["Financial"]["breakeven_cost_of_emissions_reduction_per_tonne_CO2"] >= 0.0
                end
                
                if i == 1
                    @test results["PV"]["size_kw"] ≈ 59.7222 atol=1e-1
                    @test results["ElectricStorage"]["size_kw"] ≈ 0.0 atol=1e-1
                    @test results["ElectricStorage"]["size_kwh"] ≈ 0.0 atol=1e-1
                    @test results["Generator"]["size_kw"] ≈ 9.13 atol=1e-1
                    @test results["Site"]["total_renewable_energy_fraction"] ≈ 0.8
                    @test results["Site"]["total_renewable_energy_fraction_bau"] ≈ 0.148375 atol=1e-4
                    @test results["Site"]["lifecycle_emissions_reduction_CO2_fraction"] ≈ 0.57403012 atol=1e-4
                    @test results["Financial"]["breakeven_cost_of_emissions_reduction_per_tonne_CO2"] ≈ 332.4 atol=1
                    @test results["Site"]["annual_emissions_tonnes_CO2"] ≈ 11.85 atol=1e-2
                    @test results["Site"]["annual_emissions_from_fuelburn_tonnes_CO2"] ≈ 7.427
                    @test results["Site"]["annual_emissions_from_fuelburn_tonnes_CO2_bau"] ≈ 0.0
                    @test results["Financial"]["lifecycle_emissions_cost_climate"] ≈ 8459.45 atol=1
                    @test results["Site"]["lifecycle_emissions_tonnes_CO2"] ≈ 236.95
                    @test results["Site"]["lifecycle_emissions_from_fuelburn_tonnes_CO2"] ≈ 148.54
                    @test results["Site"]["lifecycle_emissions_from_fuelburn_tonnes_CO2_bau"] ≈ 0.0
                    @test results["ElectricUtility"]["annual_emissions_tonnes_CO2_bau"] ≈ 27.813 atol=1e-1
                    @test results["ElectricUtility"]["lifecycle_emissions_tonnes_CO2_bau"] ≈ 556.26
                elseif i == 2
                    #commented out values are results using same levelization factor as API
                    @test results["PV"]["size_kw"] ≈ 106.13 atol=1
                    @test results["ElectricStorage"]["size_kw"] ≈ 20.09 atol=1 # 20.29
                    @test results["ElectricStorage"]["size_kwh"] ≈ 170.94 atol=1
                    @test !haskey(results, "Generator")
                    # Renewable energy
                    @test results["Site"]["renewable_electricity_fraction"] ≈ 0.78586 atol=1e-3
                    @test results["Site"]["renewable_electricity_fraction_bau"] ≈ 0.132118 atol=1e-3 #0.1354 atol=1e-3
                    @test results["Site"]["annual_renewable_electricity_kwh_bau"] ≈ 13308.5 atol=10 # 13542.62 atol=10
                    @test results["Site"]["total_renewable_energy_fraction_bau"] ≈ 0.132118 atol=1e-3 # 0.1354 atol=1e-3
                    # CO2 emissions - totals ≈  from grid, from fuelburn, ER, $/tCO2 breakeven
                    @test results["Site"]["lifecycle_emissions_reduction_CO2_fraction"] ≈ 0.8 atol=1e-3 # 0.8
                    @test results["Financial"]["breakeven_cost_of_emissions_reduction_per_tonne_CO2"] ≈ 491.5 atol=1e-1
                    @test results["Site"]["annual_emissions_tonnes_CO2"] ≈ 11.662 atol=1
                    @test results["Site"]["annual_emissions_tonnes_CO2_bau"] ≈ 58.3095 atol=1
                    @test results["Site"]["annual_emissions_from_fuelburn_tonnes_CO2"] ≈ 0.0 atol=1 # 0.0
                    @test results["Financial"]["lifecycle_emissions_cost_climate"] ≈ 8397.85 atol=1
                    @test results["Site"]["lifecycle_emissions_tonnes_CO2_bau"] ≈ 1166.19 atol=1
                    @test results["Site"]["lifecycle_emissions_from_fuelburn_tonnes_CO2"] ≈ 0.0 atol=1 # 0.0
                    @test results["Site"]["lifecycle_emissions_from_fuelburn_tonnes_CO2_bau"] ≈ 0.0 atol=1 # 0.0
                    @test results["ElectricUtility"]["annual_emissions_tonnes_CO2_bau"] ≈ 58.3095 atol=1
                    @test results["ElectricUtility"]["lifecycle_emissions_tonnes_CO2"] ≈ 233.24 atol=1
        
        
                    #also test CO2 breakeven cost
                    inputs["PV"]["min_kw"] = results["PV"]["size_kw"] - inputs["PV"]["existing_kw"]
                    inputs["PV"]["max_kw"] = results["PV"]["size_kw"] - inputs["PV"]["existing_kw"]
                    inputs["ElectricStorage"]["min_kw"] = results["ElectricStorage"]["size_kw"]
                    inputs["ElectricStorage"]["max_kw"] = results["ElectricStorage"]["size_kw"]
                    inputs["ElectricStorage"]["min_kwh"] = results["ElectricStorage"]["size_kwh"]
                    inputs["ElectricStorage"]["max_kwh"] = results["ElectricStorage"]["size_kwh"]
                    inputs["Financial"]["CO2_cost_per_tonne"] = results["Financial"]["breakeven_cost_of_emissions_reduction_per_tonne_CO2"]
                    inputs["Settings"]["include_climate_in_objective"] = true
                    m1 = Model(optimizer_with_attributes(HiGHS.Optimizer, "output_flag" => false, "log_to_console" => false, "presolve" => "on"))
                    m2 = Model(optimizer_with_attributes(HiGHS.Optimizer, "output_flag" => false, "log_to_console" => false, "presolve" => "on"))
                    results = run_reopt([m1, m2], inputs)
                    @test results["Financial"]["breakeven_cost_of_emissions_reduction_per_tonne_CO2"] ≈ inputs["Financial"]["CO2_cost_per_tonne"] atol=1e-1
                elseif i == 3
                    @test results["PV"]["size_kw"] ≈ 20.0 atol=1e-1
                    @test !haskey(results, "Wind")
                    @test !haskey(results, "ElectricStorage")
                    @test !haskey(results, "Generator")
                    @test results["CHP"]["size_kw"] ≈ 200.0 atol=1e-1
                    @test results["AbsorptionChiller"]["size_ton"] ≈ 400.0 atol=1e-1
                    @test results["HotThermalStorage"]["size_gal"] ≈ 50000 atol=1e1
                    @test results["ColdThermalStorage"]["size_gal"] ≈ 30000 atol=1e1
                    yr1_nat_gas_mmbtu = results["ExistingBoiler"]["annual_fuel_consumption_mmbtu"] + results["CHP"]["annual_fuel_consumption_mmbtu"]
                    nat_gas_emissions_lb_per_mmbtu = Dict("CO2"=>117.03, "NOx"=>0.09139, "SO2"=>0.000578592, "PM25"=>0.007328833)
                    TONNE_PER_LB = 1/2204.62
                    @test results["Site"]["annual_emissions_from_fuelburn_tonnes_CO2"] ≈ nat_gas_emissions_lb_per_mmbtu["CO2"] * yr1_nat_gas_mmbtu * TONNE_PER_LB atol=1
                    @test results["Site"]["annual_emissions_from_fuelburn_tonnes_NOx"] ≈ nat_gas_emissions_lb_per_mmbtu["NOx"] * yr1_nat_gas_mmbtu * TONNE_PER_LB atol=1e-2
                    @test results["Site"]["annual_emissions_from_fuelburn_tonnes_SO2"] ≈ nat_gas_emissions_lb_per_mmbtu["SO2"] * yr1_nat_gas_mmbtu * TONNE_PER_LB atol=1e-2
                    @test results["Site"]["annual_emissions_from_fuelburn_tonnes_PM25"] ≈ nat_gas_emissions_lb_per_mmbtu["PM25"] * yr1_nat_gas_mmbtu * TONNE_PER_LB atol=1e-2
                    @test results["Site"]["lifecycle_emissions_tonnes_CO2"] ≈ results["Site"]["lifecycle_emissions_from_fuelburn_tonnes_CO2"] + results["ElectricUtility"]["lifecycle_emissions_tonnes_CO2"] atol=1
                    @test results["Site"]["lifecycle_emissions_tonnes_NOx"] ≈ results["Site"]["lifecycle_emissions_from_fuelburn_tonnes_NOx"] + results["ElectricUtility"]["lifecycle_emissions_tonnes_NOx"] atol=0.1
                    @test results["Site"]["lifecycle_emissions_tonnes_SO2"] ≈ results["Site"]["lifecycle_emissions_from_fuelburn_tonnes_SO2"] + results["ElectricUtility"]["lifecycle_emissions_tonnes_SO2"] atol=1e-2
                    @test results["Site"]["lifecycle_emissions_tonnes_PM25"] ≈ results["Site"]["lifecycle_emissions_from_fuelburn_tonnes_PM25"] + results["ElectricUtility"]["lifecycle_emissions_tonnes_PM25"] atol=1.5e-2
                    @test results["Site"]["annual_renewable_electricity_kwh"] ≈ results["PV"]["annual_energy_produced_kwh"] + inputs["CHP"]["fuel_renewable_energy_fraction"] * results["CHP"]["annual_electric_production_kwh"] atol=1
                    @test results["Site"]["renewable_electricity_fraction"] ≈ results["Site"]["annual_renewable_electricity_kwh"] / results["ElectricLoad"]["annual_calculated_kwh"] atol=1e-6#0.044285 atol=1e-4
                    KWH_PER_MMBTU = 293.07107
                    annual_RE_kwh = inputs["CHP"]["fuel_renewable_energy_fraction"] * results["CHP"]["annual_thermal_production_mmbtu"] * KWH_PER_MMBTU + results["Site"]["annual_renewable_electricity_kwh"]
                    annual_heat_kwh = (results["CHP"]["annual_thermal_production_mmbtu"] + results["ExistingBoiler"]["annual_thermal_production_mmbtu"]) * KWH_PER_MMBTU
                    @test results["Site"]["total_renewable_energy_fraction"] ≈ annual_RE_kwh / (annual_heat_kwh + results["ElectricLoad"]["annual_calculated_kwh"]) atol=1e-6
                end
            end
        end

        @testset "Back pressure steam turbine" begin
            """
            Validation to ensure that:
                1) ExistingBoiler provides the thermal energy (steam) to a backpressure SteamTurbine for CHP application
                2) SteamTurbine serves the heating load with the condensing steam

            """
            # Setup inputs, make heating load large to entice SteamTurbine
            input_data = JSON.parsefile("scenarios/backpressure_steamturbine_inputs.json")
            latitude = input_data["Site"]["latitude"]
            longitude = input_data["Site"]["longitude"]
            building = "Hospital"
            elec_load_multiplier = 5.0
            heat_load_multiplier = 100.0
            input_data["ElectricLoad"]["doe_reference_name"] = building
            input_data["SpaceHeatingLoad"]["doe_reference_name"] = building
            input_data["DomesticHotWaterLoad"]["doe_reference_name"] = building
            elec_load = REopt.ElectricLoad(latitude=latitude, longitude=longitude, doe_reference_name=building)
            input_data["ElectricLoad"]["annual_kwh"] = elec_load_multiplier * sum(elec_load.loads_kw)
            space_load = REopt.SpaceHeatingLoad(latitude=latitude, longitude=longitude, doe_reference_name=building, existing_boiler_efficiency=input_data["ExistingBoiler"]["efficiency"])
            input_data["SpaceHeatingLoad"]["annual_mmbtu"] = heat_load_multiplier * space_load.annual_mmbtu / input_data["ExistingBoiler"]["efficiency"]
            dhw_load = REopt.DomesticHotWaterLoad(latitude=latitude, longitude=longitude, doe_reference_name=building, existing_boiler_efficiency=input_data["ExistingBoiler"]["efficiency"])
            input_data["DomesticHotWaterLoad"]["annual_mmbtu"] = heat_load_multiplier * dhw_load.annual_mmbtu / input_data["ExistingBoiler"]["efficiency"]
            s = Scenario(input_data)
            inputs = REoptInputs(s)
            m1 = Model(optimizer_with_attributes(HiGHS.Optimizer, "output_flag" => false, "log_to_console" => false))
            m2 = Model(optimizer_with_attributes(HiGHS.Optimizer, "output_flag" => false, "log_to_console" => false))
            results = run_reopt([m1,m2], inputs)

            # The expected values below were directly copied from the REopt_API V2 expected values
            @test results["Financial"]["lcc"] ≈ 189359280.0 rtol=0.001
            @test results["Financial"]["npv"] ≈ 8085233.0 rtol=0.01
            @test results["SteamTurbine"]["size_kw"] ≈ 2616.418 atol=1.0
            @test results["SteamTurbine"]["annual_thermal_consumption_mmbtu"] ≈ 1000557.6 rtol=0.001
            @test results["SteamTurbine"]["annual_electric_production_kwh"] ≈ 18970374.6 rtol=0.001
            @test results["SteamTurbine"]["annual_thermal_production_mmbtu"] ≈ 924045.1 rtol=0.001

            # BAU boiler loads
            load_boiler_fuel = (s.space_heating_load.loads_kw + s.dhw_load.loads_kw) ./ REopt.KWH_PER_MMBTU ./ s.existing_boiler.efficiency
            load_boiler_thermal = load_boiler_fuel * s.existing_boiler.efficiency

            # ExistingBoiler and SteamTurbine production
            boiler_to_load = results["ExistingBoiler"]["thermal_to_load_series_mmbtu_per_hour"]
            boiler_to_st = results["ExistingBoiler"]["thermal_to_steamturbine_series_mmbtu_per_hour"]
            boiler_total = boiler_to_load + boiler_to_st
            st_to_load = results["SteamTurbine"]["thermal_to_load_series_mmbtu_per_hour"]

            # Fuel/thermal **consumption**
            boiler_fuel = results["ExistingBoiler"]["fuel_consumption_series_mmbtu_per_hour"]
            steamturbine_thermal_in = results["SteamTurbine"]["thermal_consumption_series_mmbtu_per_hour"]

            # Check that all thermal supply to load meets the BAU load
            thermal_to_load = sum(boiler_to_load) + sum(st_to_load)
            @test thermal_to_load ≈ sum(load_boiler_thermal) atol=1.0

            # Check the net electric efficiency of Boiler->SteamTurbine (electric out/fuel in) with the expected value from the Fact Sheet 
            steamturbine_electric = results["SteamTurbine"]["electric_production_series_kw"] 
            net_electric_efficiency = sum(steamturbine_electric) / (sum(boiler_fuel) * REopt.KWH_PER_MMBTU)
            @test net_electric_efficiency ≈ 0.052 atol=0.005

            # Check that the max production of the boiler is still less than peak heating load times thermal factor
            factor = input_data["ExistingBoiler"]["max_thermal_factor_on_peak_load"]
            boiler_capacity = maximum(load_boiler_thermal) * factor
            @test maximum(boiler_total) <= boiler_capacity
        end

        @testset "All heating supply/demand/storage energy balance" begin
            """
            Validation to ensure that:
                1) Heat balance is correct with SteamTurbine (backpressure), CHP, HotTES, and AbsorptionChiller included
                2) The sum of a all thermal from techs supplying SteamTurbine is equal to SteamTurbine thermal consumption
                3) Techs are not supplying SteamTurbine with thermal if can_supply_steam_turbine = False
            
            :return:
            """
            
            # Start with steam turbine inputs, but adding a bunch below
            input_data = JSON.parsefile("scenarios/backpressure_steamturbine_inputs.json")
            input_data["ElectricLoad"]["doe_reference_name"] = "Hospital"
            # Add SpaceHeatingLoad building for heating loads, ignore DomesticHotWaterLoad for simplicity of energy balance checks
            input_data["SpaceHeatingLoad"]["doe_reference_name"] = "Hospital"
            delete!(input_data, "DomesticHotWaterLoad")
            
            # Fix size of SteamTurbine, even if smaller than practical, because we're just looking at energy balances
            input_data["SteamTurbine"]["min_kw"] = 30.0
            input_data["SteamTurbine"]["max_kw"] = 30.0
            
            # Add CHP 
            input_data["CHP"] = Dict{Any, Any}([
                                ("prime_mover", "recip_engine"),
                                ("size_class", 4),
                                ("min_kw", 250.0),
                                ("min_allowable_kw", 0.0),
                                ("max_kw", 250.0),
                                ("can_supply_steam_turbine", false),
                                ("fuel_cost_per_mmbtu", 8.0),
                                ("cooling_thermal_factor", 1.0)
                                ])
            
            input_data["Financial"]["chp_fuel_cost_escalation_rate_fraction"] = 0.034
            
            # Add CoolingLoad and AbsorptionChiller so we can test the energy balance on AbsorptionChiller too (thermal consumption)
            input_data["CoolingLoad"] = Dict{Any, Any}("doe_reference_name" => "Hospital")
            input_data["AbsorptionChiller"] = Dict{Any, Any}([
                                                ("min_ton", 600.0),
                                                ("max_ton", 600.0),
                                                ("cop_thermal", 0.7),
                                                ("installed_cost_per_ton", 500.0),
                                                ("om_cost_per_ton", 0.5),
                                                ("heating_load_input", "SpaceHeating")
                                                ])
            
            # Add Hot TES
            input_data["HotThermalStorage"] = Dict{Any, Any}([
                                    ("min_gal", 50000.0),
                                    ("max_gal", 50000.0)
                                    ])
            
            s = Scenario(input_data)
            inputs = REoptInputs(s)
            m = Model(optimizer_with_attributes(HiGHS.Optimizer, "output_flag" => false, "log_to_console" => false, "mip_rel_gap" => 0.01))
            results = run_reopt(m, inputs)
            
            thermal_techs = ["ExistingBoiler", "CHP", "SteamTurbine"]
            thermal_loads = ["load", "storage", "steamturbine", "waste"]  # We don't track AbsorptionChiller thermal consumption by tech
            tech_to_thermal_load = Dict{Any, Any}()
            for tech in thermal_techs
                tech_to_thermal_load[tech] = Dict{Any, Any}()
                for load in thermal_loads
                    if (tech == "SteamTurbine" && load == "steamturbine") || (load == "waste" && tech != "CHP")
                        tech_to_thermal_load[tech][load] = [0.0] * 8760
                    else
                        if load == "waste"
                            tech_to_thermal_load[tech][load] = results[tech]["thermal_curtailed_series_mmbtu_per_hour"]
                        else
                            tech_to_thermal_load[tech][load] = results[tech]["thermal_to_"*load*"_series_mmbtu_per_hour"]
                        end
                    end
                end
            end
            # Hot TES is the other thermal supply
            hottes_to_load = results["HotThermalStorage"]["storage_to_load_series_mmbtu_per_hour"]
            
            # BAU boiler loads
            load_boiler_fuel = s.space_heating_load.loads_kw / input_data["ExistingBoiler"]["efficiency"] ./ REopt.KWH_PER_MMBTU
            load_boiler_thermal = load_boiler_fuel .* input_data["ExistingBoiler"]["efficiency"]
            
            # Fuel/thermal **consumption**
            boiler_fuel = results["ExistingBoiler"]["fuel_consumption_series_mmbtu_per_hour"]
            chp_fuel_total = results["CHP"]["annual_fuel_consumption_mmbtu"]
            steamturbine_thermal_in = results["SteamTurbine"]["thermal_consumption_series_mmbtu_per_hour"]
            absorptionchiller_thermal_in = results["AbsorptionChiller"]["thermal_consumption_series_mmbtu_per_hour"]
            
            # Check that all thermal supply to load meets the BAU load plus AbsorptionChiller load which is not explicitly tracked
            alltechs_thermal_to_load_total = sum([sum(tech_to_thermal_load[tech]["load"]) for tech in thermal_techs]) + sum(hottes_to_load)
            thermal_load_total = sum(load_boiler_thermal) + sum(absorptionchiller_thermal_in)
            @test alltechs_thermal_to_load_total ≈ thermal_load_total rtol=1e-5
            
            # Check that all thermal to steam turbine is equal to steam turbine thermal consumption
            alltechs_thermal_to_steamturbine_total = sum([sum(tech_to_thermal_load[tech]["steamturbine"]) for tech in ["ExistingBoiler", "CHP"]])
            @test alltechs_thermal_to_steamturbine_total ≈ sum(steamturbine_thermal_in) atol=3
            
            # Check that "thermal_to_steamturbine" is zero for each tech which has input of can_supply_steam_turbine as False
            for tech in ["ExistingBoiler", "CHP"]
                if !(tech in inputs.techs.can_supply_steam_turbine)
                    @test sum(tech_to_thermal_load[tech]["steamturbine"]) == 0.0
                end
            end
        end

        @testset "Electric Heater" begin
            d = JSON.parsefile("./scenarios/electric_heater.json")
            d["SpaceHeatingLoad"]["annual_mmbtu"] = 0.4 * 8760
            d["DomesticHotWaterLoad"]["annual_mmbtu"] = 0.4 * 8760
            d["ProcessHeatLoad"]["annual_mmbtu"] = 0.2 * 8760
            s = Scenario(d)
            p = REoptInputs(s)
            m = Model(optimizer_with_attributes(HiGHS.Optimizer, "output_flag" => false, "log_to_console" => false))
            results = run_reopt(m, p)

            #first run: Boiler produces the required heat instead of the electric heater - electric heater should not be purchased
            @test results["ElectricHeater"]["size_mmbtu_per_hour"] ≈ 0.0 atol=0.1
            @test results["ElectricHeater"]["annual_thermal_production_mmbtu"] ≈ 0.0 atol=0.1
            @test results["ElectricHeater"]["annual_electric_consumption_kwh"] ≈ 0.0 atol=0.1
            @test results["ElectricUtility"]["annual_energy_supplied_kwh"] ≈ 87600.0 atol=0.1
            
            d["ExistingBoiler"]["fuel_cost_per_mmbtu"] = 100
            d["ElectricHeater"]["installed_cost_per_mmbtu_per_hour"] = 1.0
            d["ElectricTariff"]["monthly_energy_rates"] = [0,0,0,0,0,0,0,0,0,0,0,0]
            s = Scenario(d)
            p = REoptInputs(s)
            m = Model(optimizer_with_attributes(HiGHS.Optimizer, "output_flag" => false, "log_to_console" => false))
            results = run_reopt(m, p)

            annual_thermal_prod = 0.8 * 8760  #80% efficient boiler --> 0.8 MMBTU of heat load per hour
            annual_electric_heater_consumption = annual_thermal_prod * REopt.KWH_PER_MMBTU  #1.0 COP
            annual_energy_supplied = 87600 + annual_electric_heater_consumption

            #Second run: ElectricHeater produces the required heat with free electricity
            @test results["ElectricHeater"]["size_mmbtu_per_hour"] ≈ 0.8 atol=0.1
            @test results["ElectricHeater"]["annual_thermal_production_mmbtu"] ≈ annual_thermal_prod rtol=1e-4
            @test results["ElectricHeater"]["annual_electric_consumption_kwh"] ≈ annual_electric_heater_consumption rtol=1e-4
            @test results["ElectricUtility"]["annual_energy_supplied_kwh"] ≈ annual_energy_supplied rtol=1e-4

        end

        @testset "ASHP" begin
            @testset "ASHP Space Heater" begin
                #Case 1: Boiler and existing chiller produce the required heat and cooling - ASHP is not purchased
                d = JSON.parsefile("./scenarios/ashp.json")
                d["SpaceHeatingLoad"]["annual_mmbtu"] = 1.0 * 8760
                s = Scenario(d)
                p = REoptInputs(s)
                m = Model(optimizer_with_attributes(HiGHS.Optimizer, "output_flag" => false, "log_to_console" => false))
                results = run_reopt(m, p)
                @test results["ASHPSpaceHeater"]["size_ton"] ≈ 0.0 atol=0.1
                @test results["ASHPSpaceHeater"]["annual_thermal_production_mmbtu"] ≈ 0.0 atol=0.1
                @test results["ASHPSpaceHeater"]["annual_electric_consumption_kwh"] ≈ 0.0 atol=0.1
                @test results["ElectricUtility"]["annual_energy_supplied_kwh"] ≈ 87600.0 atol=0.1

                #Case 2: ASHP has temperature-dependent output and serves all heating load
                d["ExistingChiller"] = Dict("retire_in_optimal" => false)
                d["ExistingBoiler"]["retire_in_optimal"] = false
                d["ExistingBoiler"]["fuel_cost_per_mmbtu"] = 100
                d["ASHPSpaceHeater"]["installed_cost_per_ton"] = 300
                d["ASHPSpaceHeater"]["min_allowable_ton"] = 80.0
                
                s = Scenario(d)
                p = REoptInputs(s)            
                m = Model(optimizer_with_attributes(HiGHS.Optimizer, "output_flag" => false, "log_to_console" => false))
                results = run_reopt(m, p)
                annual_thermal_prod = 0.8 * 8760  #80% efficient boiler --> 0.8 MMBTU of heat load per hour
                annual_ashp_consumption = sum(0.8 * REopt.KWH_PER_MMBTU / p.heating_cop["ASHPSpaceHeater"][ts] for ts in p.time_steps)
                annual_energy_supplied = 87600 + annual_ashp_consumption
                @test results["ASHPSpaceHeater"]["size_ton"] ≈ 80.0 atol=0.01
                @test results["ASHPSpaceHeater"]["annual_thermal_production_mmbtu"] ≈ annual_thermal_prod rtol=1e-4
                @test results["ASHPSpaceHeater"]["annual_electric_consumption_kwh"] ≈ annual_ashp_consumption rtol=1e-4
                @test results["ElectricUtility"]["annual_energy_supplied_kwh"] ≈ annual_energy_supplied rtol=1e-4
                @test results["ASHPSpaceHeater"]["annual_thermal_production_tonhour"] ≈ 0.0 atol=1e-4

                #Case 3: ASHP can serve cooling, add cooling load
                d["CoolingLoad"] = Dict("thermal_loads_ton" => ones(8760)*0.1)
                d["ExistingChiller"] = Dict("cop" => 0.5)
                d["ASHPSpaceHeater"]["can_serve_cooling"] = true

                s = Scenario(d)
                p = REoptInputs(s)
                m = Model(optimizer_with_attributes(HiGHS.Optimizer, "output_flag" => false, "log_to_console" => false))
                results = run_reopt(m, p)

                annual_ashp_consumption += 0.1 * sum(REopt.KWH_THERMAL_PER_TONHOUR / p.cooling_cop["ASHPSpaceHeater"][ts] for ts in p.time_steps)
                annual_energy_supplied = annual_ashp_consumption + 87600 - 2*876.0*REopt.KWH_THERMAL_PER_TONHOUR
                @test results["ASHPSpaceHeater"]["size_ton"] ≈ 80.0 atol=0.01 #size increases when cooling load also served
                @test results["ASHPSpaceHeater"]["annual_electric_consumption_kwh"] ≈ annual_ashp_consumption rtol=1e-4
                @test results["ASHPSpaceHeater"]["annual_thermal_production_tonhour"] ≈ 876.0 rtol=1e-4
            
                #Case 4: ASHP used for everything because the existing boiler and chiller are retired even if efficient or free to operate
                d["ExistingChiller"] = Dict("retire_in_optimal" => true, "cop" => 100)
                d["ExistingBoiler"]["retire_in_optimal"] = true
                d["ExistingBoiler"]["fuel_cost_per_mmbtu"] = 0
                s = Scenario(d)
                p = REoptInputs(s)
                m = Model(optimizer_with_attributes(HiGHS.Optimizer, "output_flag" => false, "log_to_console" => false))
                results = run_reopt(m, p)
                @test results["ASHPSpaceHeater"]["annual_electric_consumption_kwh"] ≈ annual_ashp_consumption rtol=1e-4
                @test results["ASHPSpaceHeater"]["annual_thermal_production_tonhour"] ≈ 876.0 atol=1e-4

            end

            @testset "ASHP Water Heater" begin
                #Case 1: Boiler and existing chiller produce the required heat and cooling - ASHP_WH is not purchased
                d = JSON.parsefile("./scenarios/ashp_wh.json")
                d["SpaceHeatingLoad"]["annual_mmbtu"] = 0.5 * 8760
                d["DomesticHotWaterLoad"]["annual_mmbtu"] = 0.5 * 8760
                s = Scenario(d)
                p = REoptInputs(s)
                m = Model(optimizer_with_attributes(HiGHS.Optimizer, "output_flag" => false, "log_to_console" => false))
                results = run_reopt(m, p)
                @test results["ASHPWaterHeater"]["size_ton"] ≈ 0.0 atol=0.1
                @test results["ASHPWaterHeater"]["annual_thermal_production_mmbtu"] ≈ 0.0 atol=0.1
                @test results["ASHPWaterHeater"]["annual_electric_consumption_kwh"] ≈ 0.0 atol=0.1
                @test results["ElectricUtility"]["annual_energy_supplied_kwh"] ≈ 87600.0 atol=0.1
            
                #Case 2: ASHP_WH has temperature-dependent output and serves all DHW load
                d["ExistingChiller"] = Dict("retire_in_optimal" => false)
                d["ExistingBoiler"]["retire_in_optimal"] = false
                d["ExistingBoiler"]["fuel_cost_per_mmbtu"] = 100
                d["ASHPWaterHeater"]["installed_cost_per_ton"] = 300
                          
                s = Scenario(d)
                p = REoptInputs(s)
                m = Model(optimizer_with_attributes(HiGHS.Optimizer, "output_flag" => false, "log_to_console" => false))
                results = run_reopt(m, p)
                annual_thermal_prod = 0.4 * 8760  #80% efficient boiler --> 0.8 MMBTU of heat load per hour
                annual_ashp_consumption = sum(0.4 * REopt.KWH_PER_MMBTU / p.heating_cop["ASHPWaterHeater"][ts] for ts in p.time_steps)
                annual_energy_supplied = 87600 + annual_ashp_consumption
                @test results["ASHPWaterHeater"]["size_ton"] ≈ 37.673 atol=0.1
                @test results["ASHPWaterHeater"]["annual_thermal_production_mmbtu"] ≈ annual_thermal_prod rtol=1e-4
                @test results["ASHPWaterHeater"]["annual_electric_consumption_kwh"] ≈ annual_ashp_consumption rtol=1e-4
                @test results["ElectricUtility"]["annual_energy_supplied_kwh"] ≈ annual_energy_supplied rtol=1e-4
            end

            @testset "Force in ASHP systems" begin
                d = JSON.parsefile("./scenarios/ashp.json")
                d["SpaceHeatingLoad"]["annual_mmbtu"] = 0.5 * 8760
                d["DomesticHotWaterLoad"] = Dict{String,Any}("annual_mmbtu" => 0.5 * 8760, "doe_reference_name" => "FlatLoad")
                d["CoolingLoad"] = Dict{String,Any}("thermal_loads_ton" => ones(8760)*0.1)
                d["ExistingChiller"] = Dict{String,Any}("retire_in_optimal" => false, "cop" => 100)
                d["ExistingBoiler"]["retire_in_optimal"] = false
                d["ExistingBoiler"]["fuel_cost_per_mmbtu"] = 0.001
                d["ASHPSpaceHeater"]["can_serve_cooling"] = true
                d["ASHPSpaceHeater"]["force_into_system"] = true
                d["ASHPWaterHeater"] = Dict{String,Any}("force_into_system" => true, "max_ton" => 100000)
                
                s = Scenario(d)
                p = REoptInputs(s)
                m = Model(optimizer_with_attributes(HiGHS.Optimizer, "output_flag" => false, "log_to_console" => false))
                results = run_reopt(m, p)
            
                @test results["ASHPWaterHeater"]["annual_electric_consumption_kwh"] ≈ sum(0.4 * REopt.KWH_PER_MMBTU / p.heating_cop["ASHPWaterHeater"][ts] for ts in p.time_steps) rtol=1e-4
                @test results["ASHPSpaceHeater"]["annual_thermal_production_mmbtu"] ≈ 0.4 * 8760 rtol=1e-4
                @test results["ASHPSpaceHeater"]["annual_thermal_production_tonhour"] ≈ 876.0 rtol=1e-4

                d["ASHPSpaceHeater"]["force_into_system"] = false
                s = Scenario(d)
                p = REoptInputs(s)
                m = Model(optimizer_with_attributes(HiGHS.Optimizer, "output_flag" => false, "log_to_console" => false))
                results = run_reopt(m, p)

                @test results["ASHPWaterHeater"]["annual_electric_consumption_kwh"] ≈ sum(0.4 * REopt.KWH_PER_MMBTU / p.heating_cop["ASHPWaterHeater"][ts] for ts in p.time_steps) rtol=1e-4
                @test results["ExistingBoiler"]["annual_thermal_production_mmbtu"] ≈ 0.4 * 8760 rtol=1e-4
                @test results["ExistingChiller"]["annual_thermal_production_tonhour"] ≈ 876.0 rtol=1e-4

                d["ASHPSpaceHeater"]["force_into_system"] = true
                d["ASHPWaterHeater"]["force_into_system"] = false
                s = Scenario(d)
                p = REoptInputs(s)
                m = Model(optimizer_with_attributes(HiGHS.Optimizer, "output_flag" => false, "log_to_console" => false))
                results = run_reopt(m, p)

                @test results["ASHPSpaceHeater"]["annual_thermal_production_mmbtu"] ≈ 0.4 * 8760 rtol=1e-4
                @test results["ASHPSpaceHeater"]["annual_thermal_production_tonhour"] ≈ 876.0 rtol=1e-4
                @test results["ExistingBoiler"]["annual_thermal_production_mmbtu"] ≈ 0.4 * 8760 rtol=1e-4
            end
        
        end

        @testset "Process Heat Load" begin
            d = JSON.parsefile("./scenarios/process_heat.json")
        
            # Test set 1: Boiler has free fuel, no emissions, and serves all heating load.
            d["Boiler"]["fuel_cost_per_mmbtu"] = 0.0
            s = Scenario(d)
            p = REoptInputs(s)
            m = Model(optimizer_with_attributes(HiGHS.Optimizer, "output_flag" => false, "log_to_console" => false))
            results = run_reopt(m, p)

            @test results["Boiler"]["size_mmbtu_per_hour"] ≈ 24.0 atol=0.1
            @test results["Boiler"]["annual_thermal_production_mmbtu"] ≈ 210240.0 atol=0.1
            @test sum(results["Boiler"]["thermal_to_dhw_load_series_mmbtu_per_hour"]) ≈ 70080.0 atol=0.1
            @test sum(results["Boiler"]["thermal_to_space_heating_load_series_mmbtu_per_hour"]) ≈ 70080.0 atol=0.1
            @test sum(results["Boiler"]["thermal_to_process_heat_load_series_mmbtu_per_hour"]) ≈ 70080.0 atol=0.1
            @test results["ExistingBoiler"]["annual_thermal_production_mmbtu"] ≈ 0.0 atol=0.1
            @test sum(results["ExistingBoiler"]["thermal_to_dhw_load_series_mmbtu_per_hour"]) ≈ 0.0 atol=0.1
            @test sum(results["ExistingBoiler"]["thermal_to_space_heating_load_series_mmbtu_per_hour"]) ≈ 0.0 atol=0.1
            @test sum(results["ExistingBoiler"]["thermal_to_process_heat_load_series_mmbtu_per_hour"]) ≈ 0.0 atol=0.1
            @test results["ElectricUtility"]["annual_energy_supplied_kwh"] ≈ 0.0 atol=0.1
        
            #Test set 2: Boiler only serves process heat
            d["Boiler"]["can_serve_dhw"] = false
            d["Boiler"]["can_serve_space_heating"] = false
            d["Boiler"]["can_serve_process_heat"] = true
            s = Scenario(d)
            p = REoptInputs(s)
            m = Model(optimizer_with_attributes(HiGHS.Optimizer, "output_flag" => false, "log_to_console" => false))
            results = run_reopt(m, p)
            @test results["Boiler"]["size_mmbtu_per_hour"] ≈ 8.0 atol=0.1
            @test results["Boiler"]["annual_thermal_production_mmbtu"] ≈ 70080.0 atol=0.1
            @test sum(results["Boiler"]["thermal_to_dhw_load_series_mmbtu_per_hour"]) ≈ 0.0 atol=0.1
            @test sum(results["Boiler"]["thermal_to_space_heating_load_series_mmbtu_per_hour"]) ≈ 0.0 atol=0.1
            @test sum(results["Boiler"]["thermal_to_process_heat_load_series_mmbtu_per_hour"]) ≈ 70080.0 atol=0.1
            @test results["ExistingBoiler"]["annual_thermal_production_mmbtu"] ≈ 140160.0 atol=0.1
            @test sum(results["ExistingBoiler"]["thermal_to_dhw_load_series_mmbtu_per_hour"]) ≈ 70080.0 atol=0.1
            @test sum(results["ExistingBoiler"]["thermal_to_space_heating_load_series_mmbtu_per_hour"]) ≈ 70080.0 atol=0.1
            @test sum(results["ExistingBoiler"]["thermal_to_process_heat_load_series_mmbtu_per_hour"]) ≈ 0.0 atol=0.1
        
            #Test set 3: Boiler cannot serve process heat but serves DHW, space heating
            d["Boiler"]["can_serve_dhw"] = true
            d["Boiler"]["can_serve_space_heating"] = true
            d["Boiler"]["can_serve_process_heat"] = false
            s = Scenario(d)
            p = REoptInputs(s)
            m = Model(optimizer_with_attributes(HiGHS.Optimizer, "output_flag" => false, "log_to_console" => false))
            results = run_reopt(m, p)
            @test results["Boiler"]["size_mmbtu_per_hour"] ≈ 16.0 atol=0.1
            @test results["Boiler"]["annual_thermal_production_mmbtu"] ≈ 140160.0 atol=0.1
            @test sum(results["Boiler"]["thermal_to_dhw_load_series_mmbtu_per_hour"]) ≈ 70080.0 atol=0.1
            @test sum(results["Boiler"]["thermal_to_space_heating_load_series_mmbtu_per_hour"]) ≈ 70080.0 atol=0.1
            @test sum(results["Boiler"]["thermal_to_process_heat_load_series_mmbtu_per_hour"]) ≈ 0.0 atol=0.1
            @test results["ExistingBoiler"]["annual_thermal_production_mmbtu"] ≈ 70080.0 atol=0.1
            @test sum(results["ExistingBoiler"]["thermal_to_dhw_load_series_mmbtu_per_hour"]) ≈ 0.0 atol=0.1
            @test sum(results["ExistingBoiler"]["thermal_to_space_heating_load_series_mmbtu_per_hour"]) ≈ 0.0 atol=0.1
            @test sum(results["ExistingBoiler"]["thermal_to_process_heat_load_series_mmbtu_per_hour"]) ≈ 70080.0 atol=0.1
        
            #Test set 4: Fuel expensive, but ExistingBoiler is retired
            d["Boiler"]["can_serve_dhw"] = true
            d["Boiler"]["can_serve_space_heating"] = true
            d["Boiler"]["can_serve_process_heat"] = true
            d["Boiler"]["fuel_cost_per_mmbtu"] = 30.0
            d["ExistingBoiler"]["retire_in_optimal"] = true
            s = Scenario(d)
            p = REoptInputs(s)
            m = Model(optimizer_with_attributes(HiGHS.Optimizer, "output_flag" => false, "log_to_console" => false))
            results = run_reopt(m, p)
            @test results["Boiler"]["size_mmbtu_per_hour"] ≈ 24.0 atol=0.1
            @test results["Boiler"]["annual_thermal_production_mmbtu"] ≈ 210240.0 atol=0.1
            @test sum(results["Boiler"]["thermal_to_dhw_load_series_mmbtu_per_hour"]) ≈ 70080.0 atol=0.1
            @test sum(results["Boiler"]["thermal_to_space_heating_load_series_mmbtu_per_hour"]) ≈ 70080.0 atol=0.1
            @test sum(results["Boiler"]["thermal_to_process_heat_load_series_mmbtu_per_hour"]) ≈ 70080.0 atol=0.1
            @test results["ExistingBoiler"]["annual_thermal_production_mmbtu"] ≈ 0.0 atol=0.1
            @test sum(results["ExistingBoiler"]["thermal_to_dhw_load_series_mmbtu_per_hour"]) ≈ 0.0 atol=0.1
            @test sum(results["ExistingBoiler"]["thermal_to_space_heating_load_series_mmbtu_per_hour"]) ≈ 0.0 atol=0.1
            @test sum(results["ExistingBoiler"]["thermal_to_process_heat_load_series_mmbtu_per_hour"]) ≈ 0.0 atol=0.1
        
            #Test set 5: Fuel expensive, ExistingBoiler not retired
            d["ExistingBoiler"]["retire_in_optimal"] = false
            s = Scenario(d)
            p = REoptInputs(s)
            m = Model(optimizer_with_attributes(HiGHS.Optimizer, "output_flag" => false, "log_to_console" => false))
            results = run_reopt(m, p)
            @test results["Boiler"]["size_mmbtu_per_hour"] ≈ 0.0 atol=0.1
            @test results["Boiler"]["annual_thermal_production_mmbtu"] ≈ 0.0 atol=0.1
            @test sum(results["Boiler"]["thermal_to_dhw_load_series_mmbtu_per_hour"]) ≈ 0.0 atol=0.1
            @test sum(results["Boiler"]["thermal_to_space_heating_load_series_mmbtu_per_hour"]) ≈ 0.0 atol=0.1
            @test sum(results["Boiler"]["thermal_to_process_heat_load_series_mmbtu_per_hour"]) ≈ 0.0 atol=0.1
            @test results["ExistingBoiler"]["annual_thermal_production_mmbtu"] ≈ 210240.0 atol=0.1
            @test sum(results["ExistingBoiler"]["thermal_to_dhw_load_series_mmbtu_per_hour"]) ≈ 70080.0 atol=0.1
            @test sum(results["ExistingBoiler"]["thermal_to_space_heating_load_series_mmbtu_per_hour"]) ≈ 70080.0 atol=0.1
            @test sum(results["ExistingBoiler"]["thermal_to_process_heat_load_series_mmbtu_per_hour"]) ≈ 70080.0 atol=0.1
        
            # Test 6: reduce emissions by half, get half the new boiler size
            d["Site"]["CO2_emissions_reduction_min_fraction"] = 0.50
            s = Scenario(d)
            p = REoptInputs(s)
            m1 = Model(optimizer_with_attributes(HiGHS.Optimizer, "output_flag" => false, "log_to_console" => false))
            m2 = Model(optimizer_with_attributes(HiGHS.Optimizer, "output_flag" => false, "log_to_console" => false))
            results = run_reopt([m1,m2], p)
            @test results["Boiler"]["size_mmbtu_per_hour"] ≈ 12.0 atol=0.1
            @test results["Boiler"]["annual_thermal_production_mmbtu"] ≈ 105120.0 atol=0.1
            @test results["ExistingBoiler"]["annual_thermal_production_mmbtu"] ≈ 105120.0 atol=0.1
        end

        @testset "Custom REopt logger" begin
            
            # Throw a handled error
            d = JSON.parsefile("./scenarios/logger.json")

            m1 = Model(optimizer_with_attributes(HiGHS.Optimizer, "output_flag" => false, "log_to_console" => false))
            m2 = Model(optimizer_with_attributes(HiGHS.Optimizer, "output_flag" => false, "log_to_console" => false))
            r = run_reopt([m1,m2], d)
            @test r["status"] == "error"
            @test "Messages" ∈ keys(r)
            @test "errors" ∈ keys(r["Messages"])
            @test "warnings" ∈ keys(r["Messages"])
            @test length(r["Messages"]["errors"]) > 0
            @test length(r["Messages"]["warnings"]) > 0
            @test r["Messages"]["has_stacktrace"] == false

            m = Model(optimizer_with_attributes(HiGHS.Optimizer, "output_flag" => false, "log_to_console" => false))
            r = run_reopt(m, d)
            @test r["status"] == "error"
            @test "Messages" ∈ keys(r)
            @test "errors" ∈ keys(r["Messages"])
            @test "warnings" ∈ keys(r["Messages"])
            @test length(r["Messages"]["errors"]) > 0
            @test length(r["Messages"]["warnings"]) > 0

            # Type is dict when errors, otherwise type REoptInputs
            @test isa(REoptInputs(d), Dict)

            # Using filepath
            n1 = Model(optimizer_with_attributes(HiGHS.Optimizer, "output_flag" => false, "log_to_console" => false))
            n2 = Model(optimizer_with_attributes(HiGHS.Optimizer, "output_flag" => false, "log_to_console" => false))
            r = run_reopt([n1,n2], "./scenarios/logger.json")
            @test r["status"] == "error"
            @test "Messages" ∈ keys(r)
            @test "errors" ∈ keys(r["Messages"])
            @test "warnings" ∈ keys(r["Messages"])
            @test length(r["Messages"]["errors"]) > 0
            @test length(r["Messages"]["warnings"]) > 0

            n = Model(optimizer_with_attributes(HiGHS.Optimizer, "output_flag" => false, "log_to_console" => false))
            r = run_reopt(n, "./scenarios/logger.json")
            @test r["status"] == "error"
            @test "Messages" ∈ keys(r)
            @test "errors" ∈ keys(r["Messages"])
            @test "warnings" ∈ keys(r["Messages"])
            @test length(r["Messages"]["errors"]) > 0
            @test length(r["Messages"]["warnings"]) > 0

            # Throw an unhandled error: Bad URDB rate -> stack gets returned for debugging
            d["ElectricLoad"]["doe_reference_name"] = "MidriseApartment"
            d["ElectricTariff"]["urdb_label"] = "62c70a6c40a0c425535d387x"

            m1 = Model(optimizer_with_attributes(HiGHS.Optimizer, "output_flag" => false, "log_to_console" => false))
            m2 = Model(optimizer_with_attributes(HiGHS.Optimizer, "output_flag" => false, "log_to_console" => false))
            r = run_reopt([m1,m2], d)
            @test r["status"] == "error"
            @test "Messages" ∈ keys(r)
            @test "errors" ∈ keys(r["Messages"])
            @test "warnings" ∈ keys(r["Messages"])
            @test length(r["Messages"]["errors"]) > 0
            @test length(r["Messages"]["warnings"]) > 0

            m = Model(optimizer_with_attributes(HiGHS.Optimizer, "output_flag" => false, "log_to_console" => false))
            r = run_reopt(m, d)
            @test r["status"] == "error"
            @test "Messages" ∈ keys(r)
            @test "errors" ∈ keys(r["Messages"])
            @test "warnings" ∈ keys(r["Messages"])
            @test length(r["Messages"]["errors"]) > 0
            @test length(r["Messages"]["warnings"]) > 0

            # Type is dict when errors, otherwise type REoptInputs
            @test isa(REoptInputs(d), Dict)

            # Using filepath
            n1 = Model(optimizer_with_attributes(HiGHS.Optimizer, "output_flag" => false, "log_to_console" => false))
            n2 = Model(optimizer_with_attributes(HiGHS.Optimizer, "output_flag" => false, "log_to_console" => false))
            r = run_reopt([n1,n2], "./scenarios/logger.json")
            @test r["status"] == "error"
            @test "Messages" ∈ keys(r)
            @test "errors" ∈ keys(r["Messages"])
            @test "warnings" ∈ keys(r["Messages"])
            @test length(r["Messages"]["errors"]) > 0
            @test length(r["Messages"]["warnings"]) > 0

            n = Model(optimizer_with_attributes(HiGHS.Optimizer, "output_flag" => false, "log_to_console" => false))
            r = run_reopt(n, "./scenarios/logger.json")
            @test r["status"] == "error"
            @test "Messages" ∈ keys(r)
            @test "errors" ∈ keys(r["Messages"])
            @test "warnings" ∈ keys(r["Messages"])
            @test length(r["Messages"]["errors"]) > 0
            @test length(r["Messages"]["warnings"]) > 0
        end
    end
end<|MERGE_RESOLUTION|>--- conflicted
+++ resolved
@@ -54,11 +54,8 @@
             latitude, longitude = 3.8603988398663125, 11.528880303663136
             radius = 0
             dataset, distance, datasource = REopt.call_solar_dataset_api(latitude, longitude, radius)
-<<<<<<< HEAD
+            @test dataset ≈ "nsrdb"
             @test dataset == "nsrdb"
-=======
-            @test dataset ≈ "nsrdb"
->>>>>>> e36b314f
 
             # 4. Fairbanks, AK 
             site = "Fairbanks"
@@ -1095,21 +1092,12 @@
             avg_soc_degr = sum(r_degr["ElectricStorage"]["soc_series_fraction"]) / 8760
             @test avg_soc_no_degr > avg_soc_degr
 
-<<<<<<< HEAD
             # test the replacement strategy ## Cannot test with open source solvers.
             # d["ElectricStorage"]["degradation"] = Dict("maintenance_strategy" => "replacement")
             # m = Model(optimizer_with_attributes(HiGHS.Optimizer, "output_flag" => false, "log_to_console" => false))
             # set_optimizer_attribute(m, "mip_rel_gap", 0.01)
             # r = run_reopt(m, d)
             # @test occursin("not supported by the solver", string(r["Messages"]["errors"]))
-=======
-            # test the replacement strategy
-            d["ElectricStorage"]["degradation"] = Dict("maintenance_strategy" => "replacement")
-            m = Model(optimizer_with_attributes(HiGHS.Optimizer, "output_flag" => false, "log_to_console" => false))
-            set_optimizer_attribute(m, "mip_rel_gap", 0.01)
-            r = run_reopt(m, d)
-            @test occursin("are not supported by the solver", string(r["Messages"]["errors"])) || occursin("Unable to use IndicatorToMILPBridge", string(r["Messages"]["errors"]))
->>>>>>> e36b314f
             # #optimal SOH at end of horizon is 80\% to prevent any replacement
             # @test sum(value.(m[:dvSOHChangeTimesEnergy])) ≈ 68.48 atol=0.01
             # # @test r["ElectricStorage"]["maintenance_cost"] ≈ 2972.66 atol=0.01 
@@ -1123,12 +1111,7 @@
             m = Model(optimizer_with_attributes(HiGHS.Optimizer, "output_flag" => false, "log_to_console" => false))
             set_optimizer_attribute(m, "mip_rel_gap", 0.01)
             r = run_reopt(m, d)
-<<<<<<< HEAD
             @test round(sum(r["ElectricStorage"]["soc_series_fraction"])/8760, digits=2) >= 0.72
-=======
-            @test occursin("are not supported by the solver", string(r["Messages"]["errors"])) || occursin("Unable to use IndicatorToMILPBridge", string(r["Messages"]["errors"]))
-            # @test round(sum(r["ElectricStorage"]["soc_series_fraction"]), digits=2) / 8760 >= 0.7199
->>>>>>> e36b314f
         end
 
         @testset "Outage with Generator, outage simulator, BAU critical load outputs" begin
