--- conflicted
+++ resolved
@@ -3347,8 +3347,7 @@
             results = run_reopt([m1,m2], inputs)
             payback = results["Financial"]["capital_costs_after_non_discounted_incentives"] / results["Financial"]["year_one_total_operating_cost_savings_after_tax"]
             @test round(results["Financial"]["simple_payback_years"], digits=2) ≈ round(payback, digits=2)
-<<<<<<< HEAD
-        end        
+        end
 
         @testset "Existing HVAC (Boiler and Chiller) Costs for BAU" begin
             """
@@ -3391,8 +3390,6 @@
         
             @test round(results["Financial"]["lifecycle_capital_costs_bau"], digits=0) ≈ round(expected_capex_bau, digits=0)
             @test round(results["Financial"]["lifecycle_capital_costs"], digits=0) ≈ round(expected_capex_opt, digits=0)
-=======
->>>>>>> eed9ec3a
         end
     end
 end