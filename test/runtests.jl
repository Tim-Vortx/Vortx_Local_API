--- conflicted
+++ resolved
@@ -3275,86 +3275,6 @@
             @test s.cooling_load.loads_kw_thermal[end-24+1:end] == s.cooling_load.loads_kw_thermal[1:24]
         end
 
-<<<<<<< HEAD
-        @testset "PV size classes and cost-scaling" begin
-            """
-            PV size class determination, assigning defaults based on size-class and PV type, and cost-scaling within the model
-            TODO roof/land space-based limit on size_class
-            TODO installed_cost is input but O&M is not, that it still uses the size_class O&M cost
-            """
-
-            # Get active PV defaults for checking
-            pv_defaults_path = joinpath(@__DIR__, "..", "data", "pv", "pv_defaults.json")
-            pv_defaults_all = JSON.parsefile(pv_defaults_path)
-
-            # Test that the size_class is one based on max_kw input
-            input_data = JSON.parsefile("scenarios/pv_cost.json")
-            input_data["ElectricLoad"]["annual_kwh"] = 500*8760
-            input_data["PV"]["max_kw"] = 7.0
-            s = Scenario(input_data)
-            inputs = REoptInputs(s)
-            @test s.pvs[1].size_class == 1
-
-            # Test that size_class is 2 based on the load and ground-mount data is used
-            input_data = JSON.parsefile("scenarios/pv_cost.json")
-            input_data["ElectricLoad"]["annual_kwh"] = 10*8760
-            # input_data["PV"]["array_type"] = 1  # This is the default - STRANGE that webtool default is ground, but REopt.jl is roof
-            s = Scenario(input_data)
-            inputs = REoptInputs(s)
-            # Avg load = 10 kW -> PV size == 10 / 0.2 * 0.5 = 25 kW which is in size_class 2 (11-100 kW)
-            @test s.pvs[1].size_class == 2
-            @test s.pvs[1].installed_cost_per_kw == pv_defaults_all["size_classes"][s.pvs[1].size_class]["roof"]["avg_installed_cost_per_kw"] 
-
-            # Test that the roof default data is grabbed when array_type=1 but then ground premium is applied
-            input_data = JSON.parsefile("scenarios/pv_cost.json")
-            input_data["ElectricLoad"]["annual_kwh"] = 500*8760
-            input_data["PV"]["array_type"] = 0
-            s = Scenario(input_data)
-            inputs = REoptInputs(s)
-            roof_cost_expected = pv_defaults_all["size_classes"][s.pvs[1].size_class]["roof"]["avg_installed_cost_per_kw"] 
-            cost_factor = pv_defaults_all["size_classes"][s.pvs[1].size_class]["mount_premiums"]["ground"]["cost_premium"] 
-            @test s.pvs[1].installed_cost_per_kw == roof_cost_expected * cost_factor
-
-            # Test that the output installed_cost_per_kw and om_cost_per_kw is as expected based on the input
-            input_data = JSON.parsefile("scenarios/pv_cost.json")
-            input_data["PV"]["installed_cost_per_kw"] = 2500.0
-            input_data["PV"]["om_cost_per_kw"] = 2500.0
-            s = Scenario(input_data)
-            inputs = REoptInputs(s)
-            @test s.pvs[1].installed_cost_per_kw == input_data["PV"]["installed_cost_per_kw"]
-            @test s.pvs[1].om_cost_per_kw == input_data["PV"]["om_cost_per_kw"]
-            m1 = Model(optimizer_with_attributes(HiGHS.Optimizer, "mip_rel_gap" => 0.001, "output_flag" => false, "log_to_console" => false))
-            m2 = Model(optimizer_with_attributes(HiGHS.Optimizer, "mip_rel_gap" => 0.001, "output_flag" => false, "log_to_console" => false))
-            results = run_reopt([m1,m2], inputs)
-            @test results["PV"]["installed_cost_per_kw"] == input_data["PV"]["installed_cost_per_kw"]
-
-            # Test that cost curve input behaves as expected
-            input_data = JSON.parsefile("scenarios/pv_cost.json")
-            input_data["PV"]["min_kw"] = 400.0
-            input_data["PV"]["max_kw"] = 400.0
-            input_data["PV"]["tech_sizes_for_cost_curve"] = [100.0, 2000.0]
-            input_data["PV"]["installed_cost_per_kw"] = [1710.0, 1420.0]
-            s = Scenario(input_data)
-            inputs = REoptInputs(s)
-            m1 = Model(optimizer_with_attributes(HiGHS.Optimizer, "mip_rel_gap" => 0.001, "output_flag" => false, "log_to_console" => false))
-            m2 = Model(optimizer_with_attributes(HiGHS.Optimizer, "mip_rel_gap" => 0.001, "output_flag" => false, "log_to_console" => false))
-            results = run_reopt([m1,m2], inputs)
-            @test results["Financial"]["lifecycle_capital_costs"] >= results["PV"]["size_kw"] * input_data["PV"]["installed_cost_per_kw"][2]
-            @test results["Financial"]["lifecycle_capital_costs"] <= results["PV"]["size_kw"] * input_data["PV"]["installed_cost_per_kw"][1]
-
-            # Test that size_class is 1 based on Site.roof_squarefeet
-            kw_per_square_foot = 0.01
-            acres_per_kw = 6e-3
-            input_data = JSON.parsefile("scenarios/pv_cost.json")
-            input_data["PV"]["array_type"] = 1  # roof
-            input_data["PV"]["location"] = "roof"
-            input_data["Site"]["roof_squarefeet"] = 9 / kw_per_square_foot
-            input_data["ElectricLoad"]["annual_kwh"] = 500*8760
-            s = Scenario(input_data)
-            inputs = REoptInputs(s)
-            @test s.pvs[1].size_class == 1
-        end
-=======
         @testset "After-tax savings and capital cost metric for alternative payback calculation" begin
             """
             Check alignment between REopt simple_payback_years and a simple X/Y payback metric with
@@ -3393,6 +3313,84 @@
             payback = results["Financial"]["capital_costs_after_non_discounted_incentives"] / results["Financial"]["year_one_total_operating_cost_savings_after_tax"]
             @test round(results["Financial"]["simple_payback_years"], digits=2) ≈ round(payback, digits=2)
         end        
->>>>>>> ce10fb22
+
+        @testset "PV size classes and cost-scaling" begin
+            """
+            PV size class determination, assigning defaults based on size-class and PV type, and cost-scaling within the model
+            TODO roof/land space-based limit on size_class
+            TODO installed_cost is input but O&M is not, that it still uses the size_class O&M cost
+            """
+
+            # Get active PV defaults for checking
+            pv_defaults_path = joinpath(@__DIR__, "..", "data", "pv", "pv_defaults.json")
+            pv_defaults_all = JSON.parsefile(pv_defaults_path)
+
+            # Test that the size_class is one based on max_kw input
+            input_data = JSON.parsefile("scenarios/pv_cost.json")
+            input_data["ElectricLoad"]["annual_kwh"] = 500*8760
+            input_data["PV"]["max_kw"] = 7.0
+            s = Scenario(input_data)
+            inputs = REoptInputs(s)
+            @test s.pvs[1].size_class == 1
+
+            # Test that size_class is 2 based on the load and ground-mount data is used
+            input_data = JSON.parsefile("scenarios/pv_cost.json")
+            input_data["ElectricLoad"]["annual_kwh"] = 10*8760
+            # input_data["PV"]["array_type"] = 1  # This is the default - STRANGE that webtool default is ground, but REopt.jl is roof
+            s = Scenario(input_data)
+            inputs = REoptInputs(s)
+            # Avg load = 10 kW -> PV size == 10 / 0.2 * 0.5 = 25 kW which is in size_class 2 (11-100 kW)
+            @test s.pvs[1].size_class == 2
+            @test s.pvs[1].installed_cost_per_kw == pv_defaults_all["size_classes"][s.pvs[1].size_class]["roof"]["avg_installed_cost_per_kw"] 
+
+            # Test that the roof default data is grabbed when array_type=1 but then ground premium is applied
+            input_data = JSON.parsefile("scenarios/pv_cost.json")
+            input_data["ElectricLoad"]["annual_kwh"] = 500*8760
+            input_data["PV"]["array_type"] = 0
+            s = Scenario(input_data)
+            inputs = REoptInputs(s)
+            roof_cost_expected = pv_defaults_all["size_classes"][s.pvs[1].size_class]["roof"]["avg_installed_cost_per_kw"] 
+            cost_factor = pv_defaults_all["size_classes"][s.pvs[1].size_class]["mount_premiums"]["ground"]["cost_premium"] 
+            @test s.pvs[1].installed_cost_per_kw == roof_cost_expected * cost_factor
+
+            # Test that the output installed_cost_per_kw and om_cost_per_kw is as expected based on the input
+            input_data = JSON.parsefile("scenarios/pv_cost.json")
+            input_data["PV"]["installed_cost_per_kw"] = 2500.0
+            input_data["PV"]["om_cost_per_kw"] = 2500.0
+            s = Scenario(input_data)
+            inputs = REoptInputs(s)
+            @test s.pvs[1].installed_cost_per_kw == input_data["PV"]["installed_cost_per_kw"]
+            @test s.pvs[1].om_cost_per_kw == input_data["PV"]["om_cost_per_kw"]
+            m1 = Model(optimizer_with_attributes(HiGHS.Optimizer, "mip_rel_gap" => 0.001, "output_flag" => false, "log_to_console" => false))
+            m2 = Model(optimizer_with_attributes(HiGHS.Optimizer, "mip_rel_gap" => 0.001, "output_flag" => false, "log_to_console" => false))
+            results = run_reopt([m1,m2], inputs)
+            @test results["PV"]["installed_cost_per_kw"] == input_data["PV"]["installed_cost_per_kw"]
+
+            # Test that cost curve input behaves as expected
+            input_data = JSON.parsefile("scenarios/pv_cost.json")
+            input_data["PV"]["min_kw"] = 400.0
+            input_data["PV"]["max_kw"] = 400.0
+            input_data["PV"]["tech_sizes_for_cost_curve"] = [100.0, 2000.0]
+            input_data["PV"]["installed_cost_per_kw"] = [1710.0, 1420.0]
+            s = Scenario(input_data)
+            inputs = REoptInputs(s)
+            m1 = Model(optimizer_with_attributes(HiGHS.Optimizer, "mip_rel_gap" => 0.001, "output_flag" => false, "log_to_console" => false))
+            m2 = Model(optimizer_with_attributes(HiGHS.Optimizer, "mip_rel_gap" => 0.001, "output_flag" => false, "log_to_console" => false))
+            results = run_reopt([m1,m2], inputs)
+            @test results["Financial"]["lifecycle_capital_costs"] >= results["PV"]["size_kw"] * input_data["PV"]["installed_cost_per_kw"][2]
+            @test results["Financial"]["lifecycle_capital_costs"] <= results["PV"]["size_kw"] * input_data["PV"]["installed_cost_per_kw"][1]
+
+            # Test that size_class is 1 based on Site.roof_squarefeet
+            kw_per_square_foot = 0.01
+            acres_per_kw = 6e-3
+            input_data = JSON.parsefile("scenarios/pv_cost.json")
+            input_data["PV"]["array_type"] = 1  # roof
+            input_data["PV"]["location"] = "roof"
+            input_data["Site"]["roof_squarefeet"] = 9 / kw_per_square_foot
+            input_data["ElectricLoad"]["annual_kwh"] = 500*8760
+            s = Scenario(input_data)
+            inputs = REoptInputs(s)
+            @test s.pvs[1].size_class == 1
+        end
     end
 end