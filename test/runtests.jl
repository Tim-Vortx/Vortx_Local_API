# REopt®, Copyright (c) Alliance for Sustainable Energy, LLC. See also https://github.com/NREL/REopt.jl/blob/master/LICENSE.
using Test
using JuMP
using HiGHS
using JSON
using REopt
using DotEnv
DotEnv.load!()
using Random
using DelimitedFiles
Random.seed!(42)

if "Xpress" in ARGS
    @testset "test_with_xpress" begin
        @test true  #skipping Xpress while import to HiGHS takes place
        # include("test_with_xpress.jl")
    end

elseif "CPLEX" in ARGS
    @testset "test_with_cplex" begin
        include("test_with_cplex.jl")
    end

else  # run HiGHS tests

    @testset "Inputs" begin
        @testset "hybrid profile" begin
            electric_load = REopt.ElectricLoad(; 
                blended_doe_reference_percents = [0.2, 0.2, 0.2, 0.2, 0.2],
                blended_doe_reference_names    = ["RetailStore", "LargeOffice", "MediumOffice", "SmallOffice", "Warehouse"],
                annual_kwh                     = 50000.0,
                year                           = 2017,
                city                           = "Atlanta",
                latitude                       = 35.2468, 
                longitude                      = -91.7337
            )
            @test sum(electric_load.loads_kw) ≈ 50000.0
        end
    end

    @testset "January Export Rates" begin
        model = Model(optimizer_with_attributes(HiGHS.Optimizer, "output_flag" => false, "log_to_console" => false))
        data = JSON.parsefile("./scenarios/monthly_rate.json")

        # create wholesale_rate with compensation in January > retail rate
        jan_rate = data["ElectricTariff"]["monthly_energy_rates"][1]
        data["ElectricTariff"]["wholesale_rate"] =
            append!(repeat([jan_rate + 0.1], 31 * 24), repeat([0.0], 8760 - 31*24))
        data["ElectricTariff"]["monthly_demand_rates"] = repeat([0], 12)

        s = Scenario(data)
        inputs = REoptInputs(s)
        results = run_reopt(model, inputs)

        @test results["PV"]["size_kw"] ≈ 68.9323 atol=0.01
        @test results["Financial"]["lcc"] ≈ 432681.26 rtol=1e-5 # with levelization_factor hack the LCC is within 5e-5 of REopt API LCC
        @test all(x == 0.0 for x in results["PV"]["electric_to_load_series_kw"][1:744])
    end

    @testset "Blended tariff" begin
        model = Model(optimizer_with_attributes(HiGHS.Optimizer, "output_flag" => false, "log_to_console" => false))
        results = run_reopt(model, "./scenarios/no_techs.json")
        @test results["ElectricTariff"]["year_one_energy_cost_before_tax"] ≈ 1000.0
        @test results["ElectricTariff"]["year_one_demand_cost_before_tax"] ≈ 136.99
    end

    @testset "Solar and Storage" begin
        model = Model(optimizer_with_attributes(HiGHS.Optimizer, "output_flag" => false, "log_to_console" => false))
        r = run_reopt(model, "./scenarios/pv_storage.json")

        @test r["PV"]["size_kw"] ≈ 216.6667 atol=0.01
        @test r["Financial"]["lcc"] ≈ 1.2391786e7 rtol=1e-5
        @test r["ElectricStorage"]["size_kw"] ≈ 49.0 atol=0.1
        @test r["ElectricStorage"]["size_kwh"] ≈ 83.3 atol=0.1
    end

    @testset "Outage with Generator" begin
        model = Model(optimizer_with_attributes(HiGHS.Optimizer, "output_flag" => false, "log_to_console" => false))
        results = run_reopt(model, "./scenarios/generator.json")
        @test results["Generator"]["size_kw"] ≈ 9.55 atol=0.01
        @test (sum(results["Generator"]["electric_to_load_series_kw"][i] for i in 1:9) + 
            sum(results["Generator"]["electric_to_load_series_kw"][i] for i in 13:8760)) == 0
        p = REoptInputs("./scenarios/generator.json")
        simresults = simulate_outages(results, p)
        @test simresults["resilience_hours_max"] == 11
    end

    # TODO test MPC with outages
    @testset "MPC" begin
        model = Model(optimizer_with_attributes(HiGHS.Optimizer, "output_flag" => false, "log_to_console" => false))
        r = run_mpc(model, "./scenarios/mpc.json")
        @test maximum(r["ElectricUtility"]["to_load_series_kw"][1:15]) <= 98.0 
        @test maximum(r["ElectricUtility"]["to_load_series_kw"][16:24]) <= 97.0
        @test sum(r["PV"]["to_grid_series_kw"]) ≈ 0
    end

    @testset "MPC Multi-node" begin
        # not doing much yet; just testing that two identical sites have the same costs
        model = Model(optimizer_with_attributes(HiGHS.Optimizer, "output_flag" => false, "log_to_console" => false))
        ps = MPCInputs[]
        push!(ps, MPCInputs("./scenarios/mpc_multinode1.json"));
        push!(ps, MPCInputs("./scenarios/mpc_multinode2.json"));
        r = run_mpc(model, ps)
        @test r[1]["Costs"] ≈ r[2]["Costs"]
    end

    @testset "Complex Incentives" begin
        """
        This test was compared against the API test:
            reo.tests.test_reopt_url.EntryResourceTest.test_complex_incentives
        when using the hardcoded levelization_factor in this package's REoptInputs function.
        The two LCC's matched within 0.00005%. (The Julia pkg LCC is 1.0971991e7)
        """
        model = Model(optimizer_with_attributes(HiGHS.Optimizer, "output_flag" => false, "log_to_console" => false))
        results = run_reopt(model, "./scenarios/incentives.json")
        @test results["Financial"]["lcc"] ≈ 1.096852612e7 atol=1e4  
    end

    @testset "Fifteen minute load" begin
        d = JSON.parsefile("scenarios/no_techs.json")
        d["ElectricLoad"] = Dict("loads_kw" => repeat([1.0], 35040))
        d["Settings"] = Dict("time_steps_per_hour" => 4)
        model = Model(optimizer_with_attributes(HiGHS.Optimizer, "output_flag" => false, "log_to_console" => false))
        results = run_reopt(model, d)
        @test results["ElectricLoad"]["annual_calculated_kwh"] ≈ 8760
    end

    try
        rm("Highs.log", force=true)
    catch
        @warn "Could not delete test/Highs.log"
    end

    @testset "AVERT region abberviations" begin
        """
        This test checks 5 scenarios (in order)
        1. Coordinate pair inside an AVERT polygon
        2. Coordinate pair near a US border
        3. Coordinate pair < 5 miles from US border
        4. Coordinate pair > 5 miles from US border
        5. Coordinate pair >> 5 miles from US border
        """
        (r, d) = REopt.avert_region_abbreviation(65.27661752129738, -149.59278391820223)
        @test r == "AKGD"
        (r, d) = REopt.avert_region_abbreviation(21.45440792261567, -157.93648793163402)
        @test r == "HIOA"
        (r, d) = REopt.avert_region_abbreviation(19.686877556659436, -155.4223641905743)
        @test r == "HIMS"
        (r, d) = REopt.avert_region_abbreviation(39.86357200140234, -104.67953917092028)
        @test r == "RM"
        @test d ≈ 0.0 atol=1
        (r, d) = REopt.avert_region_abbreviation(47.49137892652077, -69.3240287592685)
        @test r == "NE"
        @test d ≈ 7986 atol=1
        (r, d) = REopt.avert_region_abbreviation(47.50448307102053, -69.34882434376593)
        @test r === nothing
        @test d ≈ 10297 atol=1
        (r, d) = REopt.avert_region_abbreviation(55.860334445251354, -4.286554357755312)
        @test r === nothing
    end

    @testset "PVspecs" begin
        ## Scenario 1: Palmdale, CA; array-type = 0 (Ground-mount)
        post_name = "pv.json" 
        post = JSON.parsefile("./scenarios/$post_name")
        scen = Scenario(post)
     
        @test scen.pvs[1].tilt ≈ 20
        @test scen.pvs[1].azimuth ≈ 180
    
        ## Scenario 2: Palmdale, CA; array-type = 1 (roof)
        post["PV"]["array_type"] = 1 
        scen = Scenario(post)
    
        @test scen.pvs[1].tilt ≈ 20 # Correct tilt value for array_type = 1
    
        ## Scenario 3: Palmdale, CA; array-type = 2 (axis-tracking)
        post["PV"]["array_type"] = 2
        scen = Scenario(post)
    
        @test scen.pvs[1].tilt ≈ 0 # Correct tilt value for array_type = 2
    
        ## Scenario 4: Cape Town; array-type = 0 (ground)
        post["Site"]["latitude"] = -33.974732
        post["Site"]["longitude"] = 19.130050
        post["PV"]["array_type"] = 0 
        scen = Scenario(post)
    
        @test scen.pvs[1].tilt ≈ 20
        @test scen.pvs[1].azimuth ≈ 0
        @test sum(scen.electric_utility.emissions_factor_series_lb_CO2_per_kwh) ≈ 0

        ## Scenario 4:Cape Town; array-type = 0 (ground); user-provided tilt (should not get overwritten)
        post["PV"]["tilt"] = 17
        scen = Scenario(post)
        @test scen.pvs[1].tilt ≈ 17
    
    
    end    
     
    

    @testset "AlternativeFlatLoads" begin
        input_data = JSON.parsefile("./scenarios/flatloads.json")
        s = Scenario(input_data)
        inputs = REoptInputs(s)

        # FlatLoad_8_5 => 8 hrs/day, 5 days/week, 52 weeks/year
        active_hours_8_5 = 8 * 5 * 52
        @test count(x->x>0, s.space_heating_load.loads_kw, dims=1)[1] == active_hours_8_5
        # FlatLoad_16_7 => only hours 6-22 should be >0, and each day is the same portion of the total year
        @test sum(s.electric_load.loads_kw[1:5]) + sum(s.electric_load.loads_kw[23:24]) == 0.0
        @test sum(s.electric_load.loads_kw[6:22]) / sum(s.electric_load.loads_kw) - 1/365 ≈ 0.0 atol=0.000001
    end
    
    # removed Wind test for two reasons
    # 1. reduce WindToolKit calls in tests
    # 2. HiGHS does not support SOS or indicator constraints, which are needed for export constraints

    # @testset "Minimize Unserved Load" is too slow with Cbc (killed after 8 hours)
    
    @testset "Simulated load function consistency with REoptInputs.s (Scenario)" begin
        """

        This tests the consistency between getting DOE commercial reference building (CRB) load data
            from the simulated_load function and the processing of REoptInputs.s (Scenario struct).
                
        The simulated_load function is used for the /simulated_load endpoint in the REopt API,
            in particular for the webtool/UI to display loads before running REopt, but is also generally
            an external way to access CRB load data without running REopt.

        One particular test specifically for the webtool/UI is for the heating load because there is just a 
            single heating load instead of separated space heating and domestic hot water loads.
        
        """
        input_data = JSON.parsefile("./scenarios/simulated_load.json")
        
        input_data["ElectricLoad"] = Dict([("blended_doe_reference_names", ["Hospital", "FlatLoad_16_5"]),
                                        ("blended_doe_reference_percents", [0.2, 0.8])
                                    ])
        
        input_data["CoolingLoad"] = Dict([("blended_doe_reference_names", ["LargeOffice", "FlatLoad"]),
                                        ("blended_doe_reference_percents", [0.5, 0.5])
                                    ])
        
        # Heating load from the UI will call the /simulated_load endpoint first to parse single heating mmbtu into separate Space and DHW mmbtu
        annual_mmbtu = 10000.0
        doe_reference_name_heating = ["LargeOffice", "FlatLoad"]
        percent_share_heating = [0.3, 0.7]
        
        d_sim_load_heating = Dict([("latitude", input_data["Site"]["latitude"]),
                                    ("longitude", input_data["Site"]["longitude"]),
                                    ("load_type", "heating"),  # since annual_tonhour is not given
                                    ("doe_reference_name", doe_reference_name_heating),
                                    ("percent_share", percent_share_heating),
                                    ("annual_mmbtu", annual_mmbtu)
                                    ])
        
        sim_load_response_heating = simulated_load(d_sim_load_heating)                            
        
        input_data["SpaceHeatingLoad"] = Dict([("blended_doe_reference_names", doe_reference_name_heating),
                                        ("blended_doe_reference_percents", percent_share_heating),
                                        ("annual_mmbtu", sim_load_response_heating["space_annual_mmbtu"])
                                    ])
        
        input_data["DomesticHotWaterLoad"] = Dict([("blended_doe_reference_names", doe_reference_name_heating),
                                        ("blended_doe_reference_percents", percent_share_heating),
                                        ("annual_mmbtu", sim_load_response_heating["dhw_annual_mmbtu"])
                                    ])
        
        s = Scenario(input_data)
        inputs = REoptInputs(s)
        
        # Call simulated_load function to check cooling
        d_sim_load_elec_and_cooling = Dict([("latitude", input_data["Site"]["latitude"]),
                                            ("longitude", input_data["Site"]["longitude"]),
                                            ("load_type", "electric"),  # since annual_tonhour is not given
                                            ("doe_reference_name", input_data["ElectricLoad"]["blended_doe_reference_names"]),
                                            ("percent_share", input_data["ElectricLoad"]["blended_doe_reference_percents"]),
                                            ("cooling_doe_ref_name", input_data["CoolingLoad"]["blended_doe_reference_names"]),
                                            ("cooling_pct_share", input_data["CoolingLoad"]["blended_doe_reference_percents"]),                    
                                            ])
        
        sim_load_response_elec_and_cooling = simulated_load(d_sim_load_elec_and_cooling)
        sim_electric_kw = sim_load_response_elec_and_cooling["loads_kw"]
        sim_cooling_ton = sim_load_response_elec_and_cooling["cooling_defaults"]["loads_ton"]
        
        total_heating_fuel_load_reopt_inputs = (s.space_heating_load.loads_kw + s.dhw_load.loads_kw) ./ REopt.KWH_PER_MMBTU ./ REopt.EXISTING_BOILER_EFFICIENCY
        @test sim_load_response_heating["loads_mmbtu_per_hour"] ≈ round.(total_heating_fuel_load_reopt_inputs, digits=3) atol=0.001
        
        @test sim_electric_kw ≈ s.electric_load.loads_kw atol=0.1
        @test sim_cooling_ton ≈ s.cooling_load.loads_kw_thermal ./ REopt.KWH_THERMAL_PER_TONHOUR atol=0.1    
    end

    @testset "Backup Generator Reliability" begin

        @testset "Compare backup_reliability and simulate_outages" begin
            # Tests ensure `backup_reliability()` consistent with `simulate_outages()`
            # First, just battery
            reopt_inputs = Dict(
                "Site" => Dict(
                    "longitude" => -106.42077256104001,
                    "latitude" => 31.810468380036337
                ),
                "ElectricStorage" => Dict(
                    "min_kw" => 4000,
                    "max_kw" => 4000,
                    "min_kwh" => 400000,
                    "max_kwh" => 400000,
                    "soc_min_fraction" => 0.8,
                    "soc_init_fraction" => 0.9
                ),
                "ElectricLoad" => Dict(
                    "doe_reference_name" => "FlatLoad",
                    "annual_kwh" => 175200000.0,
                    "critical_load_fraction" => 0.2
                ),
                "ElectricTariff" => Dict(
                    "urdb_label" => "5ed6c1a15457a3367add15ae"
                ),
            )
            p = REoptInputs(reopt_inputs)
            model = Model(optimizer_with_attributes(HiGHS.Optimizer,"output_flag" => false, "log_to_console" => false))
            results = run_reopt(model, p)
            simresults = simulate_outages(results, p)

            reliability_inputs = Dict(
                "generator_size_kw" => 0,
                "max_outage_duration" => 100,
                "generator_operational_availability" => 1.0, 
                "generator_failure_to_start" => 0.0, 
                "generator_mean_time_to_failure" => 10000000000,
                "fuel_limit" => 0,
                "battery_size_kw" => 4000,
                "battery_size_kwh" => 400000,
                "battery_charge_efficiency" => 1,
                "battery_discharge_efficiency" => 1,
                "battery_operational_availability" => 1.0,
                "battery_minimum_soc_fraction" => 0.0,
                "battery_starting_soc_series_fraction" => results["ElectricStorage"]["soc_series_fraction"],
                "critical_loads_kw" => results["ElectricLoad"]["critical_load_series_kw"]#4000*ones(8760)#p.s.electric_load.critical_loads_kw
            )
            reliability_results = backup_reliability(reliability_inputs)

            #TODO: resolve bug where unlimted fuel markov portion of results goes to zero 1 timestep early
            for i = 1:99#min(length(simresults["probs_of_surviving"]), reliability_inputs["max_outage_duration"])
                @test simresults["probs_of_surviving"][i] ≈ reliability_results["mean_cumulative_survival_by_duration"][i] atol=0.01
                @test simresults["probs_of_surviving"][i] ≈ reliability_results["unlimited_fuel_mean_cumulative_survival_by_duration"][i] atol=0.01
                @test simresults["probs_of_surviving"][i] ≈ reliability_results["mean_fuel_survival_by_duration"][i] atol=0.01
            end

            # Second, gen, PV, Wind, battery
            reopt_inputs = JSON.parsefile("./scenarios/backup_reliability_reopt_inputs.json")
            reopt_inputs["ElectricLoad"]["annual_kwh"] = 4*reopt_inputs["ElectricLoad"]["annual_kwh"]
            p = REoptInputs(reopt_inputs)
            model = Model(optimizer_with_attributes(HiGHS.Optimizer, "output_flag" => false, "log_to_console" => false))
            results = run_reopt(model, p)
            simresults = simulate_outages(results, p)
            reliability_inputs = Dict(
                "max_outage_duration" => 48,
                "generator_operational_availability" => 1.0, 
                "generator_failure_to_start" => 0.0, 
                "generator_mean_time_to_failure" => 10000000000,
                "fuel_limit" => 1000000000,
                "battery_operational_availability" => 1.0,
                "battery_minimum_soc_fraction" => 0.0,
                "pv_operational_availability" => 1.0,
                "wind_operational_availability" => 1.0
            )
            reliability_results = backup_reliability(results, p, reliability_inputs)
            for i = 1:min(length(simresults["probs_of_surviving"]), reliability_inputs["max_outage_duration"])
                @test simresults["probs_of_surviving"][i] ≈ reliability_results["mean_cumulative_survival_by_duration"][i] atol=0.001
            end
        end

        # Test survival with no generator decreasing and same as with generator but no fuel
        reliability_inputs = Dict(
            "critical_loads_kw" => 200 .* (2 .+ sin.(collect(1:8760)*2*pi/24)),
            "num_generators" => 0,
            "generator_size_kw" => 312.0,
            "fuel_limit" => 0.0,
            "max_outage_duration" => 10,
            "battery_size_kw" => 428.0,
            "battery_size_kwh" => 1585.0,
            "num_battery_bins" => 5
        )
        reliability_results1 = backup_reliability(reliability_inputs)
        reliability_inputs["generator_size_kw"] = 0
        reliability_inputs["fuel_limit"] = 1e10
        reliability_results2 = backup_reliability(reliability_inputs)
        for i in 1:reliability_inputs["max_outage_duration"]
            if i != 1
                @test reliability_results1["mean_fuel_survival_by_duration"][i] <= reliability_results1["mean_fuel_survival_by_duration"][i-1]
                @test reliability_results1["mean_cumulative_survival_by_duration"][i] <= reliability_results1["mean_cumulative_survival_by_duration"][i-1]
            end
            @test reliability_results2["mean_fuel_survival_by_duration"][i] == reliability_results1["mean_fuel_survival_by_duration"][i]
        end

        #test fuel limit
        input_dict = JSON.parsefile("./scenarios/erp_fuel_limit_inputs.json")
        results = backup_reliability(input_dict)
        @test results["unlimited_fuel_cumulative_survival_final_time_step"][1] ≈ 1
        @test results["cumulative_survival_final_time_step"][1] ≈ 1

        input_dict = Dict(
            "critical_loads_kw" => [1,2,2,1],
            "battery_starting_soc_series_fraction" => [0.75,0.75,0.75,0.75],
            "max_outage_duration" => 3,
            "num_generators" => 2, "generator_size_kw" => 1,
            "generator_operational_availability" => 1,
            "generator_failure_to_start" => 0.0,
            "generator_mean_time_to_failure" => 5,
            "battery_operational_availability" => 1,
            "num_battery_bins" => 3,
            "battery_size_kwh" => 4,
            "battery_size_kw" => 1,
            "battery_charge_efficiency" => 1,
            "battery_discharge_efficiency" => 1,
            "battery_minimum_soc_fraction" => 0.5)
        

        #Given outage starts in time period 1
        #____________________________________
        #Outage hour 1:
        #2 generators:         Prob = 0.64,     Battery = 2, Survived
        #1 generator:          Prob = 0.32,     Battery = 1, Survived
        #0 generator:          Prob = 0.04,     Battery = 0, Survived
        #Survival Probability 1.0

        #Outage hour 2:
        #2 generators:         Prob = 0.4096,   Battery = 2, Survived
        #2 gen -> 1 gen:       Prob = 0.2048,   Battery = 1, Survived
        #1 gen -> 1 gen:       Prob = 0.256,    Battery = 0, Survived
        #0 generators:         Prob = 0.1296,   Battery = -1, Failed
        #Survival Probability: 0.8704

        #Outage hour 3:
        #2 generators:         Prob = 0.262144, Battery = 0, Survived
        #2 gen -> 2 -> 1       Prob = 0.131072, Battery = 1, Survived
        #2 gen -> 1 -> 1       Prob = 0.16384,  Battery = 0, Survived
        #1 gen -> 1 -> 1       Prob = 0.2048,   Battery = -1, Failed
        #0 generators          Prob = 0.238144, Battery = -1, Failed
        #Survival Probability: 0.557056        
        @test backup_reliability(input_dict)["unlimited_fuel_cumulative_survival_final_time_step"][1] ≈ 0.557056

        #Test multiple generator types
        input_dict = Dict(
            "critical_loads_kw" => [1,2,2,1], 
            "battery_starting_soc_series_fraction" => [0.5,0.5,0.5,0.5],
            "max_outage_duration" => 3,
            "num_generators" => [1,1],
            "generator_size_kw" => [1,1],
            "generator_operational_availability" => [1,1],
            "generator_failure_to_start" => [0.0, 0.0],
            "generator_mean_time_to_failure" => [5, 5], 
            "battery_operational_availability" => 1.0,
            "num_battery_bins" => 3,
            "battery_size_kwh" => 2,
            "battery_size_kw" => 1,
            "battery_charge_efficiency" => 1,
            "battery_discharge_efficiency" => 1,
            "battery_minimum_soc_fraction" => 0)

        @test backup_reliability(input_dict)["unlimited_fuel_cumulative_survival_final_time_step"][1] ≈ 0.557056

        #8760 of flat load. Battery can survive 4 hours. 
        #Survival after 24 hours should be chance of generator surviving 20 or more hours
        input_dict = Dict(
            "critical_loads_kw" => 100 .* ones(8760),
            "max_outage_duration" => 24,
            "num_generators" => 1,
            "generator_size_kw" => 100,
            "generator_operational_availability" => 0.98,
            "generator_failure_to_start" => 0.1,
            "generator_mean_time_to_failure" => 100,
            "battery_operational_availability" => 1.0,
            "num_battery_bins" => 101,
            "battery_size_kwh" => 400,
            "battery_size_kw" => 100,
            "battery_charge_efficiency" => 1,
            "battery_discharge_efficiency" => 1,
            "battery_minimum_soc_fraction" => 0)

        reliability_results = backup_reliability(input_dict)
        @test reliability_results["unlimited_fuel_mean_cumulative_survival_by_duration"][24] ≈ (0.99^20)*(0.9*0.98) atol=0.00001

        #More complex case of hospital load with 2 generators, PV, wind, and battery
        reliability_inputs = JSON.parsefile("./scenarios/backup_reliability_inputs.json")
        reliability_results = backup_reliability(reliability_inputs)
        @test reliability_results["unlimited_fuel_cumulative_survival_final_time_step"][1] ≈ 0.858756 atol=0.0001
        @test reliability_results["cumulative_survival_final_time_step"][1] ≈ 0.858756 atol=0.0001
        @test reliability_results["mean_cumulative_survival_final_time_step"] ≈ 0.904242 atol=0.0001#0.833224
                
        # Test gens+pv+wind+batt with 3 arg version of backup_reliability
        # Attention! REopt optimization results are presaved in erp_gens_batt_pv_wind_reopt_results.json
        # If you modify backup_reliability_reopt_inputs.json, you must add this before JSON.parsefile:
        # results = run_reopt(model, p)
        # open("scenarios/erp_gens_batt_pv_wind_reopt_results.json","w") do f
        #     JSON.print(f, results, 4)
        # end
        for input_key in [
                    "generator_size_kw",
                    "battery_size_kw",
                    "battery_size_kwh",
                    "pv_size_kw",
                    "wind_size_kw",
                    "critical_loads_kw",
                    "pv_production_factor_series",
                    "wind_production_factor_series"
                ]
            delete!(reliability_inputs, input_key)
        end
        # note: the wind prod series in backup_reliability_reopt_inputs.json is actually a PV profile (to in order to test a wind scenario that should give same results as an existing PV one)
        p = REoptInputs("./scenarios/backup_reliability_reopt_inputs.json")
        results = JSON.parsefile("./scenarios/erp_gens_batt_pv_wind_reopt_results.json")
        reliability_results = backup_reliability(results, p, reliability_inputs)

        @test reliability_results["unlimited_fuel_cumulative_survival_final_time_step"][1] ≈ 0.802997 atol=0.0001
        @test reliability_results["cumulative_survival_final_time_step"][1] ≈ 0.802997 atol=0.0001
        @test reliability_results["mean_cumulative_survival_final_time_step"] ≈ 0.817586 atol=0.001
    end  

    @testset "Disaggregated Heating Loads" begin
        @testset "Process Heat Load Inputs" begin
            d = JSON.parsefile("./scenarios/electric_heater.json")
            d["SpaceHeatingLoad"]["annual_mmbtu"] = 0.5 * 8760
            d["DomesticHotWaterLoad"]["annual_mmbtu"] = 0.5 * 8760
            d["ProcessHeatLoad"] = Dict("annual_mmbtu" => 0.5 * 8760)
            s = Scenario(d)
            inputs = REoptInputs(s)
            @test inputs.heating_loads_kw["ProcessHeat"][1] ≈ 117.228428 atol=1.0e-3
        end
        @testset "Separate Heat Load Results" begin
            d = JSON.parsefile("./scenarios/electric_heater.json")
            d["SpaceHeatingLoad"]["annual_mmbtu"] = 0.5 * 8760
            d["DomesticHotWaterLoad"]["annual_mmbtu"] = 0.5 * 8760
            d["ProcessHeatLoad"] = Dict("annual_mmbtu" => 0.5 * 8760)
            d["ExistingBoiler"]["fuel_cost_per_mmbtu"] = 100
            d["ElectricHeater"]["installed_cost_per_mmbtu_per_hour"] = 1.0
            d["ElectricTariff"]["monthly_energy_rates"] = [0,0,0,0,0,0,0,0,0,0,0,0]
            d["HotThermalStorage"]["max_gal"] = 0.0
            s = Scenario(d)
            inputs = REoptInputs(s)
            m = Model(optimizer_with_attributes(HiGHS.Optimizer, "output_flag" => false, "log_to_console" => false))
            results = run_reopt(m, inputs)
            @test sum(results["ExistingBoiler"]["thermal_to_dhw_load_series_mmbtu_per_hour"]) ≈ 0.0 atol=0.01
            @test sum(results["ExistingBoiler"]["thermal_to_space_heating_load_series_mmbtu_per_hour"]) ≈ 0.0 atol=0.01
            @test sum(results["ExistingBoiler"]["thermal_to_process_heat_load_series_mmbtu_per_hour"]) ≈ 0.8*4380.0 atol=0.01
            @test sum(results["ElectricHeater"]["thermal_to_dhw_load_series_mmbtu_per_hour"]) ≈ 0.8*4380.0 atol=0.01
            @test sum(results["ElectricHeater"]["thermal_to_space_heating_load_series_mmbtu_per_hour"]) ≈ 0.8*4380.0 atol=0.01
            @test sum(results["ElectricHeater"]["thermal_to_process_heat_load_series_mmbtu_per_hour"]) ≈ 0.0 atol=0.01
        end
    end

    @testset "Imported Xpress Test Suite" begin
        @testset "Heating loads and addressable load fraction" begin
            # Default LargeOffice CRB with SpaceHeatingLoad and DomesticHotWaterLoad are served by ExistingBoiler
            m = Model(optimizer_with_attributes(HiGHS.Optimizer, "output_flag" => false, "log_to_console" => false))
            results = run_reopt(m, "./scenarios/thermal_load.json")
        
            @test round(results["ExistingBoiler"]["annual_fuel_consumption_mmbtu"], digits=0) ≈ 2904
            
            # Hourly fuel load inputs with addressable_load_fraction are served as expected
            data = JSON.parsefile("./scenarios/thermal_load.json")
            data["DomesticHotWaterLoad"]["fuel_loads_mmbtu_per_hour"] = repeat([0.5], 8760)
            data["DomesticHotWaterLoad"]["addressable_load_fraction"] = 0.6
            data["SpaceHeatingLoad"]["fuel_loads_mmbtu_per_hour"] = repeat([0.5], 8760)
            data["SpaceHeatingLoad"]["addressable_load_fraction"] = 0.8
            s = Scenario(data)
            inputs = REoptInputs(s)
            m = Model(optimizer_with_attributes(HiGHS.Optimizer, "output_flag" => false, "log_to_console" => false))
            results = run_reopt(m, inputs)
            @test round(results["ExistingBoiler"]["annual_fuel_consumption_mmbtu"], digits=0) ≈ 8760 * (0.5 * 0.6 + 0.5 * 0.8)
            
            # Monthly fuel load input with addressable_load_fraction is processed to expected thermal load
            data = JSON.parsefile("./scenarios/thermal_load.json")
            data["DomesticHotWaterLoad"]["monthly_mmbtu"] = repeat([100], 12)
            data["DomesticHotWaterLoad"]["addressable_load_fraction"] = repeat([0.6], 12)
            data["SpaceHeatingLoad"]["monthly_mmbtu"] = repeat([200], 12)
            data["SpaceHeatingLoad"]["addressable_load_fraction"] = repeat([0.8], 12)
        
            s = Scenario(data)
            inputs = REoptInputs(s)
        
            dhw_thermal_load_expected = sum(data["DomesticHotWaterLoad"]["monthly_mmbtu"] .* data["DomesticHotWaterLoad"]["addressable_load_fraction"]) .* s.existing_boiler.efficiency
            space_thermal_load_expected = sum(data["SpaceHeatingLoad"]["monthly_mmbtu"] .* data["SpaceHeatingLoad"]["addressable_load_fraction"]) .* s.existing_boiler.efficiency
            @test round(sum(s.dhw_load.loads_kw) / REopt.KWH_PER_MMBTU) ≈ sum(dhw_thermal_load_expected)
            @test round(sum(s.space_heating_load.loads_kw) / REopt.KWH_PER_MMBTU) ≈ sum(space_thermal_load_expected)
        end
        
        @testset "CHP" begin
            @testset "CHP Sizing" begin
                # Sizing CHP with non-constant efficiency, no cost curve, no unavailability_periods
                data_sizing = JSON.parsefile("./scenarios/chp_sizing.json")
                s = Scenario(data_sizing)
                inputs = REoptInputs(s)
                m = Model(optimizer_with_attributes(HiGHS.Optimizer, "output_flag" => false, "log_to_console" => false, "mip_rel_gap" => 0.01))
                results = run_reopt(m, inputs)
            
                @test round(results["CHP"]["size_kw"], digits=0) ≈ 330.0 atol=20.0
                @test round(results["Financial"]["lcc"], digits=0) ≈ 1.3476e7 rtol=1.0e-2
            end
        
            @testset "CHP Cost Curve and Min Allowable Size" begin
                # Fixed size CHP with cost curve, no unavailability_periods
                data_cost_curve = JSON.parsefile("./scenarios/chp_sizing.json")
                data_cost_curve["CHP"] = Dict()
                data_cost_curve["CHP"]["prime_mover"] = "recip_engine"
                data_cost_curve["CHP"]["size_class"] = 1
                data_cost_curve["CHP"]["fuel_cost_per_mmbtu"] = 8.0
                data_cost_curve["CHP"]["min_kw"] = 0
                data_cost_curve["CHP"]["min_allowable_kw"] = 555.5
                data_cost_curve["CHP"]["max_kw"] = 555.51
                data_cost_curve["CHP"]["installed_cost_per_kw"] = 1800.0
                data_cost_curve["CHP"]["installed_cost_per_kw"] = [2300.0, 1800.0, 1500.0]
                data_cost_curve["CHP"]["tech_sizes_for_cost_curve"] = [100.0, 300.0, 1140.0]
            
                data_cost_curve["CHP"]["federal_itc_fraction"] = 0.1
                data_cost_curve["CHP"]["macrs_option_years"] = 0
                data_cost_curve["CHP"]["macrs_bonus_fraction"] = 0.0
                data_cost_curve["CHP"]["macrs_itc_reduction"] = 0.0
            
                expected_x = data_cost_curve["CHP"]["min_allowable_kw"]
                cap_cost_y = data_cost_curve["CHP"]["installed_cost_per_kw"]
                cap_cost_x = data_cost_curve["CHP"]["tech_sizes_for_cost_curve"]
                slope = (cap_cost_x[3] * cap_cost_y[3] - cap_cost_x[2] * cap_cost_y[2]) / (cap_cost_x[3] - cap_cost_x[2])
                init_capex_chp_expected = cap_cost_x[2] * cap_cost_y[2] + (expected_x - cap_cost_x[2]) * slope
                lifecycle_capex_chp_expected = init_capex_chp_expected - 
                    REopt.npv(data_cost_curve["Financial"]["offtaker_discount_rate_fraction"], 
                    [0, init_capex_chp_expected * data_cost_curve["CHP"]["federal_itc_fraction"]])
            
                #PV
                data_cost_curve["PV"]["min_kw"] = 1500
                data_cost_curve["PV"]["max_kw"] = 1500
                data_cost_curve["PV"]["installed_cost_per_kw"] = 1600
                data_cost_curve["PV"]["federal_itc_fraction"] = 0.26
                data_cost_curve["PV"]["macrs_option_years"] = 0
                data_cost_curve["PV"]["macrs_bonus_fraction"] = 0.0
                data_cost_curve["PV"]["macrs_itc_reduction"] = 0.0
            
                init_capex_pv_expected = data_cost_curve["PV"]["max_kw"] * data_cost_curve["PV"]["installed_cost_per_kw"]
                lifecycle_capex_pv_expected = init_capex_pv_expected - 
                    REopt.npv(data_cost_curve["Financial"]["offtaker_discount_rate_fraction"], 
                    [0, init_capex_pv_expected * data_cost_curve["PV"]["federal_itc_fraction"]])
            
                s = Scenario(data_cost_curve)
                inputs = REoptInputs(s)
                m = Model(optimizer_with_attributes(HiGHS.Optimizer, "output_flag" => false, "log_to_console" => false, "mip_rel_gap" => 0.01))
                results = run_reopt(m, inputs)
            
                init_capex_total_expected = init_capex_chp_expected + init_capex_pv_expected
                lifecycle_capex_total_expected = lifecycle_capex_chp_expected + lifecycle_capex_pv_expected
            
                init_capex_total = results["Financial"]["initial_capital_costs"]
                lifecycle_capex_total = results["Financial"]["initial_capital_costs_after_incentives"]
            
            
                # Check initial CapEx (pre-incentive/tax) and life cycle CapEx (post-incentive/tax) cost with expect
                @test init_capex_total_expected ≈ init_capex_total atol=0.0001*init_capex_total_expected
                @test lifecycle_capex_total_expected ≈ lifecycle_capex_total atol=0.0001*lifecycle_capex_total_expected
            
                # Test CHP.min_allowable_kw - the size would otherwise be ~100 kW less by setting min_allowable_kw to zero
                @test results["CHP"]["size_kw"] ≈ data_cost_curve["CHP"]["min_allowable_kw"] atol=0.1
            end
        
            @testset "CHP Unavailability and Outage" begin
                """
                Validation to ensure that:
                    1) CHP meets load during outage without exporting
                    2) CHP never exports if chp.can_wholesale and chp.can_net_meter inputs are False (default)
                    3) CHP does not "curtail", i.e. send power to a load bank when chp.can_curtail is False (default)
                    4) CHP min_turn_down_fraction is ignored during an outage
                    5) Cooling tech production gets zeroed out during the outage period because we ignore the cooling load balance for outage
                    6) Unavailability intervals that intersect with grid-outages get ignored
                    7) Unavailability intervals that do not intersect with grid-outages result in no CHP production
                """
                # Sizing CHP with non-constant efficiency, no cost curve, no unavailability_periods
                data = JSON.parsefile("./scenarios/chp_unavailability_outage.json")
            
                # Add unavailability periods that 1) intersect (ignored) and 2) don't intersect with outage period
                data["CHP"]["unavailability_periods"] = [Dict([("month", 1), ("start_week_of_month", 2),
                        ("start_day_of_week", 1), ("start_hour", 1), ("duration_hours", 8)]),
                        Dict([("month", 1), ("start_week_of_month", 2),
                        ("start_day_of_week", 3), ("start_hour", 9), ("duration_hours", 8)])]
            
                # Manually doing the math from the unavailability defined above
                unavail_1_start = 24 + 1
                unavail_1_end = unavail_1_start + 8 - 1
                unavail_2_start = 24*3 + 9
                unavail_2_end = unavail_2_start + 8 - 1
                
                # Specify the CHP.min_turn_down_fraction which is NOT used during an outage
                data["CHP"]["min_turn_down_fraction"] = 0.5
                # Specify outage period; outage time_steps are 1-indexed
                outage_start = unavail_1_start
                data["ElectricUtility"]["outage_start_time_step"] = outage_start
                outage_end = unavail_1_end
                data["ElectricUtility"]["outage_end_time_step"] = outage_end
                data["ElectricLoad"]["critical_load_fraction"] = 0.25
            
                s = Scenario(data)
                inputs = REoptInputs(s)
                m = Model(optimizer_with_attributes(HiGHS.Optimizer, "output_flag" => false, "log_to_console" => false, "mip_rel_gap" => 0.01))
                results = run_reopt(m, inputs)
            
                tot_elec_load = results["ElectricLoad"]["load_series_kw"]
                chp_total_elec_prod = results["CHP"]["electric_production_series_kw"]
                chp_to_load = results["CHP"]["electric_to_load_series_kw"]
                chp_export = results["CHP"]["electric_to_grid_series_kw"]
                cooling_elec_consumption = results["ExistingChiller"]["electric_consumption_series_kw"]
            
                # The values compared to the expected values
                @test sum([(chp_to_load[i] - tot_elec_load[i]*data["ElectricLoad"]["critical_load_fraction"]) for i in outage_start:outage_end]) ≈ 0.0 atol=0.001
                critical_load = tot_elec_load[outage_start:outage_end] * data["ElectricLoad"]["critical_load_fraction"]
                @test sum(chp_to_load[outage_start:outage_end]) ≈ sum(critical_load) atol=0.1
                @test sum(chp_export) == 0.0
                @test sum(chp_total_elec_prod) ≈ sum(chp_to_load) atol=1.0e-5*sum(chp_total_elec_prod)
                @test sum(cooling_elec_consumption[outage_start:outage_end]) == 0.0
                @test sum(chp_total_elec_prod[unavail_2_start:unavail_2_end]) == 0.0  
            end
        
            @testset "CHP Supplementary firing and standby" begin
                """
                Test to ensure that supplementary firing and standby charges work as intended.  The thermal and 
                electrical loads are constant, and the CHP system size is fixed; the supplementary firing has a
                similar cost to the boiler and is purcahsed and used when the boiler efficiency is set to a lower 
                value than that of the supplementary firing. The test also ensures that demand charges are  
                correctly calculated when CHP is and is not allowed to reduce demand charges.
                """
                data = JSON.parsefile("./scenarios/chp_supplementary_firing.json")
                data["CHP"]["supplementary_firing_capital_cost_per_kw"] = 10000
                data["ElectricLoad"]["loads_kw"] = repeat([800.0], 8760)
                data["DomesticHotWaterLoad"]["fuel_loads_mmbtu_per_hour"] = repeat([6.0], 8760)
                data["SpaceHeatingLoad"]["fuel_loads_mmbtu_per_hour"] = repeat([6.0], 8760)
                #part 1: supplementary firing not used when less efficient than the boiler and expensive 
                m1 = Model(optimizer_with_attributes(HiGHS.Optimizer, "output_flag" => false, "log_to_console" => false))
                s = Scenario(data)
                inputs = REoptInputs(s)
                results = run_reopt(m1, inputs)
                @test results["CHP"]["size_kw"] == 800
                @test results["CHP"]["size_supplemental_firing_kw"] == 0
                @test results["CHP"]["annual_electric_production_kwh"] ≈ 800*8760 rtol=1e-5
                @test results["CHP"]["annual_thermal_production_mmbtu"] ≈ 800*(0.4418/0.3573)*8760/293.07107 rtol=1e-5
                @test results["ElectricTariff"]["lifecycle_demand_cost_after_tax"] == 0
                @test results["HeatingLoad"]["annual_calculated_total_heating_thermal_load_mmbtu"] == 12.0 * 8760 * data["ExistingBoiler"]["efficiency"]
                @test results["HeatingLoad"]["annual_calculated_dhw_thermal_load_mmbtu"] == 6.0 * 8760 * data["ExistingBoiler"]["efficiency"]
                @test results["HeatingLoad"]["annual_calculated_space_heating_thermal_load_mmbtu"] == 6.0 * 8760 * data["ExistingBoiler"]["efficiency"]
            
                #part 2: supplementary firing used when more efficient than the boiler and low-cost; demand charges not reduced by CHP
                data["CHP"]["supplementary_firing_capital_cost_per_kw"] = 10
                data["CHP"]["reduces_demand_charges"] = false
                data["ExistingBoiler"]["efficiency"] = 0.85
                m2 = Model(optimizer_with_attributes(HiGHS.Optimizer, "output_flag" => false, "log_to_console" => false))
                s = Scenario(data)
                inputs = REoptInputs(s)
                results = run_reopt(m2, inputs)
                @test results["CHP"]["size_supplemental_firing_kw"] ≈ 321.71 atol=0.1
                @test results["CHP"]["annual_thermal_production_mmbtu"] ≈ 149136.6 rtol=1e-5
                @test results["ElectricTariff"]["lifecycle_demand_cost_after_tax"] ≈ 5212.7 rtol=1e-5
            end
        end
        
        @testset "FlexibleHVAC" begin
        
            @testset "Single RC Model heating only" begin
                #=
                Single RC model:
                1 state/control node
                2 inputs: Ta and Qheat
                A = [1/(RC)], B = [1/(RC) 1/C], u = [Ta; Q]
                NOTE exogenous_inputs (u) allows for parasitic heat, but it is input as zeros here
        
                We start with no technologies except ExistingBoiler and ExistingChiller. 
                FlexibleHVAC is only worth purchasing if its cost is neglible (i.e. below the lcc_bau * MIPTOL) 
                or if there is a time-varying fuel and/or electricity cost 
                (and the FlexibleHVAC installed_cost is less than the achievable savings).
                =#
        
                # Austin, TX -> existing_chiller and existing_boiler added with FlexibleHVAC
                pf, tamb = REopt.call_pvwatts_api(30.2672, -97.7431);
                R = 0.00025  # K/kW
                C = 1e5   # kJ/K
                # the starting scenario has flat fuel and electricty costs
                d = JSON.parsefile("./scenarios/thermal_load.json");
                A = reshape([-1/(R*C)], 1,1)
                B = [1/(R*C) 1/C]
                u = [tamb zeros(8760)]';
                d["FlexibleHVAC"] = Dict(
                    "control_node" => 1,
                    "initial_temperatures" => [21],
                    "temperature_upper_bound_degC" => 22.0,
                    "temperature_lower_bound_degC" => 19.8,
                    "installed_cost" => 300.0, # NOTE cost must be more then the MIPTOL * LCC 5e-5 * 5.79661e6 ≈ 290 to make FlexibleHVAC not worth it
                    "system_matrix" => A,
                    "input_matrix" => B,
                    "exogenous_inputs" => u
                )
        
                m1 = Model(optimizer_with_attributes(HiGHS.Optimizer, "output_flag" => false, "log_to_console" => false))
                m2 = Model(optimizer_with_attributes(HiGHS.Optimizer, "output_flag" => false, "log_to_console" => false))
                r = run_reopt([m1,m2], d)
                @test (occursin("not supported by the solver", string(r["Messages"]["errors"])) || occursin("REopt scenarios solved either with errors or non-optimal solutions", string(r["Messages"]["errors"])))
                # @test Meta.parse(r["FlexibleHVAC"]["purchased"]) === false
                # @test r["Financial"]["npv"] == 0
        
                # put in a time varying fuel cost, which should make purchasing the FlexibleHVAC system economical
                # with flat ElectricTariff the ExistingChiller does not benefit from FlexibleHVAC
                d["ExistingBoiler"]["fuel_cost_per_mmbtu"] = rand(Float64, (8760))*(50-5).+5;
                m1 = Model(optimizer_with_attributes(HiGHS.Optimizer, "output_flag" => false, "log_to_console" => false, "presolve" => "on"))
                m2 = Model(optimizer_with_attributes(HiGHS.Optimizer, "output_flag" => false, "log_to_console" => false, "presolve" => "on"))
                r = run_reopt([m1,m2], d)
                @test (occursin("not supported by the solver", string(r["Messages"]["errors"])) || occursin("REopt scenarios solved either with errors or non-optimal solutions", string(r["Messages"]["errors"])))
                # all of the savings are from the ExistingBoiler fuel costs
                # @test Meta.parse(r["FlexibleHVAC"]["purchased"]) === true
                # fuel_cost_savings = r["ExistingBoiler"]["lifecycle_fuel_cost_after_tax_bau"] - r["ExistingBoiler"]["lifecycle_fuel_cost_after_tax"]
                # @test fuel_cost_savings - d["FlexibleHVAC"]["installed_cost"] ≈ r["Financial"]["npv"] atol=0.1
        
                # now increase the FlexibleHVAC installed_cost to the fuel costs savings + 100 and expect that the FlexibleHVAC is not purchased
                # d["FlexibleHVAC"]["installed_cost"] = fuel_cost_savings + 100
                m1 = Model(optimizer_with_attributes(HiGHS.Optimizer, "output_flag" => false, "log_to_console" => false, "presolve" => "on"))
                m2 = Model(optimizer_with_attributes(HiGHS.Optimizer, "output_flag" => false, "log_to_console" => false, "presolve" => "on"))
                r = run_reopt([m1,m2], d)
                @test (occursin("not supported by the solver", string(r["Messages"]["errors"])) || occursin("REopt scenarios solved either with errors or non-optimal solutions", string(r["Messages"]["errors"])))
                # @test Meta.parse(r["FlexibleHVAC"]["purchased"]) === false
                # @test r["Financial"]["npv"] == 0
        
                # add TOU ElectricTariff and expect to benefit from using ExistingChiller intelligently
                d["ElectricTariff"] = Dict("urdb_label" => "5ed6c1a15457a3367add15ae")
        
                m1 = Model(optimizer_with_attributes(HiGHS.Optimizer, "output_flag" => false, "log_to_console" => false))
                m2 = Model(optimizer_with_attributes(HiGHS.Optimizer, "output_flag" => false, "log_to_console" => false))
                r = run_reopt([m1,m2], d)
                @test (occursin("not supported by the solver", string(r["Messages"]["errors"])) || occursin("REopt scenarios solved either with errors or non-optimal solutions", string(r["Messages"]["errors"])))
                
                # elec_cost_savings = r["ElectricTariff"]["lifecycle_demand_cost_after_tax_bau"] + 
                #                     r["ElectricTariff"]["lifecycle_energy_cost_after_tax_bau"] - 
                #                     r["ElectricTariff"]["lifecycle_demand_cost_after_tax"] - 
                #                     r["ElectricTariff"]["lifecycle_energy_cost_after_tax"]
        
                # fuel_cost_savings = r["ExistingBoiler"]["lifecycle_fuel_cost_after_tax_bau"] - r["ExistingBoiler"]["lifecycle_fuel_cost_after_tax"]
                # @test fuel_cost_savings + elec_cost_savings - d["FlexibleHVAC"]["installed_cost"] ≈ r["Financial"]["npv"] atol=0.1
        
                # now increase the FlexibleHVAC installed_cost to the fuel costs savings + elec_cost_savings 
                # + 100 and expect that the FlexibleHVAC is not purchased
                # d["FlexibleHVAC"]["installed_cost"] = fuel_cost_savings + elec_cost_savings + 100
                m1 = Model(optimizer_with_attributes(HiGHS.Optimizer, "output_flag" => false, "log_to_console" => false))
                m2 = Model(optimizer_with_attributes(HiGHS.Optimizer, "output_flag" => false, "log_to_console" => false))
                r = run_reopt([m1,m2], d)
                @test (occursin("not supported by the solver", string(r["Messages"]["errors"])) || occursin("REopt scenarios solved either with errors or non-optimal solutions", string(r["Messages"]["errors"])))
                # @test Meta.parse(r["FlexibleHVAC"]["purchased"]) === false
                # @test r["Financial"]["npv"] == 0
        
            end
        end

        #=
        add a time-of-export rate that is greater than retail rate for the month of January,
        check to make sure that PV does NOT export unless the site load is met first for the month of January.
        =#
        @testset "Do not allow_simultaneous_export_import" begin
            model = Model(optimizer_with_attributes(HiGHS.Optimizer, "output_flag" => false, "log_to_console" => false))
            data = JSON.parsefile("./scenarios/monthly_rate.json")

            # create wholesale_rate with compensation in January > retail rate
            jan_rate = data["ElectricTariff"]["monthly_energy_rates"][1]
            data["ElectricTariff"]["wholesale_rate"] =
                append!(repeat([jan_rate + 0.1], 31 * 24), repeat([0.0], 8760 - 31*24))
            data["ElectricTariff"]["monthly_demand_rates"] = repeat([0], 12)
            data["ElectricUtility"] = Dict("allow_simultaneous_export_import" => false)

            s = Scenario(data)
            inputs = REoptInputs(s)
            results = run_reopt(model, inputs)
            
            @test all(x == 0.0 for (i,x) in enumerate(results["ElectricUtility"]["electric_to_load_series_kw"][1:744]) 
                    if results["PV"]["electric_to_grid_series_kw"][i] > 0)
        end

        @testset "Solar and ElectricStorage w/BAU and degradation" begin
            m1 = Model(optimizer_with_attributes(HiGHS.Optimizer, "output_flag" => false, "log_to_console" => false))
            m2 = Model(optimizer_with_attributes(HiGHS.Optimizer, "output_flag" => false, "log_to_console" => false))
            d = JSON.parsefile("scenarios/pv_storage.json");
            d["Settings"] = Dict{Any,Any}("add_soc_incentive" => false)
            results = run_reopt([m1,m2], d)

            @test results["PV"]["size_kw"] ≈ 216.6667 atol=0.01
            @test results["PV"]["lcoe_per_kwh"] ≈ 0.0468 atol = 0.001
            @test results["Financial"]["lcc"] ≈ 1.239179e7 rtol=1e-5
            @test results["Financial"]["lcc_bau"] ≈ 12766397 rtol=1e-5
            @test results["ElectricStorage"]["size_kw"] ≈ 49.02 atol=0.1
            @test results["ElectricStorage"]["size_kwh"] ≈ 83.3 atol=0.1
            proforma_npv = REopt.npv(results["Financial"]["offtaker_annual_free_cashflows"] - 
                results["Financial"]["offtaker_annual_free_cashflows_bau"], 0.081)
            @test results["Financial"]["npv"] ≈ proforma_npv rtol=0.0001

            # compare avg soc with and without degradation, 
            # using default augmentation battery maintenance strategy
            avg_soc_no_degr = sum(results["ElectricStorage"]["soc_series_fraction"]) / 8760
            d["ElectricStorage"]["model_degradation"] = true
            m = Model(optimizer_with_attributes(HiGHS.Optimizer, "output_flag" => false, "log_to_console" => false))
            r_degr = run_reopt(m, d)
            avg_soc_degr = sum(r_degr["ElectricStorage"]["soc_series_fraction"]) / 8760
            @test avg_soc_no_degr > avg_soc_degr

            # test the replacement strategy
            d["ElectricStorage"]["degradation"] = Dict("maintenance_strategy" => "replacement")
            m = Model(optimizer_with_attributes(HiGHS.Optimizer, "output_flag" => false, "log_to_console" => false))
            set_optimizer_attribute(m, "mip_rel_gap", 0.01)
            r = run_reopt(m, d)
            @test occursin("not supported by the solver", string(r["Messages"]["errors"]))
            # #optimal SOH at end of horizon is 80\% to prevent any replacement
            # @test sum(value.(m[:bmth_BkWh])) ≈ 0 atol=0.1
            # # @test r["ElectricStorage"]["maintenance_cost"] ≈ 2972.66 atol=0.01 
            # # the maintenance_cost comes out to 3004.39 on Actions, so we test the LCC since it should match
            # @test r["Financial"]["lcc"] ≈ 1.240096e7  rtol=0.01
            # @test last(value.(m[:SOH])) ≈ 66.633  rtol=0.01
            # @test r["ElectricStorage"]["size_kwh"] ≈ 83.29  rtol=0.01

            # test minimum_avg_soc_fraction
            d["ElectricStorage"]["minimum_avg_soc_fraction"] = 0.72
            m = Model(optimizer_with_attributes(HiGHS.Optimizer, "output_flag" => false, "log_to_console" => false))
            set_optimizer_attribute(m, "mip_rel_gap", 0.01)
            r = run_reopt(m, d)
            @test occursin("not supported by the solver", string(r["Messages"]["errors"]))
            # @test round(sum(r["ElectricStorage"]["soc_series_fraction"]), digits=2) / 8760 >= 0.7199
        end

        @testset "Outage with Generator, outage simulator, BAU critical load outputs" begin
            m1 = Model(optimizer_with_attributes(HiGHS.Optimizer, "output_flag" => false, "log_to_console" => false))
            m2 = Model(optimizer_with_attributes(HiGHS.Optimizer, "output_flag" => false, "log_to_console" => false))
            p = REoptInputs("./scenarios/generator.json")
            results = run_reopt([m1,m2], p)
            @test results["Generator"]["size_kw"] ≈ 9.55 atol=0.01
            @test (sum(results["Generator"]["electric_to_load_series_kw"][i] for i in 1:9) + 
                sum(results["Generator"]["electric_to_load_series_kw"][i] for i in 13:8760)) == 0
            @test results["ElectricLoad"]["bau_critical_load_met"] == false
            @test results["ElectricLoad"]["bau_critical_load_met_time_steps"] == 0
            
            simresults = simulate_outages(results, p)
            @test simresults["resilience_hours_max"] == 11
        end

        @testset "Minimize Unserved Load" begin
                
            m = Model(optimizer_with_attributes(HiGHS.Optimizer, "output_flag" => false, "log_to_console" => false, "mip_rel_gap" => 0.01, "presolve" => "on"))
            results = run_reopt(m, "./scenarios/outage.json")

            @test results["Outages"]["expected_outage_cost"] ≈ 0
            @test sum(results["Outages"]["unserved_load_per_outage_kwh"]) ≈ 0
            @test value(m[:binMGTechUsed]["Generator"]) ≈ 1
            @test value(m[:binMGTechUsed]["CHP"]) ≈ 1
            @test value(m[:binMGTechUsed]["PV"]) ≈ 1
            @test value(m[:binMGStorageUsed]) ≈ 1
            @test results["Financial"]["lcc"] ≈ 6.83633907986e7 rtol=0.01

            #=
            Scenario with $0.001/kWh value_of_lost_load_per_kwh, 12x169 hour outages, 1kW load/hour, and min_resil_time_steps = 168
            - should meet 168 kWh in each outage such that the total unserved load is 12 kWh
            =#
            m = Model(optimizer_with_attributes(HiGHS.Optimizer, "output_flag" => false, "log_to_console" => false, "presolve" => "on"))
            results = run_reopt(m, "./scenarios/nogridcost_minresilhours.json")
            @test sum(results["Outages"]["unserved_load_per_outage_kwh"]) ≈ 12
            
            # testing dvUnserved load, which would output 100 kWh for this scenario before output fix
            m = Model(optimizer_with_attributes(HiGHS.Optimizer, "output_flag" => false, "log_to_console" => false, "presolve" => "on"))
            results = run_reopt(m, "./scenarios/nogridcost_multiscenario.json")
            @test sum(results["Outages"]["unserved_load_per_outage_kwh"]) ≈ 60
            @test results["Outages"]["expected_outage_cost"] ≈ 485.43270 atol=1.0e-5  #avg duration (3h) * load per time step (10) * present worth factor (16.18109)
            @test results["Outages"]["max_outage_cost_per_outage_duration"][1] ≈ 161.8109 atol=1.0e-5

            # Scenario with generator, PV, electric storage
            m = Model(optimizer_with_attributes(HiGHS.Optimizer, "output_flag" => false, "log_to_console" => false, "presolve" => "on"))
            results = run_reopt(m, "./scenarios/outages_gen_pv_stor.json")
            @test results["Outages"]["expected_outage_cost"] ≈ 3.54476923e6 atol=10
            @test results["Financial"]["lcc"] ≈ 8.6413594727e7 rtol=0.001

            # Scenario with generator, PV, wind, electric storage
            m = Model(optimizer_with_attributes(HiGHS.Optimizer, "output_flag" => false, "log_to_console" => false, "presolve" => "on"))
            results = run_reopt(m, "./scenarios/outages_gen_pv_wind_stor.json")
            @test value(m[:binMGTechUsed]["Generator"]) ≈ 1
            @test value(m[:binMGTechUsed]["PV"]) ≈ 1
            @test value(m[:binMGTechUsed]["Wind"]) ≈ 1
            @test results["Outages"]["expected_outage_cost"] ≈ 446899.75 atol=1.0
            @test results["Financial"]["lcc"] ≈ 6.71661825335e7 rtol=0.001
        end

        @testset "Outages with Wind and supply-to-load no greater than critical load" begin
            input_data = JSON.parsefile("./scenarios/wind_outages.json")
            s = Scenario(input_data)
            inputs = REoptInputs(s)
            m1 = Model(optimizer_with_attributes(HiGHS.Optimizer, "output_flag" => false, "log_to_console" => false, "mip_rel_gap" => 0.01, "presolve" => "on"))
            m2 = Model(optimizer_with_attributes(HiGHS.Optimizer, "output_flag" => false, "log_to_console" => false, "mip_rel_gap" => 0.01, "presolve" => "on"))
            results = run_reopt([m1,m2], inputs)
                
            # Check that supply-to-load is equal to critical load during outages, including wind
            supply_to_load = results["Outages"]["storage_discharge_series_kw"] .+ results["Outages"]["wind_to_load_series_kw"]
            supply_to_load = [supply_to_load[:,:,i][1] for i in eachindex(supply_to_load)]
            critical_load = results["Outages"]["critical_loads_per_outage_series_kw"][1,1,:]
            check = .≈(supply_to_load, critical_load, atol=0.001)
            @test !(0 in check)

            # Check that the soc_series_fraction is the same length as the storage_discharge_series_kw
            @test size(results["Outages"]["soc_series_fraction"]) == size(results["Outages"]["storage_discharge_series_kw"])
        end

        @testset "Multiple Sites" begin
            m = Model(optimizer_with_attributes(HiGHS.Optimizer, "output_flag" => false, "log_to_console" => false))
            ps = [
                REoptInputs("./scenarios/pv_storage.json"),
                REoptInputs("./scenarios/monthly_rate.json"),
            ];
            results = run_reopt(m, ps)
            @test results[3]["Financial"]["lcc"] + results[10]["Financial"]["lcc"] ≈ 1.2830872235e7 rtol=1e-5
        end

        @testset "MPC" begin
            model = Model(optimizer_with_attributes(HiGHS.Optimizer, "output_flag" => false, "log_to_console" => false))
            r = run_mpc(model, "./scenarios/mpc.json")
            @test maximum(r["ElectricUtility"]["to_load_series_kw"][1:15]) <= 98.0 
            @test maximum(r["ElectricUtility"]["to_load_series_kw"][16:24]) <= 97.0
            @test sum(r["PV"]["to_grid_series_kw"]) ≈ 0
            grid_draw = r["ElectricUtility"]["to_load_series_kw"] .+ r["ElectricUtility"]["to_battery_series_kw"]
            # the grid draw limit in the 10th time step is set to 90
            # without the 90 limit the grid draw is 98 in the 10th time step
            @test grid_draw[10] <= 90
        end

        @testset "Complex Incentives" begin
            """
            This test was compared against the API test:
                reo.tests.test_reopt_url.EntryResourceTest.test_complex_incentives
            when using the hardcoded levelization_factor in this package's REoptInputs function.
            The two LCC's matched within 0.00005%. (The Julia pkg LCC is  1.0971991e7)
            """
            m = Model(optimizer_with_attributes(HiGHS.Optimizer, "output_flag" => false, "log_to_console" => false))
            results = run_reopt(m, "./scenarios/incentives.json")
            @test results["Financial"]["lcc"] ≈ 1.094596365e7 atol=5e4  
        end

        @testset verbose = true "Rate Structures" begin

            @testset "Tiered Energy" begin
                m = Model(optimizer_with_attributes(HiGHS.Optimizer, "output_flag" => false, "log_to_console" => false))
                results = run_reopt(m, "./scenarios/tiered_rate.json")
                @test results["ElectricTariff"]["year_one_energy_cost_before_tax"] ≈ 2342.88
                @test results["ElectricUtility"]["annual_energy_supplied_kwh"] ≈ 24000.0 atol=0.1
                @test results["ElectricLoad"]["annual_calculated_kwh"] ≈ 24000.0 atol=0.1
            end

            @testset "Lookback Demand Charges" begin
                # 1. Testing rate from URDB
                data = JSON.parsefile("./scenarios/lookback_rate.json")
                # urdb_label used https://apps.openei.org/IURDB/rate/view/539f6a23ec4f024411ec8bf9#2__Demand
                # has a demand charge lookback of 35% for all months with 2 different demand charges based on which month
                data["ElectricLoad"]["loads_kw"] = ones(8760)
                data["ElectricLoad"]["loads_kw"][8] = 100.0
                inputs = REoptInputs(Scenario(data))        
                m = Model(optimizer_with_attributes(HiGHS.Optimizer, "output_flag" => false, "log_to_console" => false))
                results = run_reopt(m, inputs)
                # Expected result is 100 kW demand for January, 35% of that for all other months and 
                # with 5x other $10.5/kW cold months and 6x $11.5/kW warm months
                @test results["ElectricTariff"]["year_one_demand_cost_before_tax"] ≈ 100 * (10.5 + 0.35*10.5*5 + 0.35*11.5*6)

                # 2. Testing custom rate from user with demand_lookback_months
                d = JSON.parsefile("./scenarios/lookback_rate.json")
                d["ElectricTariff"] = Dict()
                d["ElectricTariff"]["demand_lookback_percent"] = 0.75
                d["ElectricLoad"]["loads_kw"] = [100 for i in range(1,8760)]
                d["ElectricLoad"]["loads_kw"][22] = 200 # Jan peak
                d["ElectricLoad"]["loads_kw"][2403] = 400 # April peak (Should set dvPeakDemandLookback)
                d["ElectricLoad"]["loads_kw"][4088] = 500 # June peak (not in peak month lookback)
                d["ElectricLoad"]["loads_kw"][8333] = 300 # Dec peak 
                d["ElectricTariff"]["monthly_demand_rates"] = [10,10,20,50,20,10,20,20,20,20,20,5]
                d["ElectricTariff"]["demand_lookback_months"] = [1,0,0,1,0,0,0,0,0,0,0,1] # Jan, April, Dec
                d["ElectricTariff"]["blended_annual_energy_rate"] = 0.01

                m = Model(optimizer_with_attributes(HiGHS.Optimizer, "output_flag" => false, "log_to_console" => false))
                r = run_reopt(m, REoptInputs(Scenario(d)))

                monthly_peaks = [300,300,300,400,300,500,300,300,300,300,300,300] # 300 = 400*0.75. Sets peak in all months excpet April and June
                expected_demand_cost = sum(monthly_peaks.*d["ElectricTariff"]["monthly_demand_rates"]) 
                @test r["ElectricTariff"]["year_one_demand_cost_before_tax"] ≈ expected_demand_cost

                # 3. Testing custom rate from user with demand_lookback_range
                d = JSON.parsefile("./scenarios/lookback_rate.json")
                d["ElectricTariff"] = Dict()
                d["ElectricTariff"]["demand_lookback_percent"] = 0.75
                d["ElectricLoad"]["loads_kw"] = [100 for i in range(1,8760)]
                d["ElectricLoad"]["loads_kw"][22] = 200 # Jan peak
                d["ElectricLoad"]["loads_kw"][2403] = 400 # April peak (Should set dvPeakDemandLookback)
                d["ElectricLoad"]["loads_kw"][4088] = 500 # June peak (not in peak month lookback)
                d["ElectricLoad"]["loads_kw"][8333] = 300 # Dec peak 
                d["ElectricTariff"]["monthly_demand_rates"] = [10,10,20,50,20,10,20,20,20,20,20,5]
                d["ElectricTariff"]["blended_annual_energy_rate"] = 0.01
                d["ElectricTariff"]["demand_lookback_range"] = 6

                m = Model(optimizer_with_attributes(HiGHS.Optimizer, "output_flag" => false, "log_to_console" => false))
                r = run_reopt(m, REoptInputs(Scenario(d)))

                monthly_peaks = [225, 225, 225, 400, 300, 500, 375, 375, 375, 375, 375, 375]
                expected_demand_cost = sum(monthly_peaks.*d["ElectricTariff"]["monthly_demand_rates"]) 
                @test r["ElectricTariff"]["year_one_demand_cost_before_tax"] ≈ expected_demand_cost

            end

            @testset "Blended tariff" begin
                model = Model(optimizer_with_attributes(HiGHS.Optimizer, "output_flag" => false, "log_to_console" => false))
                results = run_reopt(model, "./scenarios/no_techs.json")
                @test results["ElectricTariff"]["year_one_energy_cost_before_tax"] ≈ 1000.0
                @test results["ElectricTariff"]["year_one_demand_cost_before_tax"] ≈ 136.99
            end

            @testset "Coincident Peak Charges" begin
                model = Model(optimizer_with_attributes(HiGHS.Optimizer, "output_flag" => false, "log_to_console" => false))
                results = run_reopt(model, "./scenarios/coincident_peak.json")
                @test results["ElectricTariff"]["year_one_coincident_peak_cost_before_tax"] ≈ 15.0
            end

            @testset "URDB sell rate" begin
                #= The URDB contains at least one "Customer generation" tariff that only has a "sell" key in the energyratestructure (the tariff tested here)
                =#
                model = Model(optimizer_with_attributes(HiGHS.Optimizer, "output_flag" => false, "log_to_console" => false))
                p = REoptInputs("./scenarios/URDB_customer_generation.json")
                results = run_reopt(model, p)
                @test results["PV"]["size_kw"] ≈ p.max_sizes["PV"]
            end

            @testset "Custom URDB with Sub-Hourly" begin
                # Testing a 15-min post with a urdb_response with multiple n_energy_tiers
                model = Model(optimizer_with_attributes(HiGHS.Optimizer, "output_flag" => false, "log_to_console" => false, "mip_rel_gap" => 0.1))
                p = REoptInputs("./scenarios/subhourly_with_urdb.json")
                results = run_reopt(model, p)
                @test length(p.s.electric_tariff.export_rates[:WHL]) ≈ 8760*4
                @test results["PV"]["size_kw"] ≈ p.s.pvs[1].existing_kw
            end


            # # tiered monthly demand rate  TODO: expected results?
            # m = Model(optimizer_with_attributes(HiGHS.Optimizer, "output_flag" => false, "log_to_console" => false))
            # data = JSON.parsefile("./scenarios/tiered_rate.json")
            # data["ElectricTariff"]["urdb_label"] = "59bc22705457a3372642da67"
            # s = Scenario(data)
            # inputs = REoptInputs(s)
            # results = run_reopt(m, inputs)

            # TODO test for tiered TOU demand rates
        end

        @testset "EASIUR" begin
            d = JSON.parsefile("./scenarios/pv.json")
            d["Site"]["latitude"] = 30.2672
            d["Site"]["longitude"] = -97.7431
            scen = Scenario(d)
            @test scen.financial.NOx_grid_cost_per_tonne ≈ 4534.032470 atol=0.1
        end

        @testset "Wind" begin
            m = Model(optimizer_with_attributes(HiGHS.Optimizer, "output_flag" => false, "log_to_console" => false, "presolve" => "on"))
            d = JSON.parsefile("./scenarios/wind.json")
            results = run_reopt(m, d)
            @test results["Wind"]["size_kw"] ≈ 3752 atol=0.1
            @test results["Financial"]["lcc"] ≈ 8.591017e6 rtol=1e-5
            #= 
            0.5% higher LCC in this package as compared to API ? 8,591,017 vs 8,551,172
            - both have zero curtailment
            - same energy to grid: 5,839,317 vs 5,839,322
            - same energy to load: 4,160,683 vs 4,160,677
            - same city: Boulder
            - same total wind prod factor
            
            REopt.jl has:
            - bigger turbine: 3752 vs 3735
            - net_capital_costs_plus_om: 8,576,590 vs. 8,537,480

            TODO: will these discrepancies be addressed once NMIL binaries are added?
            =#

            m = Model(optimizer_with_attributes(HiGHS.Optimizer, "output_flag" => false, "log_to_console" => false, "presolve" => "on"))
            d["Site"]["land_acres"] = 60 # = 2 MW (with 0.03 acres/kW)
            results = run_reopt(m, d)
            @test results["Wind"]["size_kw"] == 2000.0 # Wind should be constrained by land_acres

            m = Model(optimizer_with_attributes(HiGHS.Optimizer, "output_flag" => false, "log_to_console" => false, "presolve" => "on"))
            d["Wind"]["min_kw"] = 2001 # min_kw greater than land-constrained max should error
            results = run_reopt(m, d)
            @test "errors" ∈ keys(results["Messages"])
            @test length(results["Messages"]["errors"]) > 0
        end

        @testset "Multiple PVs" begin
            m1 = Model(optimizer_with_attributes(HiGHS.Optimizer, "output_flag" => false, "log_to_console" => false))
            m2 = Model(optimizer_with_attributes(HiGHS.Optimizer, "output_flag" => false, "log_to_console" => false))
            results = run_reopt([m1,m2], "./scenarios/multiple_pvs.json")

            ground_pv = results["PV"][findfirst(pv -> pv["name"] == "ground", results["PV"])]
            roof_west = results["PV"][findfirst(pv -> pv["name"] == "roof_west", results["PV"])]
            roof_east = results["PV"][findfirst(pv -> pv["name"] == "roof_east", results["PV"])]

            @test ground_pv["size_kw"] ≈ 15 atol=0.1
            @test roof_west["size_kw"] ≈ 7 atol=0.1
            @test roof_east["size_kw"] ≈ 4 atol=0.1
            @test ground_pv["lifecycle_om_cost_after_tax_bau"] ≈ 782.0 atol=0.1
            @test roof_west["lifecycle_om_cost_after_tax_bau"] ≈ 782.0 atol=0.1
            @test ground_pv["annual_energy_produced_kwh_bau"] ≈ 8933.09 atol=0.1
            @test roof_west["annual_energy_produced_kwh_bau"] ≈ 7656.11 atol=0.1
            @test ground_pv["annual_energy_produced_kwh"] ≈ 26799.26 atol=0.1
            @test roof_west["annual_energy_produced_kwh"] ≈ 10719.51 atol=0.1
            @test roof_east["annual_energy_produced_kwh"] ≈ 6685.95 atol=0.1
        end

        @testset "Thermal Energy Storage + Absorption Chiller" begin
            model = Model(optimizer_with_attributes(HiGHS.Optimizer, "output_flag" => false, "log_to_console" => false))
            data = JSON.parsefile("./scenarios/thermal_storage.json")
            s = Scenario(data)
            p = REoptInputs(s)
                
            #test for get_absorption_chiller_defaults consistency with inputs data and Scenario s.
            htf_defaults_response = get_absorption_chiller_defaults(;
                thermal_consumption_hot_water_or_steam=get(data["AbsorptionChiller"], "thermal_consumption_hot_water_or_steam", nothing),  
                boiler_type=get(data["ExistingBoiler"], "production_type", nothing),
                load_max_tons=maximum(s.cooling_load.loads_kw_thermal / REopt.KWH_THERMAL_PER_TONHOUR)
            )
            
            expected_installed_cost_per_ton = htf_defaults_response["default_inputs"]["installed_cost_per_ton"]
            expected_om_cost_per_ton = htf_defaults_response["default_inputs"]["om_cost_per_ton"]
            
            @test p.s.absorption_chiller.installed_cost_per_kw ≈ expected_installed_cost_per_ton / REopt.KWH_THERMAL_PER_TONHOUR atol=0.001
            @test p.s.absorption_chiller.om_cost_per_kw ≈ expected_om_cost_per_ton / REopt.KWH_THERMAL_PER_TONHOUR atol=0.001
            @test p.s.absorption_chiller.cop_thermal ≈ htf_defaults_response["default_inputs"]["cop_thermal"] atol=0.001
            
            #load test values
            p.s.absorption_chiller.installed_cost_per_kw = 500.0 / REopt.KWH_THERMAL_PER_TONHOUR
            p.s.absorption_chiller.om_cost_per_kw = 0.5 / REopt.KWH_THERMAL_PER_TONHOUR
            p.s.absorption_chiller.cop_thermal = 0.7
            
            #Make every other hour zero fuel and electric cost; storage should charge and discharge in each period
            for ts in p.time_steps
                #heating and cooling loads only
                if ts % 2 == 0  #in even periods, there is a nonzero load and energy is higher cost, and storage should discharge
                    p.s.electric_load.loads_kw[ts] = 10
                    p.s.dhw_load.loads_kw[ts] = 5
                    p.s.space_heating_load.loads_kw[ts] = 5
                    p.s.cooling_load.loads_kw_thermal[ts] = 10
                    p.fuel_cost_per_kwh["ExistingBoiler"][ts] = 100
                    for tier in 1:p.s.electric_tariff.n_energy_tiers
                        p.s.electric_tariff.energy_rates[ts, tier] = 100
                    end
                else #in odd periods, there is no load and energy is cheaper - storage should charge 
                    p.s.electric_load.loads_kw[ts] = 0
                    p.s.dhw_load.loads_kw[ts] = 0
                    p.s.space_heating_load.loads_kw[ts] = 0
                    p.s.cooling_load.loads_kw_thermal[ts] = 0
                    p.fuel_cost_per_kwh["ExistingBoiler"][ts] = 1
                    for tier in 1:p.s.electric_tariff.n_energy_tiers
                        p.s.electric_tariff.energy_rates[ts, tier] = 50
                    end
                end
            end
            
            r = run_reopt(model, p)
            
            #dispatch to load should be 10kW every other period = 4,380 * 10
            @test sum(r["HotThermalStorage"]["storage_to_load_series_mmbtu_per_hour"]) ≈ 149.45 atol=0.1
            @test sum(r["ColdThermalStorage"]["storage_to_load_series_ton"]) ≈ 12454.33 atol=0.1
            #size should be just over 10kW in gallons, accounting for efficiency losses and min SOC
            @test r["HotThermalStorage"]["size_gal"] ≈ 233.0 atol=0.1
            @test r["ColdThermalStorage"]["size_gal"] ≈ 378.0 atol=0.1
            #No production from existing chiller, only absorption chiller, which is sized at ~5kW to manage electric demand charge & capital cost.
            @test r["ExistingChiller"]["annual_thermal_production_tonhour"] ≈ 0.0 atol=0.1
            @test r["AbsorptionChiller"]["annual_thermal_production_tonhour"] ≈ 12464.15 atol=0.1
            @test r["AbsorptionChiller"]["size_ton"] ≈ 2.846 atol=0.01
        end

        @testset "Heat and cool energy balance" begin
            """

            This is an "energy balance" type of test which tests the model formulation/math as opposed
            to a specific scenario. This test is robust to changes in the model "MIPRELSTOP" or "MAXTIME" setting

            Validation to ensure that:
                1) The electric and absorption chillers are supplying 100% of the cooling thermal load plus losses from ColdThermalStorage
                2) The boiler and CHP are supplying the heating load plus additional absorption chiller thermal load
                3) The Cold and Hot TES efficiency (charge loss and thermal decay) are being tracked properly

            """
            input_data = JSON.parsefile("./scenarios/heat_cool_energy_balance_inputs.json")
            s = Scenario(input_data)
            inputs = REoptInputs(s)
            m = Model(optimizer_with_attributes(HiGHS.Optimizer, "output_flag" => false, "log_to_console" => false, "mip_rel_gap" => 0.01))
            results = run_reopt(m, inputs)

            # Annual cooling **thermal** energy load of CRB is based on annual cooling electric energy (from CRB models) and a conditional COP depending on the peak cooling thermal load
            # When the user specifies inputs["ExistingChiller"]["cop"], this changes the **electric** consumption of the chiller to meet that cooling thermal load
            crb_cop = REopt.get_existing_chiller_default_cop(;
                                                            existing_chiller_max_thermal_factor_on_peak_load=s.existing_chiller.max_thermal_factor_on_peak_load,
                                                            max_load_kw_thermal=maximum(s.cooling_load.loads_kw_thermal))
            cooling_thermal_load_tonhour_total = 1427329.0 * crb_cop / REopt.KWH_THERMAL_PER_TONHOUR  # From CRB models, in heating_cooling_loads.jl, BuiltInCoolingLoad data for location (SanFrancisco Hospital)
            cooling_electric_load_total_mod_cop_kwh = cooling_thermal_load_tonhour_total / inputs.s.existing_chiller.cop * REopt.KWH_THERMAL_PER_TONHOUR

            #Test cooling load results
            @test round(cooling_thermal_load_tonhour_total, digits=1) ≈ results["CoolingLoad"]["annual_calculated_tonhour"] atol=1.0
            
            # Convert fuel input to thermal using user input boiler efficiency
            boiler_thermal_load_mmbtu_total = (671.40531 + 11570.9155) * input_data["ExistingBoiler"]["efficiency"] # From CRB models, in heating_cooling_loads.jl, BuiltInDomesticHotWaterLoad + BuiltInSpaceHeatingLoad data for location (SanFrancisco Hospital)
            boiler_fuel_consumption_total_mod_efficiency = boiler_thermal_load_mmbtu_total / inputs.s.existing_boiler.efficiency

            # Cooling outputs
            cooling_elecchl_tons_to_load_series = results["ExistingChiller"]["thermal_to_load_series_ton"]
            cooling_elecchl_tons_to_tes_series = results["ExistingChiller"]["thermal_to_storage_series_ton"]
            cooling_absorpchl_tons_to_load_series = results["AbsorptionChiller"]["thermal_to_load_series_ton"]
            cooling_absorpchl_tons_to_tes_series = results["AbsorptionChiller"]["thermal_to_storage_series_ton"]
            cooling_tonhour_to_load_tech_total = sum(cooling_elecchl_tons_to_load_series) + sum(cooling_absorpchl_tons_to_load_series)
            cooling_tonhour_to_tes_total = sum(cooling_elecchl_tons_to_tes_series) + sum(cooling_absorpchl_tons_to_tes_series)
            cooling_tes_tons_to_load_series = results["ColdThermalStorage"]["storage_to_load_series_ton"]
            cooling_extra_from_tes_losses = cooling_tonhour_to_tes_total - sum(cooling_tes_tons_to_load_series)
            tes_effic_with_decay = sum(cooling_tes_tons_to_load_series) / cooling_tonhour_to_tes_total
            cooling_total_prod_from_techs = cooling_tonhour_to_load_tech_total + cooling_tonhour_to_tes_total
            cooling_load_plus_tes_losses = cooling_thermal_load_tonhour_total + cooling_extra_from_tes_losses

            # Absorption Chiller electric consumption addition
            absorpchl_total_cooling_produced_series_ton = cooling_absorpchl_tons_to_load_series .+ cooling_absorpchl_tons_to_tes_series 
            absorpchl_total_cooling_produced_ton_hour = sum(absorpchl_total_cooling_produced_series_ton)
            absorpchl_electric_consumption_total_kwh = results["AbsorptionChiller"]["annual_electric_consumption_kwh"]
            absorpchl_cop_elec = s.absorption_chiller.cop_electric

            # Check if sum of electric and absorption chillers equals cooling thermal total
            @test tes_effic_with_decay < 0.97
            @test round(cooling_total_prod_from_techs, digits=0) ≈ cooling_load_plus_tes_losses atol=5.0
            @test round(absorpchl_electric_consumption_total_kwh, digits=0) ≈ absorpchl_total_cooling_produced_ton_hour * REopt.KWH_THERMAL_PER_TONHOUR / absorpchl_cop_elec atol=1.0

            # Heating outputs
            boiler_fuel_consumption_calculated = results["ExistingBoiler"]["annual_fuel_consumption_mmbtu"]
            boiler_thermal_series = results["ExistingBoiler"]["thermal_production_series_mmbtu_per_hour"]
            boiler_to_load_series = results["ExistingBoiler"]["thermal_to_load_series_mmbtu_per_hour"]
            boiler_thermal_to_tes_series = results["ExistingBoiler"]["thermal_to_storage_series_mmbtu_per_hour"]
            chp_thermal_to_load_series = results["CHP"]["thermal_to_load_series_mmbtu_per_hour"]
            chp_thermal_to_tes_series = results["CHP"]["thermal_to_storage_series_mmbtu_per_hour"]
            chp_thermal_to_waste_series = results["CHP"]["thermal_curtailed_series_mmbtu_per_hour"]
            absorpchl_thermal_series = results["AbsorptionChiller"]["thermal_consumption_series_mmbtu_per_hour"]
            hot_tes_mmbtu_per_hour_to_load_series = results["HotThermalStorage"]["storage_to_load_series_mmbtu_per_hour"]
            tes_inflows = sum(chp_thermal_to_tes_series) + sum(boiler_thermal_to_tes_series)
            total_chp_production = sum(chp_thermal_to_load_series) + sum(chp_thermal_to_waste_series) + sum(chp_thermal_to_tes_series)
            tes_outflows = sum(hot_tes_mmbtu_per_hour_to_load_series)
            total_thermal_expected = boiler_thermal_load_mmbtu_total + sum(chp_thermal_to_waste_series) + tes_inflows + sum(absorpchl_thermal_series)
            boiler_fuel_expected = (total_thermal_expected - total_chp_production - tes_outflows) / inputs.s.existing_boiler.efficiency
            total_thermal_mmbtu_calculated = sum(boiler_thermal_series) + total_chp_production + tes_outflows

            @test round(boiler_fuel_consumption_calculated, digits=0) ≈ boiler_fuel_expected atol=8.0
            @test round(total_thermal_mmbtu_calculated, digits=0) ≈ total_thermal_expected atol=8.0  

            # Test CHP["cooling_thermal_factor"] = 0.8, AbsorptionChiller["cop_thermal"] = 0.7 (from inputs .json)
            absorpchl_heat_in_kwh = results["AbsorptionChiller"]["annual_thermal_consumption_mmbtu"] * REopt.KWH_PER_MMBTU
            absorpchl_cool_out_kwh = results["AbsorptionChiller"]["annual_thermal_production_tonhour"] * REopt.KWH_THERMAL_PER_TONHOUR
            absorpchl_cop = absorpchl_cool_out_kwh / absorpchl_heat_in_kwh

            @test round(absorpchl_cop, digits=5) ≈ 0.8*0.7 rtol=1e-4
        end

        @testset "Heating and cooling inputs + CHP defaults" begin
            """

            This tests the various ways to input heating and cooling loads to make sure they are processed correctly.
            There are no "new" technologies in this test, so heating is served by ExistingBoiler, and 
                cooling is served by ExistingCooler. Since this is just inputs processing tests, no optimization is needed.

            """
            input_data = JSON.parsefile("./scenarios/heating_cooling_load_inputs.json")
            s = Scenario(input_data)
            inputs = REoptInputs(s)

            # Heating load is input as **fuel**, not thermal 
            # If boiler efficiency is not input, we use REopt.EXISTING_BOILER_EFFICIENCY to convert fuel to thermal
            expected_fuel = input_data["SpaceHeatingLoad"]["annual_mmbtu"] + input_data["DomesticHotWaterLoad"]["annual_mmbtu"]
            total_boiler_heating_thermal_load_mmbtu = (sum(inputs.s.space_heating_load.loads_kw) + sum(inputs.s.dhw_load.loads_kw)) / REopt.KWH_PER_MMBTU
            @test round(total_boiler_heating_thermal_load_mmbtu, digits=0) ≈ expected_fuel * REopt.EXISTING_BOILER_EFFICIENCY atol=1.0
            total_boiler_heating_fuel_load_mmbtu = total_boiler_heating_thermal_load_mmbtu / inputs.s.existing_boiler.efficiency
            @test round(total_boiler_heating_fuel_load_mmbtu, digits=0) ≈ expected_fuel * REopt.EXISTING_BOILER_EFFICIENCY / inputs.s.existing_boiler.efficiency atol=1.0
            # If boiler efficiency is input, use that with annual or monthly mmbtu input to convert fuel to thermal
            input_data["ExistingBoiler"]["efficiency"] = 0.72
            s = Scenario(input_data)
            inputs = REoptInputs(s)
            total_boiler_heating_thermal_load_mmbtu = (sum(inputs.s.space_heating_load.loads_kw) + sum(inputs.s.dhw_load.loads_kw)) / REopt.KWH_PER_MMBTU
            @test round(total_boiler_heating_thermal_load_mmbtu, digits=0) ≈ expected_fuel * input_data["ExistingBoiler"]["efficiency"] atol=1.0
            total_boiler_heating_fuel_load_mmbtu = total_boiler_heating_thermal_load_mmbtu / inputs.s.existing_boiler.efficiency
            @test round(total_boiler_heating_fuel_load_mmbtu, digits=0) ≈ expected_fuel * input_data["ExistingBoiler"]["efficiency"] / inputs.s.existing_boiler.efficiency atol=1.0

            # The expected cooling load is based on the default **fraction of total electric** profile for the doe_reference_name when annual_tonhour is NOT input
            #    the 320540.0 kWh number is from the default LargeOffice fraction of total electric profile applied to the Hospital default total electric profile
            total_chiller_electric_consumption = sum(inputs.s.cooling_load.loads_kw_thermal) / inputs.s.existing_chiller.cop
            @test round(total_chiller_electric_consumption, digits=0) ≈ 320544.0 atol=1.0  # loads_kw is **electric**, loads_kw_thermal is **thermal**

            #Test CHP defaults use average fuel load, size class 2 for recip_engine 
            @test inputs.s.chp.min_allowable_kw ≈ 50.0 atol=0.01
            @test inputs.s.chp.om_cost_per_kwh ≈ 0.0235 atol=0.0001

            delete!(input_data, "SpaceHeatingLoad")
            delete!(input_data, "DomesticHotWaterLoad")
            annual_fraction_of_electric_load_input = 0.5
            input_data["CoolingLoad"] = Dict{Any, Any}("annual_fraction_of_electric_load" => annual_fraction_of_electric_load_input)

            s = Scenario(input_data)
            inputs = REoptInputs(s)

            expected_cooling_electricity = sum(inputs.s.electric_load.loads_kw) * annual_fraction_of_electric_load_input
            total_chiller_electric_consumption = sum(inputs.s.cooling_load.loads_kw_thermal) / inputs.s.cooling_load.existing_chiller_cop
            @test round(total_chiller_electric_consumption, digits=0) ≈ round(expected_cooling_electricity) atol=1.0
            @test round(total_chiller_electric_consumption, digits=0) ≈ 3876410 atol=1.0

            # Check that without heating load or max_kw input, CHP.max_kw gets set based on peak electric load
            @test inputs.s.chp.max_kw ≈ maximum(inputs.s.electric_load.loads_kw) atol=0.01

            input_data["SpaceHeatingLoad"] = Dict{Any, Any}("monthly_mmbtu" => repeat([1000.0], 12))
            input_data["DomesticHotWaterLoad"] = Dict{Any, Any}("monthly_mmbtu" => repeat([1000.0], 12))
            input_data["CoolingLoad"] = Dict{Any, Any}("monthly_fractions_of_electric_load" => repeat([0.1], 12))

            s = Scenario(input_data)
            inputs = REoptInputs(s)

            #Test CHP defaults use average fuel load, size class changes to 3
            @test inputs.s.chp.min_allowable_kw ≈ 125.0 atol=0.1
            @test inputs.s.chp.om_cost_per_kwh ≈ 0.021 atol=0.0001
            #Update CHP prime_mover and test new defaults
            input_data["CHP"]["prime_mover"] = "combustion_turbine"
            input_data["CHP"]["size_class"] = 1
            # Set max_kw higher than peak electric load so min_allowable_kw doesn't get assigned to max_kw
            input_data["CHP"]["max_kw"] = 2500.0

            s = Scenario(input_data)
            inputs = REoptInputs(s)

            @test inputs.s.chp.min_allowable_kw ≈ 2000.0 atol=0.1
            @test inputs.s.chp.om_cost_per_kwh ≈ 0.014499999999999999 atol=0.0001

            total_heating_fuel_load_mmbtu = (sum(inputs.s.space_heating_load.loads_kw) + 
                                            sum(inputs.s.dhw_load.loads_kw)) / input_data["ExistingBoiler"]["efficiency"] / REopt.KWH_PER_MMBTU
            @test round(total_heating_fuel_load_mmbtu, digits=0) ≈ 24000 atol=1.0
            total_chiller_electric_consumption = sum(inputs.s.cooling_load.loads_kw_thermal) / inputs.s.cooling_load.existing_chiller_cop
            @test round(total_chiller_electric_consumption, digits=0) ≈ 775282 atol=1.0

            input_data["SpaceHeatingLoad"] = Dict{Any, Any}("fuel_loads_mmbtu_per_hour" => repeat([0.5], 8760))
            input_data["DomesticHotWaterLoad"] = Dict{Any, Any}("fuel_loads_mmbtu_per_hour" => repeat([0.5], 8760))
            input_data["CoolingLoad"] = Dict{Any, Any}("per_time_step_fractions_of_electric_load" => repeat([0.01], 8760))

            s = Scenario(input_data)
            inputs = REoptInputs(s)

            total_heating_fuel_load_mmbtu = (sum(inputs.s.space_heating_load.loads_kw) + 
                                            sum(inputs.s.dhw_load.loads_kw)) / input_data["ExistingBoiler"]["efficiency"] / REopt.KWH_PER_MMBTU
            @test round(total_heating_fuel_load_mmbtu, digits=0) ≈ 8760 atol=0.1
            @test round(sum(inputs.s.cooling_load.loads_kw_thermal) / inputs.s.cooling_load.existing_chiller_cop, digits=0) ≈ 77528.0 atol=1.0

            # Make sure annual_tonhour is preserved with conditional existing_chiller_default logic, where guess-and-correct method is applied
            input_data["SpaceHeatingLoad"] = Dict{Any, Any}()
            input_data["DomesticHotWaterLoad"] = Dict{Any, Any}()
            annual_tonhour = 25000.0
            input_data["CoolingLoad"] = Dict{Any, Any}("doe_reference_name" => "Hospital",
                                                        "annual_tonhour" => annual_tonhour)
            input_data["ExistingChiller"] = Dict{Any, Any}()

            s = Scenario(input_data)
            inputs = REoptInputs(s)

            @test round(sum(inputs.s.cooling_load.loads_kw_thermal) / REopt.KWH_THERMAL_PER_TONHOUR, digits=0) ≈ annual_tonhour atol=1.0 
            
            # Test for prime generator CHP inputs (electric only)
            # First get CHP cost to compare later with prime generator
            input_data["ElectricLoad"] = Dict("doe_reference_name" => "FlatLoad",
                                                "annual_kwh" => 876000)
            input_data["ElectricTariff"] = Dict("blended_annual_energy_rate" => 0.06,
                                                "blended_annual_demand_rate" => 0.0  )
            s_chp = Scenario(input_data)
            inputs_chp = REoptInputs(s)
            installed_cost_chp = s_chp.chp.installed_cost_per_kw

            # Now get prime generator (electric only)
            input_data["CHP"]["is_electric_only"] = true
            delete!(input_data["CHP"], "max_kw")
            s = Scenario(input_data)
            inputs = REoptInputs(s)
            # Costs are 75% of CHP
            @test inputs.s.chp.installed_cost_per_kw ≈ (0.75*installed_cost_chp) atol=1.0
            @test inputs.s.chp.om_cost_per_kwh ≈ (0.75*0.0145) atol=0.0001
            @test inputs.s.chp.federal_itc_fraction ≈ 0.0 atol=0.0001
            # Thermal efficiency set to zero
            @test inputs.s.chp.thermal_efficiency_full_load == 0
            @test inputs.s.chp.thermal_efficiency_half_load == 0
            # Max size based on electric load, not heating load
            @test inputs.s.chp.max_kw ≈ maximum(inputs.s.electric_load.loads_kw) atol=0.001    
        end

        @testset "Hybrid/blended heating and cooling loads" begin
            """

            This tests the hybrid/campus loads for heating and cooling, where a blended_doe_reference_names
                and blended_doe_reference_percents are given and blended to create an aggregate load profile

            """
            input_data = JSON.parsefile("./scenarios/hybrid_loads_heating_cooling_inputs.json")

            hospital_fraction = 0.75
            hotel_fraction = 1.0 - hospital_fraction

            # Hospital only
            input_data["ElectricLoad"]["annual_kwh"] = hospital_fraction * 100
            input_data["ElectricLoad"]["doe_reference_name"] = "Hospital"
            input_data["SpaceHeatingLoad"]["annual_mmbtu"] = hospital_fraction * 100
            input_data["SpaceHeatingLoad"]["doe_reference_name"] = "Hospital"
            input_data["DomesticHotWaterLoad"]["annual_mmbtu"] = hospital_fraction * 100
            input_data["DomesticHotWaterLoad"]["doe_reference_name"] = "Hospital"    
            input_data["CoolingLoad"]["doe_reference_name"] = "Hospital"

            s = Scenario(input_data)
            inputs = REoptInputs(s)

            elec_hospital = inputs.s.electric_load.loads_kw
            space_hospital = inputs.s.space_heating_load.loads_kw  # thermal
            dhw_hospital = inputs.s.dhw_load.loads_kw  # thermal
            cooling_hospital = inputs.s.cooling_load.loads_kw_thermal  # thermal
            cooling_elec_frac_of_total_hospital = cooling_hospital / inputs.s.cooling_load.existing_chiller_cop ./ elec_hospital

            # Hotel only
            input_data["ElectricLoad"]["annual_kwh"] = hotel_fraction * 100
            input_data["ElectricLoad"]["doe_reference_name"] = "LargeHotel"
            input_data["SpaceHeatingLoad"]["annual_mmbtu"] = hotel_fraction * 100
            input_data["SpaceHeatingLoad"]["doe_reference_name"] = "LargeHotel"
            input_data["DomesticHotWaterLoad"]["annual_mmbtu"] = hotel_fraction * 100
            input_data["DomesticHotWaterLoad"]["doe_reference_name"] = "LargeHotel"    
            input_data["CoolingLoad"]["doe_reference_name"] = "LargeHotel"

            s = Scenario(input_data)
            inputs = REoptInputs(s)

            elec_hotel = inputs.s.electric_load.loads_kw
            space_hotel = inputs.s.space_heating_load.loads_kw  # thermal
            dhw_hotel = inputs.s.dhw_load.loads_kw  # thermal
            cooling_hotel = inputs.s.cooling_load.loads_kw_thermal  # thermal
            cooling_elec_frac_of_total_hotel = cooling_hotel / inputs.s.cooling_load.existing_chiller_cop ./ elec_hotel

            # Hybrid mix of hospital and hotel
            # Remove previous assignment of doe_reference_name
            for load in ["ElectricLoad", "SpaceHeatingLoad", "DomesticHotWaterLoad", "CoolingLoad"]
                delete!(input_data[load], "doe_reference_name")
            end
            annual_energy = (hospital_fraction + hotel_fraction) * 100
            building_list = ["Hospital", "LargeHotel"]
            percent_share_list = [hospital_fraction, hotel_fraction]
            input_data["ElectricLoad"]["annual_kwh"] = annual_energy
            input_data["ElectricLoad"]["blended_doe_reference_names"] = building_list
            input_data["ElectricLoad"]["blended_doe_reference_percents"] = percent_share_list

            input_data["SpaceHeatingLoad"]["annual_mmbtu"] = annual_energy
            input_data["SpaceHeatingLoad"]["blended_doe_reference_names"] = building_list
            input_data["SpaceHeatingLoad"]["blended_doe_reference_percents"] = percent_share_list
            input_data["DomesticHotWaterLoad"]["annual_mmbtu"] = annual_energy
            input_data["DomesticHotWaterLoad"]["blended_doe_reference_names"] = building_list
            input_data["DomesticHotWaterLoad"]["blended_doe_reference_percents"] = percent_share_list    

            # CoolingLoad now use a weighted fraction of total electric profile if no annual_tonhour is provided
            input_data["CoolingLoad"]["blended_doe_reference_names"] = building_list
            input_data["CoolingLoad"]["blended_doe_reference_percents"] = percent_share_list    

            s = Scenario(input_data)
            inputs = REoptInputs(s)

            elec_hybrid = inputs.s.electric_load.loads_kw
            space_hybrid = inputs.s.space_heating_load.loads_kw  # thermal
            dhw_hybrid = inputs.s.dhw_load.loads_kw  # thermal
            cooling_hybrid = inputs.s.cooling_load.loads_kw_thermal   # thermal
            cooling_elec_hybrid = cooling_hybrid / inputs.s.cooling_load.existing_chiller_cop  # electric
            cooling_elec_frac_of_total_hybrid = cooling_hybrid / inputs.s.cooling_load.existing_chiller_cop ./ elec_hybrid

            # Check that the combined/hybrid load is the same as the sum of the individual loads in each time_step

            @test round(sum(elec_hybrid .- (elec_hospital .+ elec_hotel)), digits=1) ≈ 0.0 atol=0.1
            @test round(sum(space_hybrid .- (space_hospital .+ space_hotel)), digits=1) ≈ 0.0 atol=0.1
            @test round(sum(dhw_hybrid .- (dhw_hospital .+ dhw_hotel)), digits=1) ≈ 0.0 atol=0.1
            # Check that the cooling load is the weighted average of the default CRB fraction of total electric profiles
            cooling_electric_hybrid_expected = elec_hybrid .* (cooling_elec_frac_of_total_hospital * hospital_fraction  .+ 
                                                    cooling_elec_frac_of_total_hotel * hotel_fraction)
            @test round(sum(cooling_electric_hybrid_expected .- cooling_elec_hybrid), digits=1) ≈ 0.0 atol=0.1
        end

        @testset "Boiler (new) test" begin
            input_data = JSON.parsefile("scenarios/boiler_new_inputs.json")
            input_data["SpaceHeatingLoad"]["annual_mmbtu"] = 0.5 * 8760
            input_data["DomesticHotWaterLoad"]["annual_mmbtu"] = 0.5 * 8760
            s = Scenario(input_data)
            inputs = REoptInputs(s)
            m1 = Model(optimizer_with_attributes(HiGHS.Optimizer, "output_flag" => false, "log_to_console" => false))
            m2 = Model(optimizer_with_attributes(HiGHS.Optimizer, "output_flag" => false, "log_to_console" => false))
            results = run_reopt([m1,m2], inputs)
            
            # BAU boiler loads
            load_thermal_mmbtu_bau = sum(s.space_heating_load.loads_kw + s.dhw_load.loads_kw) / REopt.KWH_PER_MMBTU
            existing_boiler_mmbtu = sum(results["ExistingBoiler"]["thermal_production_series_mmbtu_per_hour"])
            boiler_thermal_mmbtu = sum(results["Boiler"]["thermal_production_series_mmbtu_per_hour"])
            
            # Used monthly fuel cost for ExistingBoiler and Boiler, where ExistingBoiler has lower fuel cost only
            # in February (28 days), so expect ExistingBoiler to serve the flat/constant load 28 days of the year
            @test existing_boiler_mmbtu ≈ load_thermal_mmbtu_bau * 28 / 365 atol=0.00001
            @test boiler_thermal_mmbtu ≈ load_thermal_mmbtu_bau - existing_boiler_mmbtu atol=0.00001
        end

        @testset "OffGrid" begin
            ## Scenario 1: Solar, Storage, Fixed Generator
            post_name = "off_grid.json" 
            post = JSON.parsefile("./scenarios/$post_name")
            m = Model(optimizer_with_attributes(HiGHS.Optimizer, "output_flag" => false, "log_to_console" => false))
            r = run_reopt(m, post)
            scen = Scenario(post)
            
            # Test default values 
            @test scen.electric_utility.outage_start_time_step ≈ 1
            @test scen.electric_utility.outage_end_time_step ≈ 8760 * scen.settings.time_steps_per_hour
            @test scen.storage.attr["ElectricStorage"].soc_init_fraction ≈ 1
            @test scen.storage.attr["ElectricStorage"].can_grid_charge ≈ false
            @test scen.generator.fuel_avail_gal ≈ 1.0e9
            @test scen.generator.min_turn_down_fraction ≈ 0.15
            @test sum(scen.electric_load.loads_kw) - sum(scen.electric_load.critical_loads_kw) ≈ 0 # critical loads should equal loads_kw
            @test scen.financial.microgrid_upgrade_cost_fraction ≈ 0

            # Test outputs
            @test r["ElectricUtility"]["annual_energy_supplied_kwh"] ≈ 0 # no interaction with grid
            @test r["Financial"]["lifecycle_offgrid_other_capital_costs"] ≈ 2617.092 atol=0.01 # Check straight line depreciation calc
            @test sum(r["ElectricLoad"]["offgrid_annual_oper_res_provided_series_kwh"]) >= sum(r["ElectricLoad"]["offgrid_annual_oper_res_required_series_kwh"]) # OR provided >= required
            @test r["ElectricLoad"]["offgrid_load_met_fraction"] >= scen.electric_load.min_load_met_annual_fraction
            @test r["PV"]["size_kw"] ≈ 5050.0
            f = r["Financial"]
            @test f["lifecycle_generation_tech_capital_costs"] + f["lifecycle_storage_capital_costs"] + f["lifecycle_om_costs_after_tax"] +
                    f["lifecycle_fuel_costs_after_tax"] + f["lifecycle_chp_standby_cost_after_tax"] + f["lifecycle_elecbill_after_tax"] + 
                    f["lifecycle_offgrid_other_annual_costs_after_tax"] + f["lifecycle_offgrid_other_capital_costs"] + 
                    f["lifecycle_outage_cost"] + f["lifecycle_MG_upgrade_and_fuel_cost"] - 
                    f["lifecycle_production_incentive_after_tax"] ≈ f["lcc"] atol=1.0
            
            ## Scenario 2: Fixed Generator only
            post["ElectricLoad"]["annual_kwh"] = 100.0
            post["PV"]["max_kw"] = 0.0
            post["ElectricStorage"]["max_kw"] = 0.0
            post["Generator"]["min_turn_down_fraction"] = 0.0

            m = Model(optimizer_with_attributes(HiGHS.Optimizer, "output_flag" => false, "log_to_console" => false))
            r = run_reopt(m, post)

            # Test generator outputs
            @test r["Generator"]["annual_fuel_consumption_gal"] ≈ 7.52 # 99 kWh * 0.076 gal/kWh
            @test r["Generator"]["annual_energy_produced_kwh"] ≈ 99.0
            @test r["Generator"]["year_one_fuel_cost_before_tax"] ≈ 22.57
            @test r["Generator"]["lifecycle_fuel_cost_after_tax"] ≈ 205.35 
            @test r["Financial"]["initial_capital_costs"] ≈ 100*(700) 
            @test r["Financial"]["lifecycle_capital_costs"] ≈ 100*(700+324.235442*(1-0.26)) atol=0.1 # replacement in yr 10 is considered tax deductible
            @test r["Financial"]["initial_capital_costs_after_incentives"] ≈ 700*100 atol=0.1
            @test r["Financial"]["replacements_future_cost_after_tax"] ≈ 700*100
            @test r["Financial"]["replacements_present_cost_after_tax"] ≈ 100*(324.235442*(1-0.26)) atol=0.1 

            ## Scenario 3: Fixed Generator that can meet load, but cannot meet load operating reserve requirement
            ## This test ensures the load operating reserve requirement is being enforced
            post["ElectricLoad"]["doe_reference_name"] = "FlatLoad"
            post["ElectricLoad"]["annual_kwh"] = 876000.0 # requires 100 kW gen
            post["ElectricLoad"]["min_load_met_annual_fraction"] = 1.0 # requires additional generator capacity
            post["PV"]["max_kw"] = 0.0
            post["ElectricStorage"]["max_kw"] = 0.0
            post["Generator"]["min_turn_down_fraction"] = 0.0

            m = Model(optimizer_with_attributes(HiGHS.Optimizer, "output_flag" => false, "log_to_console" => false))
            r = run_reopt(m, post)

            # Test generator outputs
            @test typeof(r) == Model # this is true when the model is infeasible

            ### Scenario 3: Indonesia. Wind (custom prod) and Generator only
            m = Model(optimizer_with_attributes(HiGHS.Optimizer, "output_flag" => false, "log_to_console" => false, "mip_rel_gap" => 0.01, "presolve" => "on"))
            post_name = "wind_intl_offgrid.json" 
            post = JSON.parsefile("./scenarios/$post_name")
            post["ElectricLoad"]["loads_kw"] = [10.0 for i in range(1,8760)]
            scen = Scenario(post)
            post["Wind"]["production_factor_series"] =  reduce(vcat, readdlm("./data/example_wind_prod_factor_kw.csv", '\n', header=true)[1])

            results = run_reopt(m, post)
            
            @test results["ElectricLoad"]["offgrid_load_met_fraction"] >= scen.electric_load.min_load_met_annual_fraction
            f = results["Financial"]
            @test f["lifecycle_generation_tech_capital_costs"] + f["lifecycle_storage_capital_costs"] + f["lifecycle_om_costs_after_tax"] +
                    f["lifecycle_fuel_costs_after_tax"] + f["lifecycle_chp_standby_cost_after_tax"] + f["lifecycle_elecbill_after_tax"] + 
                    f["lifecycle_offgrid_other_annual_costs_after_tax"] + f["lifecycle_offgrid_other_capital_costs"] + 
                    f["lifecycle_outage_cost"] + f["lifecycle_MG_upgrade_and_fuel_cost"] - 
                    f["lifecycle_production_incentive_after_tax"] ≈ f["lcc"] atol=1.0

            windOR = sum(results["Wind"]["electric_to_load_series_kw"]  * post["Wind"]["operating_reserve_required_fraction"])
            loadOR = sum(post["ElectricLoad"]["loads_kw"] * scen.electric_load.operating_reserve_required_fraction)
            @test sum(results["ElectricLoad"]["offgrid_annual_oper_res_required_series_kwh"]) ≈ loadOR  + windOR atol=1.0

        end

        @testset "GHP" begin
            """

            This tests multiple unique aspects of GHP:
            1. REopt takes the output data of GhpGhx, creates multiple GHP options, and chooses the expected one
            2. GHP with heating and cooling "..efficiency_thermal_factors" reduces the net thermal load
            3. GHP serves only the SpaceHeatingLoad by default unless it is allowed to serve DHW
            4. GHP serves all the Cooling load
            5. Input of a custom COP map for GHP and check the GHP performance to make sure it's using it correctly
            6. Hybrid GHP capability functions as expected

            """
            # Load base inputs
            input_data = JSON.parsefile("scenarios/ghp_inputs.json")
            
            # Modify ["GHP"]["ghpghx_inputs"] for running GhpGhx.jl
            # Heat pump performance maps
            cop_map_mat_header = readdlm("scenarios/ghp_cop_map_custom.csv", ',', header=true)
            data = cop_map_mat_header[1]
            headers = cop_map_mat_header[2]
            # Generate a "records" style dictionary from the 
            cop_map_list = []
            for i in axes(data,1)
                dict_record = Dict(name=>data[i, col] for (col, name) in enumerate(headers))
                push!(cop_map_list, dict_record)
            end
            input_data["GHP"]["ghpghx_inputs"][1]["cop_map_eft_heating_cooling"] = cop_map_list
            
            # Due to GhpGhx not being a registered package (no OSI-approved license), 
            # the registered REopt package cannot have GhpGhx as a "normal" dependency;
            # Therefore, we only use a "ghpghx_response" (the output of GhpGhx) as an 
            # input to REopt to avoid GhpGhx module calls
            response_1 = JSON.parsefile("scenarios/ghpghx_response.json")
            response_2 = deepcopy(response_1)
            # Reduce the electric consumption of response 2 which should then be the chosen system
            response_2["outputs"]["yearly_total_electric_consumption_series_kw"] *= 0.5 
            input_data["GHP"]["ghpghx_responses"] = [response_1, response_2]
            
            # Heating load
            input_data["SpaceHeatingLoad"]["doe_reference_name"] = "Hospital"
            input_data["SpaceHeatingLoad"]["monthly_mmbtu"] = fill(1000.0, 12)
            input_data["SpaceHeatingLoad"]["monthly_mmbtu"][1] = 500.0
            input_data["SpaceHeatingLoad"]["monthly_mmbtu"][end] = 1500.0
            
            # Call REopt
            s = Scenario(input_data)
            inputs = REoptInputs(s)
            m1 = Model(optimizer_with_attributes(HiGHS.Optimizer, "output_flag" => false, "log_to_console" => false, "mip_rel_gap" => 0.01))
            m2 = Model(optimizer_with_attributes(HiGHS.Optimizer, "output_flag" => false, "log_to_console" => false, "mip_rel_gap" => 0.01))
            results = run_reopt([m1,m2], inputs)
            
            ghp_option_chosen = results["GHP"]["ghp_option_chosen"]
            @test ghp_option_chosen == 2

            # Test GHP heating and cooling load reduced
            hot_load_reduced_mmbtu = sum(results["GHP"]["space_heating_thermal_load_reduction_with_ghp_mmbtu_per_hour"])
            cold_load_reduced_tonhour = sum(results["GHP"]["cooling_thermal_load_reduction_with_ghp_ton"])
            @test hot_load_reduced_mmbtu ≈ 1440.00 atol=0.1
            @test cold_load_reduced_tonhour ≈ 761382.78 atol=0.1

            # Test GHP serving space heating with VAV thermal efficiency improvements
            heating_served_mmbtu = sum(s.ghp_option_list[ghp_option_chosen].heating_thermal_kw / REopt.KWH_PER_MMBTU)
            expected_heating_served_mmbtu = 12000 * 0.8 * 0.85  # (fuel_mmbtu * boiler_effic * space_heating_efficiency_thermal_factor)
            @test round(heating_served_mmbtu, digits=1) ≈ expected_heating_served_mmbtu atol=1.0
            
            # Boiler serves all of the DHW load, no DHW thermal reduction due to GHP retrofit
            boiler_served_mmbtu = sum(results["ExistingBoiler"]["thermal_production_series_mmbtu_per_hour"])
            expected_boiler_served_mmbtu = 3000 * 0.8 # (fuel_mmbtu * boiler_effic)
            @test round(boiler_served_mmbtu, digits=1) ≈ expected_boiler_served_mmbtu atol=1.0
            
            # LoadProfileChillerThermal cooling thermal is 1/cooling_efficiency_thermal_factor of GHP cooling thermal production
            bau_chiller_thermal_tonhour = sum(s.cooling_load.loads_kw_thermal / REopt.KWH_THERMAL_PER_TONHOUR)
            ghp_cooling_thermal_tonhour = sum(inputs.ghp_cooling_thermal_load_served_kw[1,:] / REopt.KWH_THERMAL_PER_TONHOUR)
            @test round(bau_chiller_thermal_tonhour) ≈ ghp_cooling_thermal_tonhour/0.6 atol=1.0
            
            # Custom heat pump COP map is used properly
            ghp_option_chosen = results["GHP"]["ghp_option_chosen"]
            heating_cop_avg = s.ghp_option_list[ghp_option_chosen].ghpghx_response["outputs"]["heating_cop_avg"]
            cooling_cop_avg = s.ghp_option_list[ghp_option_chosen].ghpghx_response["outputs"]["cooling_cop_avg"]
            # Average COP which includes pump power should be lower than Heat Pump only COP specified by the map
            @test heating_cop_avg <= 4.0
            @test cooling_cop_avg <= 8.0
        end

        @testset "Hybrid GHX and GHP calculated costs validation" begin
            ## Hybrid GHP validation.
            # Load base inputs
            input_data = JSON.parsefile("scenarios/ghp_financial_hybrid.json")

            inputs = REoptInputs(input_data)

            m1 = Model(optimizer_with_attributes(HiGHS.Optimizer, "output_flag" => false, "log_to_console" => false, "mip_rel_gap" => 0.01))
            m2 = Model(optimizer_with_attributes(HiGHS.Optimizer, "output_flag" => false, "log_to_console" => false, "mip_rel_gap" => 0.01))
            results = run_reopt([m1,m2], inputs)

            calculated_ghp_capital_costs = ((input_data["GHP"]["ghpghx_responses"][1]["outputs"]["number_of_boreholes"]*
            input_data["GHP"]["ghpghx_responses"][1]["outputs"]["length_boreholes_ft"]* 
            inputs.s.ghp_option_list[1].installed_cost_ghx_per_ft) + 
            (inputs.s.ghp_option_list[1].installed_cost_heatpump_per_ton*
            input_data["GHP"]["ghpghx_responses"][1]["outputs"]["peak_combined_heatpump_thermal_ton"]*
            inputs.s.ghp_option_list[1].heatpump_capacity_sizing_factor_on_peak_load) + 
            (inputs.s.ghp_option_list[1].building_sqft*
            inputs.s.ghp_option_list[1].installed_cost_building_hydronic_loop_per_sqft))

            @test results["Financial"]["initial_capital_costs"] ≈ calculated_ghp_capital_costs atol=0.1
            
            calculated_om_costs = inputs.s.ghp_option_list[1].building_sqft*
            inputs.s.ghp_option_list[1].om_cost_per_sqft_year * inputs.third_party_factor * inputs.pwf_om

            @test results["Financial"]["lifecycle_om_costs_before_tax"] ≈ calculated_om_costs atol=0.1

            calc_om_cost_after_tax = calculated_om_costs*(1-inputs.s.financial.owner_tax_rate_fraction)
            @test results["Financial"]["lifecycle_om_costs_after_tax"] - calc_om_cost_after_tax < 0.0001

            @test abs(results["Financial"]["lifecycle_capital_costs_plus_om_after_tax"] - (calc_om_cost_after_tax + 0.7*results["Financial"]["initial_capital_costs"])) < 150.0

            @test abs(results["Financial"]["lifecycle_capital_costs"] - 0.7*results["Financial"]["initial_capital_costs"]) < 150.0

            @test abs(results["Financial"]["npv"] - 840621) < 1.0
            @test results["Financial"]["simple_payback_years"] - 5.09 < 0.1
            @test results["Financial"]["internal_rate_of_return"] - 0.18 < 0.01

            @test haskey(results["ExistingBoiler"], "year_one_fuel_cost_before_tax_bau")

            ## Hybrid
            input_data["GHP"]["ghpghx_responses"] = [JSON.parsefile("scenarios/ghpghx_hybrid_results.json")]
            input_data["GHP"]["avoided_capex_by_ghp_present_value"] = 1.0e6
            input_data["GHP"]["ghx_useful_life_years"] = 35

            inputs = REoptInputs(input_data)

            m1 = Model(optimizer_with_attributes(HiGHS.Optimizer, "output_flag" => false, "log_to_console" => false, "mip_rel_gap" => 0.01))
            m2 = Model(optimizer_with_attributes(HiGHS.Optimizer, "output_flag" => false, "log_to_console" => false, "mip_rel_gap" => 0.01))
            results = run_reopt([m1,m2], inputs)

            pop!(input_data["GHP"], "ghpghx_inputs", nothing)
            pop!(input_data["GHP"], "ghpghx_responses", nothing)
            ghp_obj = REopt.GHP(JSON.parsefile("scenarios/ghpghx_hybrid_results.json"), input_data["GHP"])

            calculated_ghx_residual_value = ghp_obj.ghx_only_capital_cost*
            (
                (ghp_obj.ghx_useful_life_years - inputs.s.financial.analysis_years)/ghp_obj.ghx_useful_life_years
            )/(
                (1 + inputs.s.financial.offtaker_discount_rate_fraction)^inputs.s.financial.analysis_years
            )
            
            @test results["GHP"]["ghx_residual_value_present_value"] ≈ calculated_ghx_residual_value atol=0.1
            @test inputs.s.ghp_option_list[1].is_ghx_hybrid = true

            # Test centralized GHP cost calculations
            input_data_wwhp = JSON.parsefile("scenarios/ghp_inputs_wwhp.json")
            response_wwhp = JSON.parsefile("scenarios/ghpghx_response_wwhp.json")
            input_data_wwhp["GHP"]["ghpghx_responses"] = [response_wwhp]

            s_wwhp = Scenario(input_data_wwhp)
            inputs_wwhp = REoptInputs(s_wwhp)
            m3 = Model(optimizer_with_attributes(HiGHS.Optimizer, "output_flag" => false, "log_to_console" => false, "mip_rel_gap" => 0.01))
            results_wwhp = run_reopt(m3, inputs_wwhp)


            heating_hp_cost = input_data_wwhp["GHP"]["installed_cost_wwhp_heating_pump_per_ton"] * 
                                input_data_wwhp["GHP"]["heatpump_capacity_sizing_factor_on_peak_load"] *
                                results_wwhp["GHP"]["ghpghx_chosen_outputs"]["peak_heating_heatpump_thermal_ton"]

            cooling_hp_cost = input_data_wwhp["GHP"]["installed_cost_wwhp_cooling_pump_per_ton"] * 
                                input_data_wwhp["GHP"]["heatpump_capacity_sizing_factor_on_peak_load"] *
                                results_wwhp["GHP"]["ghpghx_chosen_outputs"]["peak_cooling_heatpump_thermal_ton"]

            ghx_cost = input_data_wwhp["GHP"]["installed_cost_ghx_per_ft"] * 
                        results_wwhp["GHP"]["ghpghx_chosen_outputs"]["number_of_boreholes"] * 
                        results_wwhp["GHP"]["ghpghx_chosen_outputs"]["length_boreholes_ft"]

            # CAPEX reduction factor for 30% ITC, 5-year MACRS, assuming 26% tax rate and 8.3% discount
            capex_reduction_factor = 0.455005797

            calculated_ghp_capex = (heating_hp_cost + cooling_hp_cost + ghx_cost) * (1 - capex_reduction_factor)

            reopt_ghp_capex = results_wwhp["Financial"]["lifecycle_capital_costs"]
            @test calculated_ghp_capex ≈ reopt_ghp_capex atol=300
        end

        @testset "Cambium Emissions" begin
            """
            1) Location in contiguous US
                - Correct data from Cambium (returned location and values)
                - Adjusted for load year vs. Cambium year (which starts on Sunday) vs. AVERT year (2022 currently)
                - co2 pct increase should be zero
            2) HI and AK locations
                - Should use AVERT data and give an "info" message
                - Adjust for load year vs. AVERT year
                - co2 pct increase should be the default value unless user provided value 
            3) International 
                - all emissions should be zero unless provided
            """
            m1 = Model(optimizer_with_attributes(HiGHS.Optimizer, "output_flag" => false, "log_to_console" => false, "mip_rel_gap" => 0.01))
            m2 = Model(optimizer_with_attributes(HiGHS.Optimizer, "output_flag" => false, "log_to_console" => false, "mip_rel_gap" => 0.01))
        
            post_name = "cambium.json" 
            post = JSON.parsefile("./scenarios/$post_name")
        
            cities = Dict(
                "Denver" => (39.7413753050447, -104.99965032911328),
                "Fairbanks" => (64.84053664406181, -147.71913656313163),
                "Santiago" => (-33.44485437650408, -70.69031905547853)
            )
        
            # 1) Location in contiguous US
            city = "Denver"
            post["Site"]["latitude"] = cities[city][1]
            post["Site"]["longitude"] = cities[city][2]
            post["ElectricLoad"]["loads_kw"] = [20 for i in range(1,8760)]
            post["ElectricLoad"]["year"] = 2021 # 2021 First day is Fri
            scen = Scenario(post)
        
            @test scen.electric_utility.avert_emissions_region == "Rocky Mountains"
            @test scen.electric_utility.distance_to_avert_emissions_region_meters ≈ 0 atol=1e-5
            @test scen.electric_utility.cambium_emissions_region == "RMPAc"
            @test sum(scen.electric_utility.emissions_factor_series_lb_CO2_per_kwh) / 8760 ≈ 0.394608 rtol=1e-3
            @test scen.electric_utility.emissions_factor_series_lb_CO2_per_kwh[1] ≈ 0.677942 rtol=1e-4 # Should start on Friday
            @test scen.electric_utility.emissions_factor_series_lb_CO2_per_kwh[8760] ≈ 0.6598207198 rtol=1e-5 # Should end on Friday 
            @test sum(scen.electric_utility.emissions_factor_series_lb_SO2_per_kwh) / 8760 ≈ 0.00061165 rtol=1e-5 # check avg from AVERT data for RM region
            @test scen.electric_utility.emissions_factor_CO2_decrease_fraction ≈ 0 atol=1e-5 # should be 0 with Cambium data
            @test scen.electric_utility.emissions_factor_SO2_decrease_fraction ≈ REopt.EMISSIONS_DECREASE_DEFAULTS["SO2"] # should be 2.163% for AVERT data
            @test scen.electric_utility.emissions_factor_NOx_decrease_fraction ≈ REopt.EMISSIONS_DECREASE_DEFAULTS["NOx"]
            @test scen.electric_utility.emissions_factor_PM25_decrease_fraction ≈ REopt.EMISSIONS_DECREASE_DEFAULTS["PM25"]

            # 2) AK location
            city = "Fairbanks"
            post["Site"]["latitude"] = cities[city][1]
            post["Site"]["longitude"] = cities[city][2]
            scen = Scenario(post)
        
            @test scen.electric_utility.avert_emissions_region == "Alaska"
            @test scen.electric_utility.distance_to_avert_emissions_region_meters ≈ 0 atol=1e-5
            @test scen.electric_utility.cambium_emissions_region == "NA - Cambium data not used for climate emissions"
            @test sum(scen.electric_utility.emissions_factor_series_lb_CO2_per_kwh) / 8760 ≈ 1.29199999 rtol=1e-3 # check that data from eGRID (AVERT data file) is used
            @test scen.electric_utility.emissions_factor_CO2_decrease_fraction ≈ REopt.EMISSIONS_DECREASE_DEFAULTS["CO2e"] # should get updated to this value
            @test scen.electric_utility.emissions_factor_SO2_decrease_fraction ≈ REopt.EMISSIONS_DECREASE_DEFAULTS["SO2"] # should be 2.163% for AVERT data
            @test scen.electric_utility.emissions_factor_NOx_decrease_fraction ≈ REopt.EMISSIONS_DECREASE_DEFAULTS["NOx"]
            @test scen.electric_utility.emissions_factor_PM25_decrease_fraction ≈ REopt.EMISSIONS_DECREASE_DEFAULTS["PM25"]        

            # 3) International location
            city = "Santiago"
            post["Site"]["latitude"] = cities[city][1]
            post["Site"]["longitude"] = cities[city][2]
            scen = Scenario(post)
            
            @test scen.electric_utility.avert_emissions_region == ""
            @test scen.electric_utility.distance_to_avert_emissions_region_meters ≈ 5.521032136418236e6 atol=1.0
            @test scen.electric_utility.cambium_emissions_region == "NA - Cambium data not used for climate emissions"
            @test sum(scen.electric_utility.emissions_factor_series_lb_CO2_per_kwh) ≈ 0 
            @test sum(scen.electric_utility.emissions_factor_series_lb_NOx_per_kwh) ≈ 0 
            @test sum(scen.electric_utility.emissions_factor_series_lb_SO2_per_kwh) ≈ 0 
            @test sum(scen.electric_utility.emissions_factor_series_lb_PM25_per_kwh) ≈ 0 
        
        end

        @testset "Emissions and Renewable Energy Percent" begin
            #renewable energy and emissions reduction targets
            include_exported_RE_in_total = [true,false,true]
            include_exported_ER_in_total = [true,false,true]
            RE_target = [0.8,nothing,nothing]
            ER_target = [nothing,0.8,nothing]
            with_outage = [true,false,false]

            for i in range(1, stop=3)
                if i == 3
                    inputs = JSON.parsefile("./scenarios/re_emissions_with_thermal.json")
                else
                    inputs = JSON.parsefile("./scenarios/re_emissions_elec_only.json")
                end
                if i == 1
                    inputs["Site"]["latitude"] = 37.746
                    inputs["Site"]["longitude"] = -122.448
                    # inputs["ElectricUtility"]["emissions_region"] = "California"
                end
                inputs["Site"]["include_exported_renewable_electricity_in_total"] = include_exported_RE_in_total[i]
                inputs["Site"]["include_exported_elec_emissions_in_total"] = include_exported_ER_in_total[i]
                inputs["Site"]["renewable_electricity_min_fraction"] = if isnothing(RE_target[i]) 0.0 else RE_target[i] end
                inputs["Site"]["renewable_electricity_max_fraction"] = RE_target[i]
                inputs["Site"]["CO2_emissions_reduction_min_fraction"] = ER_target[i]
                inputs["Site"]["CO2_emissions_reduction_max_fraction"] = ER_target[i]
                if with_outage[i]
                    outage_start_hour = 4032
                    outage_duration = 2000 #hrs
                    inputs["ElectricUtility"]["outage_start_time_step"] = outage_start_hour + 1
                    inputs["ElectricUtility"]["outage_end_time_step"] = outage_start_hour + 1 + outage_duration
                    inputs["Generator"]["max_kw"] = 20
                    inputs["Generator"]["existing_kw"] = 2
                    inputs["Generator"]["fuel_avail_gal"] = 1000 
                end

                m1 = Model(optimizer_with_attributes(HiGHS.Optimizer, "output_flag" => false, "log_to_console" => false, "presolve" => "on"))
                m2 = Model(optimizer_with_attributes(HiGHS.Optimizer, "output_flag" => false, "log_to_console" => false, "presolve" => "on"))
                results = run_reopt([m1, m2], inputs)

                if !isnothing(ER_target[i])  
                    ER_fraction_out = results["Site"]["lifecycle_emissions_reduction_CO2_fraction"]
                    @test ER_target[i] ≈ ER_fraction_out atol=1e-3
                    lifecycle_emissions_tonnes_CO2_out = results["Site"]["lifecycle_emissions_tonnes_CO2"]
                    lifecycle_emissions_bau_tonnes_CO2_out = results["Site"]["lifecycle_emissions_tonnes_CO2_bau"]
                    ER_fraction_calced_out = (lifecycle_emissions_bau_tonnes_CO2_out-lifecycle_emissions_tonnes_CO2_out)/lifecycle_emissions_bau_tonnes_CO2_out
                    ER_fraction_diff = abs(ER_fraction_calced_out-ER_fraction_out)
                    @test ER_fraction_diff ≈ 0.0 atol=1e-2
                end

                annual_emissions_tonnes_CO2_out = results["Site"]["annual_emissions_tonnes_CO2"]
                yr1_fuel_emissions_tonnes_CO2_out = results["Site"]["annual_emissions_from_fuelburn_tonnes_CO2"]
                yr1_grid_emissions_tonnes_CO2_out = results["ElectricUtility"]["annual_emissions_tonnes_CO2"]
                yr1_total_emissions_calced_tonnes_CO2 = yr1_fuel_emissions_tonnes_CO2_out + yr1_grid_emissions_tonnes_CO2_out 
                @test annual_emissions_tonnes_CO2_out ≈ yr1_total_emissions_calced_tonnes_CO2 atol=1e-1
                if haskey(results["Financial"],"breakeven_cost_of_emissions_reduction_per_tonne_CO2")
                    @test results["Financial"]["breakeven_cost_of_emissions_reduction_per_tonne_CO2"] >= 0.0
                end
                
                if i == 1
                    @test results["PV"]["size_kw"] ≈ 60.12 atol=1e-1
                    @test results["ElectricStorage"]["size_kw"] ≈ 0.0 atol=1e-1
                    @test results["ElectricStorage"]["size_kwh"] ≈ 0.0 atol=1e-1
                    @test results["Generator"]["size_kw"] ≈ 21.52 atol=1e-1
                    @test results["Site"]["total_renewable_energy_fraction"] ≈ 0.8
                    @test results["Site"]["total_renewable_energy_fraction_bau"] ≈ 0.147576 atol=1e-4
                    @test results["Site"]["lifecycle_emissions_reduction_CO2_fraction"] ≈ 0.58694032 atol=1e-4
                    @test results["Financial"]["breakeven_cost_of_emissions_reduction_per_tonne_CO2"] ≈ 355.8 atol=1
                    @test results["Site"]["annual_emissions_tonnes_CO2"] ≈ 11.64 atol=1e-2
                    @test results["Site"]["annual_emissions_from_fuelburn_tonnes_CO2"] ≈ 7.0605
                    @test results["Site"]["annual_emissions_from_fuelburn_tonnes_CO2_bau"] ≈ 0.0
                    @test results["Financial"]["lifecycle_emissions_cost_climate"] ≈ 8315.69 atol=1
                    @test results["Site"]["lifecycle_emissions_tonnes_CO2"] ≈ 232.85
                    @test results["Site"]["lifecycle_emissions_from_fuelburn_tonnes_CO2"] ≈ 141.21
                    @test results["Site"]["lifecycle_emissions_from_fuelburn_tonnes_CO2_bau"] ≈ 0.0
                    @test results["ElectricUtility"]["annual_emissions_tonnes_CO2_bau"] ≈ 28.186 atol=1e-1
                    @test results["ElectricUtility"]["lifecycle_emissions_tonnes_CO2_bau"] ≈ 563.72
                elseif i == 2
                    #commented out values are results using same levelization factor as API
                    @test results["PV"]["size_kw"] ≈ 106.13 atol=1
                    @test results["ElectricStorage"]["size_kw"] ≈ 21.58 atol=1 # 20.29
                    @test results["ElectricStorage"]["size_kwh"] ≈ 166.29 atol=1
                    @test !haskey(results, "Generator")
                    # Renewable energy
                    @test results["Site"]["renewable_electricity_fraction"] ≈ 0.78586 atol=1e-3
                    @test results["Site"]["renewable_electricity_fraction_bau"] ≈ 0.132118 atol=1e-3 #0.1354 atol=1e-3
                    @test results["Site"]["annual_renewable_electricity_kwh_bau"] ≈ 13211.78 atol=10 # 13542.62 atol=10
                    @test results["Site"]["total_renewable_energy_fraction_bau"] ≈ 0.132118 atol=1e-3 # 0.1354 atol=1e-3
                    # CO2 emissions - totals ≈  from grid, from fuelburn, ER, $/tCO2 breakeven
                    @test results["Site"]["lifecycle_emissions_reduction_CO2_fraction"] ≈ 0.8 atol=1e-3 # 0.8
                    @test results["Financial"]["breakeven_cost_of_emissions_reduction_per_tonne_CO2"] ≈ 460.7 atol=1e-1
                    @test results["Site"]["annual_emissions_tonnes_CO2"] ≈ 11.662 atol=1
                    @test results["Site"]["annual_emissions_tonnes_CO2_bau"] ≈ 58.3095 atol=1
                    @test results["Site"]["annual_emissions_from_fuelburn_tonnes_CO2"] ≈ 0.0 atol=1 # 0.0
                    @test results["Financial"]["lifecycle_emissions_cost_climate"] ≈ 8401.1 atol=1
                    @test results["Site"]["lifecycle_emissions_tonnes_CO2_bau"] ≈ 1166.19 atol=1
                    @test results["Site"]["lifecycle_emissions_from_fuelburn_tonnes_CO2"] ≈ 0.0 atol=1 # 0.0
                    @test results["Site"]["lifecycle_emissions_from_fuelburn_tonnes_CO2_bau"] ≈ 0.0 atol=1 # 0.0
                    @test results["ElectricUtility"]["annual_emissions_tonnes_CO2_bau"] ≈ 58.3095 atol=1
                    @test results["ElectricUtility"]["lifecycle_emissions_tonnes_CO2"] ≈ 233.24 atol=1
        
        
                    #also test CO2 breakeven cost
                    inputs["PV"]["min_kw"] = results["PV"]["size_kw"] - inputs["PV"]["existing_kw"]
                    inputs["PV"]["max_kw"] = results["PV"]["size_kw"] - inputs["PV"]["existing_kw"]
                    inputs["ElectricStorage"]["min_kw"] = results["ElectricStorage"]["size_kw"]
                    inputs["ElectricStorage"]["max_kw"] = results["ElectricStorage"]["size_kw"]
                    inputs["ElectricStorage"]["min_kwh"] = results["ElectricStorage"]["size_kwh"]
                    inputs["ElectricStorage"]["max_kwh"] = results["ElectricStorage"]["size_kwh"]
                    inputs["Financial"]["CO2_cost_per_tonne"] = results["Financial"]["breakeven_cost_of_emissions_reduction_per_tonne_CO2"]
                    inputs["Settings"]["include_climate_in_objective"] = true
                    m1 = Model(optimizer_with_attributes(HiGHS.Optimizer, "output_flag" => false, "log_to_console" => false, "presolve" => "on"))
                    m2 = Model(optimizer_with_attributes(HiGHS.Optimizer, "output_flag" => false, "log_to_console" => false, "presolve" => "on"))
                    results = run_reopt([m1, m2], inputs)
                    @test results["Financial"]["breakeven_cost_of_emissions_reduction_per_tonne_CO2"] ≈ inputs["Financial"]["CO2_cost_per_tonne"] atol=1e-1
                elseif i == 3
                    @test results["PV"]["size_kw"] ≈ 20.0 atol=1e-1
                    @test !haskey(results, "Wind")
                    @test !haskey(results, "ElectricStorage")
                    @test !haskey(results, "Generator")
                    @test results["CHP"]["size_kw"] ≈ 200.0 atol=1e-1
                    @test results["AbsorptionChiller"]["size_ton"] ≈ 400.0 atol=1e-1
                    @test results["HotThermalStorage"]["size_gal"] ≈ 50000 atol=1e1
                    @test results["ColdThermalStorage"]["size_gal"] ≈ 30000 atol=1e1
                    yr1_nat_gas_mmbtu = results["ExistingBoiler"]["annual_fuel_consumption_mmbtu"] + results["CHP"]["annual_fuel_consumption_mmbtu"]
                    nat_gas_emissions_lb_per_mmbtu = Dict("CO2"=>117.03, "NOx"=>0.09139, "SO2"=>0.000578592, "PM25"=>0.007328833)
                    TONNE_PER_LB = 1/2204.62
                    @test results["Site"]["annual_emissions_from_fuelburn_tonnes_CO2"] ≈ nat_gas_emissions_lb_per_mmbtu["CO2"] * yr1_nat_gas_mmbtu * TONNE_PER_LB atol=1
                    @test results["Site"]["annual_emissions_from_fuelburn_tonnes_NOx"] ≈ nat_gas_emissions_lb_per_mmbtu["NOx"] * yr1_nat_gas_mmbtu * TONNE_PER_LB atol=1e-2
                    @test results["Site"]["annual_emissions_from_fuelburn_tonnes_SO2"] ≈ nat_gas_emissions_lb_per_mmbtu["SO2"] * yr1_nat_gas_mmbtu * TONNE_PER_LB atol=1e-2
                    @test results["Site"]["annual_emissions_from_fuelburn_tonnes_PM25"] ≈ nat_gas_emissions_lb_per_mmbtu["PM25"] * yr1_nat_gas_mmbtu * TONNE_PER_LB atol=1e-2
                    @test results["Site"]["lifecycle_emissions_tonnes_CO2"] ≈ results["Site"]["lifecycle_emissions_from_fuelburn_tonnes_CO2"] + results["ElectricUtility"]["lifecycle_emissions_tonnes_CO2"] atol=1
                    @test results["Site"]["lifecycle_emissions_tonnes_NOx"] ≈ results["Site"]["lifecycle_emissions_from_fuelburn_tonnes_NOx"] + results["ElectricUtility"]["lifecycle_emissions_tonnes_NOx"] atol=0.1
                    @test results["Site"]["lifecycle_emissions_tonnes_SO2"] ≈ results["Site"]["lifecycle_emissions_from_fuelburn_tonnes_SO2"] + results["ElectricUtility"]["lifecycle_emissions_tonnes_SO2"] atol=1e-2
                    @test results["Site"]["lifecycle_emissions_tonnes_PM25"] ≈ results["Site"]["lifecycle_emissions_from_fuelburn_tonnes_PM25"] + results["ElectricUtility"]["lifecycle_emissions_tonnes_PM25"] atol=1.5e-2
                    @test results["Site"]["annual_renewable_electricity_kwh"] ≈ results["PV"]["annual_energy_produced_kwh"] + inputs["CHP"]["fuel_renewable_energy_fraction"] * results["CHP"]["annual_electric_production_kwh"] atol=1
                    @test results["Site"]["renewable_electricity_fraction"] ≈ results["Site"]["annual_renewable_electricity_kwh"] / results["ElectricLoad"]["annual_calculated_kwh"] atol=1e-6#0.044285 atol=1e-4
                    KWH_PER_MMBTU = 293.07107
                    annual_RE_kwh = inputs["CHP"]["fuel_renewable_energy_fraction"] * results["CHP"]["annual_thermal_production_mmbtu"] * KWH_PER_MMBTU + results["Site"]["annual_renewable_electricity_kwh"]
                    annual_heat_kwh = (results["CHP"]["annual_thermal_production_mmbtu"] + results["ExistingBoiler"]["annual_thermal_production_mmbtu"]) * KWH_PER_MMBTU
                    @test results["Site"]["total_renewable_energy_fraction"] ≈ annual_RE_kwh / (annual_heat_kwh + results["ElectricLoad"]["annual_calculated_kwh"]) atol=1e-6
                end
            end
        end

        @testset "Back pressure steam turbine" begin
            """
            Validation to ensure that:
                1) ExistingBoiler provides the thermal energy (steam) to a backpressure SteamTurbine for CHP application
                2) SteamTurbine serves the heating load with the condensing steam

            """
            # Setup inputs, make heating load large to entice SteamTurbine
            input_data = JSON.parsefile("scenarios/backpressure_steamturbine_inputs.json")
            latitude = input_data["Site"]["latitude"]
            longitude = input_data["Site"]["longitude"]
            building = "Hospital"
            elec_load_multiplier = 5.0
            heat_load_multiplier = 100.0
            input_data["ElectricLoad"]["doe_reference_name"] = building
            input_data["SpaceHeatingLoad"]["doe_reference_name"] = building
            input_data["DomesticHotWaterLoad"]["doe_reference_name"] = building
            elec_load = REopt.ElectricLoad(latitude=latitude, longitude=longitude, doe_reference_name=building)
            input_data["ElectricLoad"]["annual_kwh"] = elec_load_multiplier * sum(elec_load.loads_kw)
            space_load = REopt.SpaceHeatingLoad(latitude=latitude, longitude=longitude, doe_reference_name=building, existing_boiler_efficiency=input_data["ExistingBoiler"]["efficiency"])
            input_data["SpaceHeatingLoad"]["annual_mmbtu"] = heat_load_multiplier * space_load.annual_mmbtu / input_data["ExistingBoiler"]["efficiency"]
            dhw_load = REopt.DomesticHotWaterLoad(latitude=latitude, longitude=longitude, doe_reference_name=building, existing_boiler_efficiency=input_data["ExistingBoiler"]["efficiency"])
            input_data["DomesticHotWaterLoad"]["annual_mmbtu"] = heat_load_multiplier * dhw_load.annual_mmbtu / input_data["ExistingBoiler"]["efficiency"]
            s = Scenario(input_data)
            inputs = REoptInputs(s)
            m1 = Model(optimizer_with_attributes(HiGHS.Optimizer, "output_flag" => false, "log_to_console" => false))
            m2 = Model(optimizer_with_attributes(HiGHS.Optimizer, "output_flag" => false, "log_to_console" => false))
            results = run_reopt([m1,m2], inputs)

            # The expected values below were directly copied from the REopt_API V2 expected values
            @test results["Financial"]["lcc"] ≈ 189359280.0 rtol=0.001
            @test results["Financial"]["npv"] ≈ 8085233.0 rtol=0.01
            @test results["SteamTurbine"]["size_kw"] ≈ 2616.418 atol=1.0
            @test results["SteamTurbine"]["annual_thermal_consumption_mmbtu"] ≈ 1000557.6 rtol=0.001
            @test results["SteamTurbine"]["annual_electric_production_kwh"] ≈ 18970374.6 rtol=0.001
            @test results["SteamTurbine"]["annual_thermal_production_mmbtu"] ≈ 924045.1 rtol=0.001

            # BAU boiler loads
            load_boiler_fuel = (s.space_heating_load.loads_kw + s.dhw_load.loads_kw) ./ REopt.KWH_PER_MMBTU ./ s.existing_boiler.efficiency
            load_boiler_thermal = load_boiler_fuel * s.existing_boiler.efficiency

            # ExistingBoiler and SteamTurbine production
            boiler_to_load = results["ExistingBoiler"]["thermal_to_load_series_mmbtu_per_hour"]
            boiler_to_st = results["ExistingBoiler"]["thermal_to_steamturbine_series_mmbtu_per_hour"]
            boiler_total = boiler_to_load + boiler_to_st
            st_to_load = results["SteamTurbine"]["thermal_to_load_series_mmbtu_per_hour"]

            # Fuel/thermal **consumption**
            boiler_fuel = results["ExistingBoiler"]["fuel_consumption_series_mmbtu_per_hour"]
            steamturbine_thermal_in = results["SteamTurbine"]["thermal_consumption_series_mmbtu_per_hour"]

            # Check that all thermal supply to load meets the BAU load
            thermal_to_load = sum(boiler_to_load) + sum(st_to_load)
            @test thermal_to_load ≈ sum(load_boiler_thermal) atol=1.0

            # Check the net electric efficiency of Boiler->SteamTurbine (electric out/fuel in) with the expected value from the Fact Sheet 
            steamturbine_electric = results["SteamTurbine"]["electric_production_series_kw"] 
            net_electric_efficiency = sum(steamturbine_electric) / (sum(boiler_fuel) * REopt.KWH_PER_MMBTU)
            @test net_electric_efficiency ≈ 0.052 atol=0.005

            # Check that the max production of the boiler is still less than peak heating load times thermal factor
            factor = input_data["ExistingBoiler"]["max_thermal_factor_on_peak_load"]
            boiler_capacity = maximum(load_boiler_thermal) * factor
            @test maximum(boiler_total) <= boiler_capacity
        end

        @testset "All heating supply/demand/storage energy balance" begin
            """
            Validation to ensure that:
                1) Heat balance is correct with SteamTurbine (backpressure), CHP, HotTES, and AbsorptionChiller included
                2) The sum of a all thermal from techs supplying SteamTurbine is equal to SteamTurbine thermal consumption
                3) Techs are not supplying SteamTurbine with thermal if can_supply_steam_turbine = False
            
            :return:
            """
            
            # Start with steam turbine inputs, but adding a bunch below
            input_data = JSON.parsefile("scenarios/backpressure_steamturbine_inputs.json")
            input_data["ElectricLoad"]["doe_reference_name"] = "Hospital"
            # Add SpaceHeatingLoad building for heating loads, ignore DomesticHotWaterLoad for simplicity of energy balance checks
            input_data["SpaceHeatingLoad"]["doe_reference_name"] = "Hospital"
            delete!(input_data, "DomesticHotWaterLoad")
            
            # Fix size of SteamTurbine, even if smaller than practical, because we're just looking at energy balances
            input_data["SteamTurbine"]["min_kw"] = 30.0
            input_data["SteamTurbine"]["max_kw"] = 30.0
            
            # Add CHP 
            input_data["CHP"] = Dict{Any, Any}([
                                ("prime_mover", "recip_engine"),
                                ("size_class", 4),
                                ("min_kw", 250.0),
                                ("min_allowable_kw", 0.0),
                                ("max_kw", 250.0),
                                ("can_supply_steam_turbine", false),
                                ("fuel_cost_per_mmbtu", 8.0),
                                ("cooling_thermal_factor", 1.0)
                                ])
            
            input_data["Financial"]["chp_fuel_cost_escalation_rate_fraction"] = 0.034
            
            # Add CoolingLoad and AbsorptionChiller so we can test the energy balance on AbsorptionChiller too (thermal consumption)
            input_data["CoolingLoad"] = Dict{Any, Any}("doe_reference_name" => "Hospital")
            input_data["AbsorptionChiller"] = Dict{Any, Any}([
                                                ("min_ton", 600.0),
                                                ("max_ton", 600.0),
                                                ("cop_thermal", 0.7),
                                                ("installed_cost_per_ton", 500.0),
                                                ("om_cost_per_ton", 0.5),
                                                ("heating_load_input", "SpaceHeating")
                                                ])
            
            # Add Hot TES
            input_data["HotThermalStorage"] = Dict{Any, Any}([
                                    ("min_gal", 50000.0),
                                    ("max_gal", 50000.0)
                                    ])
            
            s = Scenario(input_data)
            inputs = REoptInputs(s)
            m = Model(optimizer_with_attributes(HiGHS.Optimizer, "output_flag" => false, "log_to_console" => false, "mip_rel_gap" => 0.01))
            results = run_reopt(m, inputs)
            
            thermal_techs = ["ExistingBoiler", "CHP", "SteamTurbine"]
            thermal_loads = ["load", "storage", "steamturbine", "waste"]  # We don't track AbsorptionChiller thermal consumption by tech
            tech_to_thermal_load = Dict{Any, Any}()
            for tech in thermal_techs
                tech_to_thermal_load[tech] = Dict{Any, Any}()
                for load in thermal_loads
                    if (tech == "SteamTurbine" && load == "steamturbine") || (load == "waste" && tech != "CHP")
                        tech_to_thermal_load[tech][load] = [0.0] * 8760
                    else
                        if load == "waste"
                            tech_to_thermal_load[tech][load] = results[tech]["thermal_curtailed_series_mmbtu_per_hour"]
                        else
                            tech_to_thermal_load[tech][load] = results[tech]["thermal_to_"*load*"_series_mmbtu_per_hour"]
                        end
                    end
                end
            end
            # Hot TES is the other thermal supply
            hottes_to_load = results["HotThermalStorage"]["storage_to_load_series_mmbtu_per_hour"]
            
            # BAU boiler loads
            load_boiler_fuel = s.space_heating_load.loads_kw / input_data["ExistingBoiler"]["efficiency"] ./ REopt.KWH_PER_MMBTU
            load_boiler_thermal = load_boiler_fuel .* input_data["ExistingBoiler"]["efficiency"]
            
            # Fuel/thermal **consumption**
            boiler_fuel = results["ExistingBoiler"]["fuel_consumption_series_mmbtu_per_hour"]
            chp_fuel_total = results["CHP"]["annual_fuel_consumption_mmbtu"]
            steamturbine_thermal_in = results["SteamTurbine"]["thermal_consumption_series_mmbtu_per_hour"]
            absorptionchiller_thermal_in = results["AbsorptionChiller"]["thermal_consumption_series_mmbtu_per_hour"]
            
            # Check that all thermal supply to load meets the BAU load plus AbsorptionChiller load which is not explicitly tracked
            alltechs_thermal_to_load_total = sum([sum(tech_to_thermal_load[tech]["load"]) for tech in thermal_techs]) + sum(hottes_to_load)
            thermal_load_total = sum(load_boiler_thermal) + sum(absorptionchiller_thermal_in)
            @test alltechs_thermal_to_load_total ≈ thermal_load_total rtol=1e-5
            
            # Check that all thermal to steam turbine is equal to steam turbine thermal consumption
            alltechs_thermal_to_steamturbine_total = sum([sum(tech_to_thermal_load[tech]["steamturbine"]) for tech in ["ExistingBoiler", "CHP"]])
            @test alltechs_thermal_to_steamturbine_total ≈ sum(steamturbine_thermal_in) atol=3
            
            # Check that "thermal_to_steamturbine" is zero for each tech which has input of can_supply_steam_turbine as False
            for tech in ["ExistingBoiler", "CHP"]
                if !(tech in inputs.techs.can_supply_steam_turbine)
                    @test sum(tech_to_thermal_load[tech]["steamturbine"]) == 0.0
                end
            end
        end

        @testset "Electric Heater" begin
            d = JSON.parsefile("./scenarios/electric_heater.json")
            d["SpaceHeatingLoad"]["annual_mmbtu"] = 0.5 * 8760
            d["DomesticHotWaterLoad"]["annual_mmbtu"] = 0.5 * 8760
            s = Scenario(d)
            p = REoptInputs(s)
            m = Model(optimizer_with_attributes(HiGHS.Optimizer, "output_flag" => false, "log_to_console" => false))
            results = run_reopt(m, p)

            #first run: Boiler produces the required heat instead of the electric heater - electric heater should not be purchased
            @test results["ElectricHeater"]["size_mmbtu_per_hour"] ≈ 0.0 atol=0.1
            @test results["ElectricHeater"]["annual_thermal_production_mmbtu"] ≈ 0.0 atol=0.1
            @test results["ElectricHeater"]["annual_electric_consumption_kwh"] ≈ 0.0 atol=0.1
            @test results["ElectricUtility"]["annual_energy_supplied_kwh"] ≈ 87600.0 atol=0.1
            
            d["ExistingBoiler"]["fuel_cost_per_mmbtu"] = 100
            d["ElectricHeater"]["installed_cost_per_mmbtu_per_hour"] = 1.0
            d["ElectricTariff"]["monthly_energy_rates"] = [0,0,0,0,0,0,0,0,0,0,0,0]
            s = Scenario(d)
            p = REoptInputs(s)
            m = Model(optimizer_with_attributes(HiGHS.Optimizer, "output_flag" => false, "log_to_console" => false))
            results = run_reopt(m, p)

            annual_thermal_prod = 0.8 * 8760  #80% efficient boiler --> 0.8 MMBTU of heat load per hour
            annual_electric_heater_consumption = annual_thermal_prod * REopt.KWH_PER_MMBTU  #1.0 COP
            annual_energy_supplied = 87600 + annual_electric_heater_consumption

            #Second run: ElectricHeater produces the required heat with free electricity
            @test results["ElectricHeater"]["size_mmbtu_per_hour"] ≈ 0.8 atol=0.1
            @test results["ElectricHeater"]["annual_thermal_production_mmbtu"] ≈ annual_thermal_prod rtol=1e-4
            @test results["ElectricHeater"]["annual_electric_consumption_kwh"] ≈ annual_electric_heater_consumption rtol=1e-4
            @test results["ElectricUtility"]["annual_energy_supplied_kwh"] ≈ annual_energy_supplied rtol=1e-4

        end

<<<<<<< HEAD
        @testset "ASHP" begin
            d = JSON.parsefile("./scenarios/ashp.json")
            d["SpaceHeatingLoad"]["annual_mmbtu"] = 0.5 * 8760
            d["DomesticHotWaterLoad"]["annual_mmbtu"] = 0.5 * 8760
=======
        @testset "Process Heat Load" begin
            d = JSON.parsefile("./scenarios/process_heat.json")
        
            # Test set 1: Boiler has free fuel, no emissions, and serves all heating load.
            d["Boiler"]["fuel_cost_per_mmbtu"] = 0.0
>>>>>>> 015225f4
            s = Scenario(d)
            p = REoptInputs(s)
            m = Model(optimizer_with_attributes(HiGHS.Optimizer, "output_flag" => false, "log_to_console" => false))
            results = run_reopt(m, p)
<<<<<<< HEAD

            #first run: Boiler produces the required heat instead of ASHP - ASHP is invested here
            @test results["ASHP"]["size_mmbtu_per_hour"] ≈ 0.0 atol=0.1
            @test results["ASHP"]["annual_thermal_production_mmbtu"] ≈ 0.0 atol=0.1
            @test results["ASHP"]["annual_electric_consumption_kwh"] ≈ 0.0 atol=0.1
            @test results["ASHP"]["annual_energy_supplied_kwh"] ≈ 87600.0 atol=0.1
            
            d["ExistingBoiler"]["fuel_cost_per_mmbtu"] = 100
            d["ASHP"]["installed_cost_per_mmbtu_per_hour"] = 300
            d["ElectricTariff"]["monthly_energy_rates"] = [0,0,0,0,0,0,0,0,0,0,0,0]
=======
            @test results["Boiler"]["size_mmbtu_per_hour"] ≈ 24.0 atol=0.1
            @test results["Boiler"]["annual_thermal_production_mmbtu"] ≈ 210240.0 atol=0.1
            @test sum(results["Boiler"]["thermal_to_dhw_load_series_mmbtu_per_hour"]) ≈ 70080.0 atol=0.1
            @test sum(results["Boiler"]["thermal_to_space_heating_load_series_mmbtu_per_hour"]) ≈ 70080.0 atol=0.1
            @test sum(results["Boiler"]["thermal_to_process_heat_load_series_mmbtu_per_hour"]) ≈ 70080.0 atol=0.1
            @test results["ExistingBoiler"]["annual_thermal_production_mmbtu"] ≈ 0.0 atol=0.1
            @test sum(results["ExistingBoiler"]["thermal_to_dhw_load_series_mmbtu_per_hour"]) ≈ 0.0 atol=0.1
            @test sum(results["ExistingBoiler"]["thermal_to_space_heating_load_series_mmbtu_per_hour"]) ≈ 0.0 atol=0.1
            @test sum(results["ExistingBoiler"]["thermal_to_process_heat_load_series_mmbtu_per_hour"]) ≈ 0.0 atol=0.1
            @test results["ElectricUtility"]["annual_energy_supplied_kwh"] ≈ 0.0 atol=0.1
        
            #Test set 2: Boiler only serves process heat
            d["Boiler"]["can_serve_dhw"] = false
            d["Boiler"]["can_serve_space_heating"] = false
            d["Boiler"]["can_serve_process_heat"] = true
>>>>>>> 015225f4
            s = Scenario(d)
            p = REoptInputs(s)
            m = Model(optimizer_with_attributes(HiGHS.Optimizer, "output_flag" => false, "log_to_console" => false))
            results = run_reopt(m, p)
<<<<<<< HEAD

            annual_thermal_prod = 0.8 * 8760  #80% efficient boiler --> 0.8 MMBTU of heat load per hour
            annual_ashp_consumption = annual_thermal_prod * REopt.KWH_PER_MMBTU  #1.0 COP
            annual_energy_supplied = 87600 + annual_ashp_consumption

            #Second run: ASHP produces the required heat with free electricity
            @test results["ASHP"]["size_mmbtu_per_hour"] ≈ 0.8 atol=0.1
            @test results["ASHP"]["annual_thermal_production_mmbtu"] ≈ annual_thermal_prod rtol=1e-4
            @test results["ASHP"]["annual_electric_consumption_kwh"] ≈ annual_ashp_consumption rtol=1e-4
            @test results["ASHP"]["annual_energy_supplied_kwh"] ≈ annual_energy_supplied rtol=1e-4

=======
            @test results["Boiler"]["size_mmbtu_per_hour"] ≈ 8.0 atol=0.1
            @test results["Boiler"]["annual_thermal_production_mmbtu"] ≈ 70080.0 atol=0.1
            @test sum(results["Boiler"]["thermal_to_dhw_load_series_mmbtu_per_hour"]) ≈ 0.0 atol=0.1
            @test sum(results["Boiler"]["thermal_to_space_heating_load_series_mmbtu_per_hour"]) ≈ 0.0 atol=0.1
            @test sum(results["Boiler"]["thermal_to_process_heat_load_series_mmbtu_per_hour"]) ≈ 70080.0 atol=0.1
            @test results["ExistingBoiler"]["annual_thermal_production_mmbtu"] ≈ 140160.0 atol=0.1
            @test sum(results["ExistingBoiler"]["thermal_to_dhw_load_series_mmbtu_per_hour"]) ≈ 70080.0 atol=0.1
            @test sum(results["ExistingBoiler"]["thermal_to_space_heating_load_series_mmbtu_per_hour"]) ≈ 70080.0 atol=0.1
            @test sum(results["ExistingBoiler"]["thermal_to_process_heat_load_series_mmbtu_per_hour"]) ≈ 0.0 atol=0.1
        
            #Test set 3: Boiler cannot serve process heat but serves DHW, space heating
            d["Boiler"]["can_serve_dhw"] = true
            d["Boiler"]["can_serve_space_heating"] = true
            d["Boiler"]["can_serve_process_heat"] = false
            s = Scenario(d)
            p = REoptInputs(s)
            m = Model(optimizer_with_attributes(HiGHS.Optimizer, "output_flag" => false, "log_to_console" => false))
            results = run_reopt(m, p)
            @test results["Boiler"]["size_mmbtu_per_hour"] ≈ 16.0 atol=0.1
            @test results["Boiler"]["annual_thermal_production_mmbtu"] ≈ 140160.0 atol=0.1
            @test sum(results["Boiler"]["thermal_to_dhw_load_series_mmbtu_per_hour"]) ≈ 70080.0 atol=0.1
            @test sum(results["Boiler"]["thermal_to_space_heating_load_series_mmbtu_per_hour"]) ≈ 70080.0 atol=0.1
            @test sum(results["Boiler"]["thermal_to_process_heat_load_series_mmbtu_per_hour"]) ≈ 0.0 atol=0.1
            @test results["ExistingBoiler"]["annual_thermal_production_mmbtu"] ≈ 70080.0 atol=0.1
            @test sum(results["ExistingBoiler"]["thermal_to_dhw_load_series_mmbtu_per_hour"]) ≈ 0.0 atol=0.1
            @test sum(results["ExistingBoiler"]["thermal_to_space_heating_load_series_mmbtu_per_hour"]) ≈ 0.0 atol=0.1
            @test sum(results["ExistingBoiler"]["thermal_to_process_heat_load_series_mmbtu_per_hour"]) ≈ 70080.0 atol=0.1
        
            #Test set 4: Fuel expensive, but ExistingBoiler is retired
            d["Boiler"]["can_serve_dhw"] = true
            d["Boiler"]["can_serve_space_heating"] = true
            d["Boiler"]["can_serve_process_heat"] = true
            d["Boiler"]["fuel_cost_per_mmbtu"] = 30.0
            d["ExistingBoiler"]["retire_in_optimal"] = true
            s = Scenario(d)
            p = REoptInputs(s)
            m = Model(optimizer_with_attributes(HiGHS.Optimizer, "output_flag" => false, "log_to_console" => false))
            results = run_reopt(m, p)
            @test results["Boiler"]["size_mmbtu_per_hour"] ≈ 24.0 atol=0.1
            @test results["Boiler"]["annual_thermal_production_mmbtu"] ≈ 210240.0 atol=0.1
            @test sum(results["Boiler"]["thermal_to_dhw_load_series_mmbtu_per_hour"]) ≈ 70080.0 atol=0.1
            @test sum(results["Boiler"]["thermal_to_space_heating_load_series_mmbtu_per_hour"]) ≈ 70080.0 atol=0.1
            @test sum(results["Boiler"]["thermal_to_process_heat_load_series_mmbtu_per_hour"]) ≈ 70080.0 atol=0.1
            @test results["ExistingBoiler"]["annual_thermal_production_mmbtu"] ≈ 0.0 atol=0.1
            @test sum(results["ExistingBoiler"]["thermal_to_dhw_load_series_mmbtu_per_hour"]) ≈ 0.0 atol=0.1
            @test sum(results["ExistingBoiler"]["thermal_to_space_heating_load_series_mmbtu_per_hour"]) ≈ 0.0 atol=0.1
            @test sum(results["ExistingBoiler"]["thermal_to_process_heat_load_series_mmbtu_per_hour"]) ≈ 0.0 atol=0.1
        
            #Test set 5: Fuel expensive, ExistingBoiler not retired
            d["ExistingBoiler"]["retire_in_optimal"] = false
            s = Scenario(d)
            p = REoptInputs(s)
            m = Model(optimizer_with_attributes(HiGHS.Optimizer, "output_flag" => false, "log_to_console" => false))
            results = run_reopt(m, p)
            @test results["Boiler"]["size_mmbtu_per_hour"] ≈ 0.0 atol=0.1
            @test results["Boiler"]["annual_thermal_production_mmbtu"] ≈ 0.0 atol=0.1
            @test sum(results["Boiler"]["thermal_to_dhw_load_series_mmbtu_per_hour"]) ≈ 0.0 atol=0.1
            @test sum(results["Boiler"]["thermal_to_space_heating_load_series_mmbtu_per_hour"]) ≈ 0.0 atol=0.1
            @test sum(results["Boiler"]["thermal_to_process_heat_load_series_mmbtu_per_hour"]) ≈ 0.0 atol=0.1
            @test results["ExistingBoiler"]["annual_thermal_production_mmbtu"] ≈ 210240.0 atol=0.1
            @test sum(results["ExistingBoiler"]["thermal_to_dhw_load_series_mmbtu_per_hour"]) ≈ 70080.0 atol=0.1
            @test sum(results["ExistingBoiler"]["thermal_to_space_heating_load_series_mmbtu_per_hour"]) ≈ 70080.0 atol=0.1
            @test sum(results["ExistingBoiler"]["thermal_to_process_heat_load_series_mmbtu_per_hour"]) ≈ 70080.0 atol=0.1
        
            # Test 6: reduce emissions by half, get half the new boiler size
            d["Site"]["CO2_emissions_reduction_min_fraction"] = 0.50
            s = Scenario(d)
            p = REoptInputs(s)
            m1 = Model(optimizer_with_attributes(HiGHS.Optimizer, "output_flag" => false, "log_to_console" => false))
            m2 = Model(optimizer_with_attributes(HiGHS.Optimizer, "output_flag" => false, "log_to_console" => false))
            results = run_reopt([m1,m2], p)
            @test results["Boiler"]["size_mmbtu_per_hour"] ≈ 12.0 atol=0.1
            @test results["Boiler"]["annual_thermal_production_mmbtu"] ≈ 105120.0 atol=0.1
            @test results["ExistingBoiler"]["annual_thermal_production_mmbtu"] ≈ 105120.0 atol=0.1
>>>>>>> 015225f4
        end

        @testset "Custom REopt logger" begin
            
            # Throw a handled error
            d = JSON.parsefile("./scenarios/logger.json")

            m1 = Model(optimizer_with_attributes(HiGHS.Optimizer, "output_flag" => false, "log_to_console" => false))
            m2 = Model(optimizer_with_attributes(HiGHS.Optimizer, "output_flag" => false, "log_to_console" => false))
            r = run_reopt([m1,m2], d)
            @test r["status"] == "error"
            @test "Messages" ∈ keys(r)
            @test "errors" ∈ keys(r["Messages"])
            @test "warnings" ∈ keys(r["Messages"])
            @test length(r["Messages"]["errors"]) > 0
            @test length(r["Messages"]["warnings"]) > 0
            @test r["Messages"]["has_stacktrace"] == false

            m = Model(optimizer_with_attributes(HiGHS.Optimizer, "output_flag" => false, "log_to_console" => false))
            r = run_reopt(m, d)
            @test r["status"] == "error"
            @test "Messages" ∈ keys(r)
            @test "errors" ∈ keys(r["Messages"])
            @test "warnings" ∈ keys(r["Messages"])
            @test length(r["Messages"]["errors"]) > 0
            @test length(r["Messages"]["warnings"]) > 0

            # Type is dict when errors, otherwise type REoptInputs
            @test isa(REoptInputs(d), Dict)

            # Using filepath
            n1 = Model(optimizer_with_attributes(HiGHS.Optimizer, "output_flag" => false, "log_to_console" => false))
            n2 = Model(optimizer_with_attributes(HiGHS.Optimizer, "output_flag" => false, "log_to_console" => false))
            r = run_reopt([n1,n2], "./scenarios/logger.json")
            @test r["status"] == "error"
            @test "Messages" ∈ keys(r)
            @test "errors" ∈ keys(r["Messages"])
            @test "warnings" ∈ keys(r["Messages"])
            @test length(r["Messages"]["errors"]) > 0
            @test length(r["Messages"]["warnings"]) > 0

            n = Model(optimizer_with_attributes(HiGHS.Optimizer, "output_flag" => false, "log_to_console" => false))
            r = run_reopt(n, "./scenarios/logger.json")
            @test r["status"] == "error"
            @test "Messages" ∈ keys(r)
            @test "errors" ∈ keys(r["Messages"])
            @test "warnings" ∈ keys(r["Messages"])
            @test length(r["Messages"]["errors"]) > 0
            @test length(r["Messages"]["warnings"]) > 0

            # Throw an unhandled error: Bad URDB rate -> stack gets returned for debugging
            d["ElectricLoad"]["doe_reference_name"] = "MidriseApartment"
            d["ElectricTariff"]["urdb_label"] = "62c70a6c40a0c425535d387x"

            m1 = Model(optimizer_with_attributes(HiGHS.Optimizer, "output_flag" => false, "log_to_console" => false))
            m2 = Model(optimizer_with_attributes(HiGHS.Optimizer, "output_flag" => false, "log_to_console" => false))
            r = run_reopt([m1,m2], d)
            @test r["status"] == "error"
            @test "Messages" ∈ keys(r)
            @test "errors" ∈ keys(r["Messages"])
            @test "warnings" ∈ keys(r["Messages"])
            @test length(r["Messages"]["errors"]) > 0
            @test length(r["Messages"]["warnings"]) > 0

            m = Model(optimizer_with_attributes(HiGHS.Optimizer, "output_flag" => false, "log_to_console" => false))
            r = run_reopt(m, d)
            @test r["status"] == "error"
            @test "Messages" ∈ keys(r)
            @test "errors" ∈ keys(r["Messages"])
            @test "warnings" ∈ keys(r["Messages"])
            @test length(r["Messages"]["errors"]) > 0
            @test length(r["Messages"]["warnings"]) > 0

            # Type is dict when errors, otherwise type REoptInputs
            @test isa(REoptInputs(d), Dict)

            # Using filepath
            n1 = Model(optimizer_with_attributes(HiGHS.Optimizer, "output_flag" => false, "log_to_console" => false))
            n2 = Model(optimizer_with_attributes(HiGHS.Optimizer, "output_flag" => false, "log_to_console" => false))
            r = run_reopt([n1,n2], "./scenarios/logger.json")
            @test r["status"] == "error"
            @test "Messages" ∈ keys(r)
            @test "errors" ∈ keys(r["Messages"])
            @test "warnings" ∈ keys(r["Messages"])
            @test length(r["Messages"]["errors"]) > 0
            @test length(r["Messages"]["warnings"]) > 0

            n = Model(optimizer_with_attributes(HiGHS.Optimizer, "output_flag" => false, "log_to_console" => false))
            r = run_reopt(n, "./scenarios/logger.json")
            @test r["status"] == "error"
            @test "Messages" ∈ keys(r)
            @test "errors" ∈ keys(r["Messages"])
            @test "warnings" ∈ keys(r["Messages"])
            @test length(r["Messages"]["errors"]) > 0
            @test length(r["Messages"]["warnings"]) > 0
        end
    end
end<|MERGE_RESOLUTION|>--- conflicted
+++ resolved
@@ -2297,24 +2297,10 @@
 
         end
 
-<<<<<<< HEAD
         @testset "ASHP" begin
             d = JSON.parsefile("./scenarios/ashp.json")
             d["SpaceHeatingLoad"]["annual_mmbtu"] = 0.5 * 8760
             d["DomesticHotWaterLoad"]["annual_mmbtu"] = 0.5 * 8760
-=======
-        @testset "Process Heat Load" begin
-            d = JSON.parsefile("./scenarios/process_heat.json")
-        
-            # Test set 1: Boiler has free fuel, no emissions, and serves all heating load.
-            d["Boiler"]["fuel_cost_per_mmbtu"] = 0.0
->>>>>>> 015225f4
-            s = Scenario(d)
-            p = REoptInputs(s)
-            m = Model(optimizer_with_attributes(HiGHS.Optimizer, "output_flag" => false, "log_to_console" => false))
-            results = run_reopt(m, p)
-<<<<<<< HEAD
-
             #first run: Boiler produces the required heat instead of ASHP - ASHP is invested here
             @test results["ASHP"]["size_mmbtu_per_hour"] ≈ 0.0 atol=0.1
             @test results["ASHP"]["annual_thermal_production_mmbtu"] ≈ 0.0 atol=0.1
@@ -2324,7 +2310,33 @@
             d["ExistingBoiler"]["fuel_cost_per_mmbtu"] = 100
             d["ASHP"]["installed_cost_per_mmbtu_per_hour"] = 300
             d["ElectricTariff"]["monthly_energy_rates"] = [0,0,0,0,0,0,0,0,0,0,0,0]
-=======
+
+            s = Scenario(d)
+            p = REoptInputs(s)
+            m = Model(optimizer_with_attributes(HiGHS.Optimizer, "output_flag" => false, "log_to_console" => false))
+            results = run_reopt(m, p)
+
+            annual_thermal_prod = 0.8 * 8760  #80% efficient boiler --> 0.8 MMBTU of heat load per hour
+            annual_ashp_consumption = annual_thermal_prod * REopt.KWH_PER_MMBTU  #1.0 COP
+            annual_energy_supplied = 87600 + annual_ashp_consumption
+
+            #Second run: ASHP produces the required heat with free electricity
+            @test results["ASHP"]["size_mmbtu_per_hour"] ≈ 0.8 atol=0.1
+            @test results["ASHP"]["annual_thermal_production_mmbtu"] ≈ annual_thermal_prod rtol=1e-4
+            @test results["ASHP"]["annual_electric_consumption_kwh"] ≈ annual_ashp_consumption rtol=1e-4
+            @test results["ASHP"]["annual_energy_supplied_kwh"] ≈ annual_energy_supplied rtol=1e-4
+        end
+
+        @testset "Process Heat Load" begin
+            d = JSON.parsefile("./scenarios/process_heat.json")
+        
+            # Test set 1: Boiler has free fuel, no emissions, and serves all heating load.
+            d["Boiler"]["fuel_cost_per_mmbtu"] = 0.0
+            s = Scenario(d)
+            p = REoptInputs(s)
+            m = Model(optimizer_with_attributes(HiGHS.Optimizer, "output_flag" => false, "log_to_console" => false))
+            results = run_reopt(m, p)
+
             @test results["Boiler"]["size_mmbtu_per_hour"] ≈ 24.0 atol=0.1
             @test results["Boiler"]["annual_thermal_production_mmbtu"] ≈ 210240.0 atol=0.1
             @test sum(results["Boiler"]["thermal_to_dhw_load_series_mmbtu_per_hour"]) ≈ 70080.0 atol=0.1
@@ -2340,24 +2352,10 @@
             d["Boiler"]["can_serve_dhw"] = false
             d["Boiler"]["can_serve_space_heating"] = false
             d["Boiler"]["can_serve_process_heat"] = true
->>>>>>> 015225f4
             s = Scenario(d)
             p = REoptInputs(s)
             m = Model(optimizer_with_attributes(HiGHS.Optimizer, "output_flag" => false, "log_to_console" => false))
             results = run_reopt(m, p)
-<<<<<<< HEAD
-
-            annual_thermal_prod = 0.8 * 8760  #80% efficient boiler --> 0.8 MMBTU of heat load per hour
-            annual_ashp_consumption = annual_thermal_prod * REopt.KWH_PER_MMBTU  #1.0 COP
-            annual_energy_supplied = 87600 + annual_ashp_consumption
-
-            #Second run: ASHP produces the required heat with free electricity
-            @test results["ASHP"]["size_mmbtu_per_hour"] ≈ 0.8 atol=0.1
-            @test results["ASHP"]["annual_thermal_production_mmbtu"] ≈ annual_thermal_prod rtol=1e-4
-            @test results["ASHP"]["annual_electric_consumption_kwh"] ≈ annual_ashp_consumption rtol=1e-4
-            @test results["ASHP"]["annual_energy_supplied_kwh"] ≈ annual_energy_supplied rtol=1e-4
-
-=======
             @test results["Boiler"]["size_mmbtu_per_hour"] ≈ 8.0 atol=0.1
             @test results["Boiler"]["annual_thermal_production_mmbtu"] ≈ 70080.0 atol=0.1
             @test sum(results["Boiler"]["thermal_to_dhw_load_series_mmbtu_per_hour"]) ≈ 0.0 atol=0.1
@@ -2432,7 +2430,6 @@
             @test results["Boiler"]["size_mmbtu_per_hour"] ≈ 12.0 atol=0.1
             @test results["Boiler"]["annual_thermal_production_mmbtu"] ≈ 105120.0 atol=0.1
             @test results["ExistingBoiler"]["annual_thermal_production_mmbtu"] ≈ 105120.0 atol=0.1
->>>>>>> 015225f4
         end
 
         @testset "Custom REopt logger" begin
