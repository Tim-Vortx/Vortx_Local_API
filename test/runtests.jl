# REopt®, Copyright (c) Alliance for Sustainable Energy, LLC. See also https://github.com/NREL/REopt.jl/blob/master/LICENSE.
using Test
using JuMP
using HiGHS
using JSON
using REopt
using DotEnv
DotEnv.load!()
using Random
using DelimitedFiles
using Logging
using CSV
using DataFrames
Random.seed!(42)

if "Xpress" in ARGS
    @testset "test_with_xpress" begin
        @test true  #skipping Xpress while import to HiGHS takes place
        # include("test_with_xpress.jl")
    end

elseif "CPLEX" in ARGS
    @testset "test_with_cplex" begin
        include("test_with_cplex.jl")
    end
else  # run HiGHS tests
    @testset verbose=true "REopt test set using HiGHS solver" begin
        @testset "Prevent simultaneous charge and discharge" begin
            logger = SimpleLogger()
            results = nothing
            with_logger(logger) do
                model = Model(optimizer_with_attributes(HiGHS.Optimizer, "output_flag" => false, "log_to_console" => false))
                results = run_reopt(model, "./scenarios/simultaneous_charge_discharge.json")
                finalize(backend(model))
                empty!(model)
                GC.gc()
            end
            @test any(.&(
                    results["ElectricStorage"]["storage_to_load_series_kw"] .!= 0.0,
                    (
                        results["ElectricUtility"]["electric_to_storage_series_kw"] .+ 
                        results["PV"]["electric_to_storage_series_kw"]
                    ) .!= 0.0
                )
                ) ≈ false
            @test any(.&(
                    results["Outages"]["storage_discharge_series_kw"] .!= 0.0,
                    results["Outages"]["pv_to_storage_series_kw"] .!= 0.0
                )
                ) ≈ false
        end
        @testset "hybrid profile" begin
            electric_load = REopt.ElectricLoad(; 
                blended_doe_reference_percents = [0.2, 0.2, 0.2, 0.2, 0.2],
                blended_doe_reference_names    = ["RetailStore", "LargeOffice", "MediumOffice", "SmallOffice", "Warehouse"],
                annual_kwh                     = 50000.0,
                year                           = 2017,
                city                           = "Atlanta",
                latitude                       = 35.2468, 
                longitude                      = -91.7337
            )
            @test sum(electric_load.loads_kw) ≈ 50000.0
        end
        @testset "Solar dataset" begin

            # 1. Dallas TX 
            latitude, longitude = 32.775212075983646, -96.78105623767185
            radius = 0
            dataset, distance, datasource = REopt.call_solar_dataset_api(latitude, longitude, radius)
            @test dataset == "nsrdb"

            # 2. Merefa, Ukraine 
            latitude, longitude = 49.80670544975866, 36.05418033509974
            radius = 0
            dataset, distance, datasource = REopt.call_solar_dataset_api(latitude, longitude, radius)
            @test dataset == "nsrdb"

            # 3. Oulu, Findland
            latitude, longitude = 65.0102196310875, 25.465387094897675
            radius = 0
            dataset, distance, datasource = REopt.call_solar_dataset_api(latitude, longitude, radius)
            @test dataset == "intl"

            # 4. Fairbanks, AK 
            site = "Fairbanks"
            latitude, longitude = 64.84112047064114, -147.71570239058084 
            radius = 20
            dataset, distance, datasource = REopt.call_solar_dataset_api(latitude, longitude, radius)
            @test dataset == "tmy3"  
        end

        @testset "ASHP min allowable size and COP, CF Profiles" begin
            #Heating profiles
            heating_reference_temps_degF = [10,20,30]
            heating_cop_reference = [1,3,4]
            heating_cf_performance = [1.2,1.3,1.5]
            back_up_temp_threshold_degF = 10
            test_temps = [5,15,25,35]
            test_cops = [1.0,2.0,3.5,4.0]
            test_cfs = [1.0,1.25,1.4,1.5]
            heating_cop, heating_cf = REopt.get_ashp_performance(heating_cop_reference,
                heating_cf_performance,
                heating_reference_temps_degF,
                test_temps,
                back_up_temp_threshold_degF)
            @test all(heating_cop .== test_cops)
            @test all(heating_cf .== test_cfs)
            #Cooling profiles
            cooling_reference_temps_degF = [30,20,10]
            cooling_cop_reference = [1,3,4]
            cooling_cf_performance = [1.2,1.3,1.5]
            back_up_temp_threshold_degF = -200
            test_temps = [35,25,15,5]
            test_cops = [1.0,2.0,3.5,4.0]
            test_cfs = [1.2,1.25,1.4,1.5]
            cooling_cop, cooling_cf = REopt.get_ashp_performance(cooling_cop_reference,
                cooling_cf_performance,
                cooling_reference_temps_degF,
                test_temps,
                back_up_temp_threshold_degF)
            @test all(cooling_cop .== test_cops)
            @test all(cooling_cf .== test_cfs)
            # min allowable size
            heating_load = Array{Real}([10.0,10.0,10.0,10.0])
            cooling_load = Array{Real}([10.0,10.0,10.0,10.0])
            space_heating_min_allowable_size = REopt.get_ashp_default_min_allowable_size(heating_load, heating_cf, cooling_load, cooling_cf, 0.5)
            wh_min_allowable_size = REopt.get_ashp_default_min_allowable_size(heating_load, heating_cf, Real[], Real[], 0.5)
            @test space_heating_min_allowable_size ≈ 9.166666666666666 atol=1e-8
            @test wh_min_allowable_size ≈ 5.0 atol=1e-8
        end

        @testset "January Export Rates" begin
            model = Model(optimizer_with_attributes(HiGHS.Optimizer, "output_flag" => false, "log_to_console" => false))
            data = JSON.parsefile("./scenarios/monthly_rate.json")

            # create wholesale_rate with compensation in January > retail rate
            jan_rate = data["ElectricTariff"]["monthly_energy_rates"][1]
            data["ElectricTariff"]["wholesale_rate"] =
                append!(repeat([jan_rate + 0.1], 31 * 24), repeat([0.0], 8760 - 31*24))
            data["ElectricTariff"]["monthly_demand_rates"] = repeat([0], 12)

            s = Scenario(data)
            inputs = REoptInputs(s)
            results = run_reopt(model, inputs)

            @test results["PV"]["size_kw"] ≈ 68.9323 atol=0.01
            @test results["Financial"]["lcc"] ≈ 432681.26 rtol=1e-5 # with levelization_factor hack the LCC is within 5e-5 of REopt API LCC
            @test all(x == 0.0 for x in results["PV"]["electric_to_load_series_kw"][1:744])
            finalize(backend(model))
            empty!(model)
            GC.gc()
        end

        @testset "Blended tariff" begin
            model = Model(optimizer_with_attributes(HiGHS.Optimizer, "output_flag" => false, "log_to_console" => false))
            results = run_reopt(model, "./scenarios/no_techs.json")
            @test results["ElectricTariff"]["year_one_energy_cost_before_tax"] ≈ 1000.0
            @test results["ElectricTariff"]["year_one_demand_cost_before_tax"] ≈ 136.99
            finalize(backend(model))
            empty!(model)
            GC.gc()            
        end

        @testset "Solar and Storage" begin
            model = Model(optimizer_with_attributes(HiGHS.Optimizer, "output_flag" => false, "log_to_console" => false))
            r = run_reopt(model, "./scenarios/pv_storage.json")

            @test r["PV"]["size_kw"] ≈ 216.6667 atol=0.01
            @test r["Financial"]["lcc"] ≈ 1.2391786e7 rtol=1e-5
            @test r["ElectricStorage"]["size_kw"] ≈ 49.0 atol=0.1
            @test r["ElectricStorage"]["size_kwh"] ≈ 83.3 atol=0.1

            # Test constrained CAPEX 
            initial_capex_no_incentives = r["Financial"]["initial_capital_costs"]
            max_capex = initial_capex_no_incentives * 0.60
            model = Model(optimizer_with_attributes(HiGHS.Optimizer, "output_flag" => false, "log_to_console" => false))
            data = JSON.parsefile("./scenarios/pv_storage.json")
            data["Financial"]["max_initial_capital_costs_before_incentives"] = max_capex
            r = run_reopt(model, data)
            @test r["Financial"]["initial_capital_costs"] ≈ max_capex rtol=1e-5
            finalize(backend(model))
            empty!(model)
            GC.gc()            
        end

        # TODO test MPC with outages
        @testset "MPC" begin
            model = Model(optimizer_with_attributes(HiGHS.Optimizer, "output_flag" => false, "log_to_console" => false))
            r = run_mpc(model, "./scenarios/mpc.json")
            @test maximum(r["ElectricUtility"]["to_load_series_kw"][1:15]) <= 98.0 
            @test maximum(r["ElectricUtility"]["to_load_series_kw"][16:24]) <= 97.0
            @test sum(r["PV"]["to_grid_series_kw"]) ≈ 0
            grid_draw = r["ElectricUtility"]["to_load_series_kw"] .+ r["ElectricUtility"]["to_battery_series_kw"]
            # the grid draw limit in the 10th time step is set to 90
            # without the 90 limit the grid draw is 98 in the 10th time step
            @test grid_draw[10] <= 90
            finalize(backend(model))
            empty!(model)
            GC.gc()            
        end

        @testset "MPC Multi-node" begin
            # not doing much yet; just testing that two identical sites have the same costs
            model = Model(optimizer_with_attributes(HiGHS.Optimizer, "output_flag" => false, "log_to_console" => false))
            ps = MPCInputs[]
            push!(ps, MPCInputs("./scenarios/mpc_multinode1.json"));
            push!(ps, MPCInputs("./scenarios/mpc_multinode2.json"));
            r = run_mpc(model, ps)
            @test r[1]["Costs"] ≈ r[2]["Costs"]
            finalize(backend(model))
            empty!(model)
            GC.gc()            
        end

        @testset "Complex Incentives" begin
            """
            This test was compared against the API test:
                reo.tests.test_reopt_url.EntryResourceTest.test_complex_incentives
            when using the hardcoded levelization_factor in this package's REoptInputs function.
            The two LCC's matched within 0.00005%. (The Julia pkg LCC is 1.0971991e7)
            """
            model = Model(optimizer_with_attributes(HiGHS.Optimizer, "output_flag" => false, "log_to_console" => false))
            results = run_reopt(model, "./scenarios/incentives.json")
            @test results["Financial"]["lcc"] ≈ 1.096852612e7 atol=1e4  
            finalize(backend(model))
            empty!(model)
            GC.gc()
        end
        @testset "Production Based Incentives" begin
            model = Model(optimizer_with_attributes(HiGHS.Optimizer, "output_flag" => false, "log_to_console" => false))
            d = JSON.parsefile("scenarios/pbi.json")
            results = run_reopt(model, d)
            s = Scenario(d)
            i = REoptInputs(s)
            @test i.pbi_benefit_per_kwh["Wind"] == 0.05
            @test i.pbi_benefit_per_kwh["Generator"] == 0.08
            @test i.pbi_benefit_per_kwh["CHP"] == 0.02
            @test i.pbi_benefit_per_kwh["PV"] == 0.1
            @test i.pbi_benefit_per_kwh["SteamTurbine"] == 0.07
            
            @test i.pbi_max_benefit["Wind"] == 1000000
            @test i.pbi_max_benefit["Generator"] == 100
            @test i.pbi_max_benefit["CHP"] == 10000
            @test i.pbi_max_benefit["PV"] == 10
            @test i.pbi_pwf["Wind"] < i.pbi_pwf["PV"]  #PV has more years of benefit than wind
            @test i.pbi_pwf["PV"] < i.pbi_pwf["SteamTurbine"]  #SteamTurbine has more years of benefit than PV

            # No generator or CHP production and SteamTurbine min size is larger than prod incentive max size, so just testing against wind prod plus the PV max benefit
            @test results["Financial"]["lifecycle_production_incentive_after_tax"] ≈ i.pbi_pwf["PV"]*i.pbi_max_benefit["PV"] + i.pbi_pwf["Wind"]*d["Wind"]["production_incentive_per_kwh"]*results["Wind"]["annual_energy_produced_kwh"] rtol=1e-4
            finalize(backend(model))
            empty!(model)
            GC.gc()            
        end

        @testset "Fifteen minute load" begin
            d = JSON.parsefile("scenarios/no_techs.json")
            d["ElectricLoad"] = Dict("loads_kw" => repeat([1.0], 35040), "year" => 2017)
            d["Settings"] = Dict("time_steps_per_hour" => 4)
            model = Model(optimizer_with_attributes(HiGHS.Optimizer, "output_flag" => false, "log_to_console" => false))
            results = run_reopt(model, d)
            @test results["ElectricLoad"]["annual_calculated_kwh"] ≈ 8760
            finalize(backend(model))
            empty!(model)
            GC.gc()            
        end

        try
            rm("Highs.log", force=true)
        catch
            @warn "Could not delete test/Highs.log"
        end

        @testset "AVERT region abberviations" begin
            """
            This test checks 5 scenarios (in order)
            1. Coordinate pair inside an AVERT polygon
            2. Coordinate pair near a US border
            3. Coordinate pair < 5 miles from US border
            4. Coordinate pair > 5 miles from US border
            5. Coordinate pair >> 5 miles from US border
            """
            (r, d) = REopt.avert_region_abbreviation(65.27661752129738, -149.59278391820223)
            @test r == "AKGD"
            (r, d) = REopt.avert_region_abbreviation(21.45440792261567, -157.93648793163402)
            @test r == "HIOA"
            (r, d) = REopt.avert_region_abbreviation(19.686877556659436, -155.4223641905743)
            @test r == "HIMS"
            (r, d) = REopt.avert_region_abbreviation(39.86357200140234, -104.67953917092028)
            @test r == "RM"
            @test d ≈ 0.0 atol=1
            (r, d) = REopt.avert_region_abbreviation(47.49137892652077, -69.3240287592685)
            @test r == "NE"
            @test d ≈ 7986 atol=1
            (r, d) = REopt.avert_region_abbreviation(47.50448307102053, -69.34882434376593)
            @test r === nothing
            @test d ≈ 10297 atol=1
            (r, d) = REopt.avert_region_abbreviation(55.860334445251354, -4.286554357755312)
            @test r === nothing
        end

        @testset "PVspecs" begin
            ## Scenario 1: Palmdale, CA; array-type = 0 (Ground-mount)
            post_name = "pv.json" 
            post = JSON.parsefile("./scenarios/$post_name")
            scen = Scenario(post)
            @test scen.pvs[1].tilt ≈ 20
            @test scen.pvs[1].azimuth ≈ 180
        
            ## Scenario 2: Palmdale, CA; array-type = 1 (roof)
            post["PV"]["array_type"] = 1 
            scen = Scenario(post)
        
            @test scen.pvs[1].tilt ≈ 20 # Correct tilt value for array_type = 1
        
            ## Scenario 3: Palmdale, CA; array-type = 2 (axis-tracking)
            post["PV"]["array_type"] = 2
            scen = Scenario(post)
        
            @test scen.pvs[1].tilt ≈ 0 # Correct tilt value for array_type = 2
        
            ## Scenario 4: Cape Town; array-type = 0 (ground)
            post["Site"]["latitude"] = -33.974732
            post["Site"]["longitude"] = 19.130050
            post["PV"]["array_type"] = 0 
            scen = Scenario(post)
        
            @test scen.pvs[1].tilt ≈ 20
            @test scen.pvs[1].azimuth ≈ 0
            @test sum(scen.electric_utility.emissions_factor_series_lb_CO2_per_kwh) ≈ 0

            ## Scenario 4:Cape Town; array-type = 0 (ground); user-provided tilt (should not get overwritten)
            post["PV"]["tilt"] = 17
            scen = Scenario(post)
            @test scen.pvs[1].tilt ≈ 17
        end

        @testset "AlternativeFlatLoads" begin
            input_data = JSON.parsefile("./scenarios/flatloads.json")
            s = Scenario(input_data)
            inputs = REoptInputs(s)

            # FlatLoad_8_5 => 8 hrs/day, 5 days/week, 52 weeks/year
            active_hours_8_5 = 8 * 5 * 52
            @test count(x->x>0, s.space_heating_load.loads_kw, dims=1)[1] == active_hours_8_5
            # FlatLoad_16_7 => only hours 6-22 should be >0, and each day is the same portion of the total year
            @test sum(s.electric_load.loads_kw[1:5]) + sum(s.electric_load.loads_kw[23:24]) == 0.0
            @test sum(s.electric_load.loads_kw[6:22]) / sum(s.electric_load.loads_kw) - 1/365 ≈ 0.0 atol=0.000001
        end
        
        # removed Wind test for two reasons
        # 1. reduce WindToolKit calls in tests
        # 2. HiGHS does not support SOS or indicator constraints, which are needed for export constraints
        
        @testset "Simulated load function consistency with REoptInputs.s (Scenario)" begin
            """

            This tests the consistency between getting DOE commercial reference building (CRB) load data
                from the simulated_load function and the processing of REoptInputs.s (Scenario struct).
                    
            The simulated_load function is used for the /simulated_load endpoint in the REopt API,
                in particular for the webtool/UI to display loads before running REopt, but is also generally
                an external way to access CRB load data without running REopt.

            One particular test specifically for the webtool/UI is for the heating load because there is just a 
                single heating load instead of separated space heating and domestic hot water loads.
            
            """
            input_data = JSON.parsefile("./scenarios/simulated_load.json")

            input_data["ElectricLoad"] = Dict([("blended_doe_reference_names", ["Hospital", "FlatLoad_16_5"]),
                                            ("blended_doe_reference_percents", [0.2, 0.8])
                                        ])
            
            input_data["CoolingLoad"] = Dict([("blended_doe_reference_names", ["Warehouse", "FlatLoad"]),
                                            ("blended_doe_reference_percents", [0.5, 0.5])
                                        ])
            
            # Heating load from the UI will call the /simulated_load endpoint first to parse single heating mmbtu into separate Space and DHW mmbtu
            annual_mmbtu_hvac = 7000.0
            annual_mmbtu_process = 3000.0
            doe_reference_name_heating = ["Warehouse", "FlatLoad"]
            percent_share_heating = [0.3, 0.7]
            
            d_sim_load_heating = Dict([("latitude", input_data["Site"]["latitude"]),
                                        ("longitude", input_data["Site"]["longitude"]),
                                        ("load_type", "heating"),  # since annual_tonhour is not given
                                        ("doe_reference_name", doe_reference_name_heating),
                                        ("percent_share", percent_share_heating),
                                        ("annual_mmbtu", annual_mmbtu_hvac)
                                        ])
            
            sim_load_response_heating = simulated_load(d_sim_load_heating)
            
            d_sim_load_process = copy(d_sim_load_heating)
            d_sim_load_process["load_type"] = "process_heat"
            delete!(d_sim_load_process, "doe_reference_name")
            d_sim_load_process["industrial_reference_name"] = doe_reference_name_heating            
            d_sim_load_process["annual_mmbtu"] = annual_mmbtu_process
            sim_load_response_process = simulated_load(d_sim_load_process)
            
            input_data["SpaceHeatingLoad"] = Dict([("blended_doe_reference_names", doe_reference_name_heating),
                                            ("blended_doe_reference_percents", percent_share_heating),
                                            ("annual_mmbtu", sim_load_response_heating["space_annual_mmbtu"])
                                        ])
            
            input_data["DomesticHotWaterLoad"] = Dict([("blended_doe_reference_names", doe_reference_name_heating),
                                            ("blended_doe_reference_percents", percent_share_heating),
                                            ("annual_mmbtu", sim_load_response_heating["dhw_annual_mmbtu"])
                                        ])
            
            input_data["ProcessHeatLoad"] = Dict([("blended_industrial_reference_names", doe_reference_name_heating),
                                            ("blended_industrial_reference_percents", percent_share_heating),
                                            ("annual_mmbtu", annual_mmbtu_process)
                                        ])                            
                            
            s = Scenario(input_data)
            inputs = REoptInputs(s)
            
            # Call simulated_load function to check cooling
            d_sim_load_elec_and_cooling = Dict([("latitude", input_data["Site"]["latitude"]),
                                                ("longitude", input_data["Site"]["longitude"]),
                                                ("load_type", "electric"),  # since annual_tonhour is not given
                                                ("doe_reference_name", input_data["ElectricLoad"]["blended_doe_reference_names"]),
                                                ("percent_share", input_data["ElectricLoad"]["blended_doe_reference_percents"]),
                                                ("cooling_doe_ref_name", input_data["CoolingLoad"]["blended_doe_reference_names"]),
                                                ("cooling_pct_share", input_data["CoolingLoad"]["blended_doe_reference_percents"]),                    
                                                ])
            
            sim_load_response_elec_and_cooling = simulated_load(d_sim_load_elec_and_cooling)
            sim_electric_kw = sim_load_response_elec_and_cooling["loads_kw"]
            sim_cooling_ton = sim_load_response_elec_and_cooling["cooling_defaults"]["loads_ton"]
            
            total_heating_thermal_load_reopt_inputs = (s.space_heating_load.loads_kw + s.dhw_load.loads_kw + s.process_heat_load.loads_kw) ./ REopt.KWH_PER_MMBTU ./ REopt.EXISTING_BOILER_EFFICIENCY
            
            @test round.(sim_load_response_heating["loads_mmbtu_per_hour"] + 
                    sim_load_response_process["loads_mmbtu_per_hour"], digits=2) ≈ 
                    round.(total_heating_thermal_load_reopt_inputs, digits=2) rtol=0.02
            
            @test sim_electric_kw ≈ s.electric_load.loads_kw atol=0.1
            @test sim_cooling_ton ≈ s.cooling_load.loads_kw_thermal ./ REopt.KWH_THERMAL_PER_TONHOUR atol=0.1   
        end

        @testset verbose=true "Backup Generator Reliability" begin

            @testset "Compare backup_reliability and simulate_outages" begin
                # Tests ensure `backup_reliability()` consistent with `simulate_outages()`
                # First, just battery
                reopt_inputs = Dict(
                    "Site" => Dict(
                        "longitude" => -106.42077256104001,
                        "latitude" => 31.810468380036337
                    ),
                    "ElectricStorage" => Dict(
                        "min_kw" => 4000,
                        "max_kw" => 4000,
                        "min_kwh" => 400000,
                        "max_kwh" => 400000,
                        "soc_min_fraction" => 0.8,
                        "soc_init_fraction" => 0.9
                    ),
                    "ElectricLoad" => Dict(
                        "doe_reference_name" => "FlatLoad",
                        "annual_kwh" => 175200000.0,
                        "critical_load_fraction" => 0.2
                    ),
                    "ElectricTariff" => Dict(
                        "urdb_label" => "5ed6c1a15457a3367add15ae"
                    ),
                )
                p = REoptInputs(reopt_inputs)
                model = Model(optimizer_with_attributes(HiGHS.Optimizer,"output_flag" => false, "log_to_console" => false))
                results = run_reopt(model, p)
                simresults = simulate_outages(results, p)

                reliability_inputs = Dict(
                    "generator_size_kw" => 0,
                    "max_outage_duration" => 100,
                    "generator_operational_availability" => 1.0, 
                    "generator_failure_to_start" => 0.0, 
                    "generator_mean_time_to_failure" => 10000000000,
                    "fuel_limit" => 0,
                    "battery_size_kw" => 4000,
                    "battery_size_kwh" => 400000,
                    "battery_charge_efficiency" => 1,
                    "battery_discharge_efficiency" => 1,
                    "battery_operational_availability" => 1.0,
                    "battery_minimum_soc_fraction" => 0.0,
                    "battery_starting_soc_series_fraction" => results["ElectricStorage"]["soc_series_fraction"],
                    "critical_loads_kw" => results["ElectricLoad"]["critical_load_series_kw"]#4000*ones(8760)#p.s.electric_load.critical_loads_kw
                )
                reliability_results = backup_reliability(reliability_inputs)

                #TODO: resolve bug where unlimted fuel markov portion of results goes to zero 1 timestep early
                for i = 1:99#min(length(simresults["probs_of_surviving"]), reliability_inputs["max_outage_duration"])
                    @test simresults["probs_of_surviving"][i] ≈ reliability_results["mean_cumulative_survival_by_duration"][i] atol=0.01
                    @test simresults["probs_of_surviving"][i] ≈ reliability_results["unlimited_fuel_mean_cumulative_survival_by_duration"][i] atol=0.01
                    @test simresults["probs_of_surviving"][i] ≈ reliability_results["mean_fuel_survival_by_duration"][i] atol=0.01
                end
                finalize(backend(model))
                empty!(model)
                GC.gc()                

                # Second, gen, PV, Wind, battery
                reopt_inputs = JSON.parsefile("./scenarios/backup_reliability_reopt_inputs.json")
                reopt_inputs["ElectricLoad"]["annual_kwh"] = 4*reopt_inputs["ElectricLoad"]["annual_kwh"]
                p = REoptInputs(reopt_inputs)
                model = Model(optimizer_with_attributes(HiGHS.Optimizer, "output_flag" => false, "log_to_console" => false))
                results = run_reopt(model, p)
                simresults = simulate_outages(results, p)
                reliability_inputs = Dict(
                    "max_outage_duration" => 48,
                    "generator_operational_availability" => 1.0, 
                    "generator_failure_to_start" => 0.0, 
                    "generator_mean_time_to_failure" => 10000000000,
                    "fuel_limit" => 1000000000,
                    "battery_operational_availability" => 1.0,
                    "battery_minimum_soc_fraction" => 0.0,
                    "pv_operational_availability" => 1.0,
                    "wind_operational_availability" => 1.0
                )
                reliability_results = backup_reliability(results, p, reliability_inputs)
                for i = 1:min(length(simresults["probs_of_surviving"]), reliability_inputs["max_outage_duration"])
                    @test simresults["probs_of_surviving"][i] ≈ reliability_results["mean_cumulative_survival_by_duration"][i] atol=0.001
                end
                finalize(backend(model))
                empty!(model)
                GC.gc()                
            end

            # Test survival with no generator decreasing and same as with generator but no fuel
            reliability_inputs = Dict(
                "critical_loads_kw" => 200 .* (2 .+ sin.(collect(1:8760)*2*pi/24)),
                "num_generators" => 0,
                "generator_size_kw" => 312.0,
                "fuel_limit" => 0.0,
                "max_outage_duration" => 10,
                "battery_size_kw" => 428.0,
                "battery_size_kwh" => 1585.0,
                "num_battery_bins" => 5
            )
            reliability_results1 = backup_reliability(reliability_inputs)
            reliability_inputs["generator_size_kw"] = 0
            reliability_inputs["fuel_limit"] = 1e10
            reliability_results2 = backup_reliability(reliability_inputs)
            for i in 1:reliability_inputs["max_outage_duration"]
                if i != 1
                    @test reliability_results1["mean_fuel_survival_by_duration"][i] <= reliability_results1["mean_fuel_survival_by_duration"][i-1]
                    @test reliability_results1["mean_cumulative_survival_by_duration"][i] <= reliability_results1["mean_cumulative_survival_by_duration"][i-1]
                end
                @test reliability_results2["mean_fuel_survival_by_duration"][i] == reliability_results1["mean_fuel_survival_by_duration"][i]
            end

            #test fuel limit
            input_dict = JSON.parsefile("./scenarios/erp_fuel_limit_inputs.json")
            results = backup_reliability(input_dict)
            @test results["unlimited_fuel_cumulative_survival_final_time_step"][1] ≈ 1
            @test results["cumulative_survival_final_time_step"][1] ≈ 1

            input_dict = Dict(
                "critical_loads_kw" => [1,2,2,1],
                "battery_starting_soc_series_fraction" => [0.75,0.75,0.75,0.75],
                "max_outage_duration" => 3,
                "num_generators" => 2, "generator_size_kw" => 1,
                "generator_operational_availability" => 1,
                "generator_failure_to_start" => 0.0,
                "generator_mean_time_to_failure" => 5,
                "battery_operational_availability" => 1,
                "num_battery_bins" => 3,
                "battery_size_kwh" => 4,
                "battery_size_kw" => 1,
                "battery_charge_efficiency" => 1,
                "battery_discharge_efficiency" => 1,
                "battery_minimum_soc_fraction" => 0.5)
            

            #Given outage starts in time period 1
            #____________________________________
            #Outage hour 1:
            #2 generators:         Prob = 0.64,     Battery = 2, Survived
            #1 generator:          Prob = 0.32,     Battery = 1, Survived
            #0 generator:          Prob = 0.04,     Battery = 0, Survived
            #Survival Probability 1.0

            #Outage hour 2:
            #2 generators:         Prob = 0.4096,   Battery = 2, Survived
            #2 gen -> 1 gen:       Prob = 0.2048,   Battery = 1, Survived
            #1 gen -> 1 gen:       Prob = 0.256,    Battery = 0, Survived
            #0 generators:         Prob = 0.1296,   Battery = -1, Failed
            #Survival Probability: 0.8704

            #Outage hour 3:
            #2 generators:         Prob = 0.262144, Battery = 0, Survived
            #2 gen -> 2 -> 1       Prob = 0.131072, Battery = 1, Survived
            #2 gen -> 1 -> 1       Prob = 0.16384,  Battery = 0, Survived
            #1 gen -> 1 -> 1       Prob = 0.2048,   Battery = -1, Failed
            #0 generators          Prob = 0.238144, Battery = -1, Failed
            #Survival Probability: 0.557056        
            @test backup_reliability(input_dict)["unlimited_fuel_cumulative_survival_final_time_step"][1] ≈ 0.557056

            #Test multiple generator types
            input_dict = Dict(
                "critical_loads_kw" => [1,2,2,1], 
                "battery_starting_soc_series_fraction" => [0.5,0.5,0.5,0.5],
                "max_outage_duration" => 3,
                "num_generators" => [1,1],
                "generator_size_kw" => [1,1],
                "generator_operational_availability" => [1,1],
                "generator_failure_to_start" => [0.0, 0.0],
                "generator_mean_time_to_failure" => [5, 5], 
                "battery_operational_availability" => 1.0,
                "num_battery_bins" => 3,
                "battery_size_kwh" => 2,
                "battery_size_kw" => 1,
                "battery_charge_efficiency" => 1,
                "battery_discharge_efficiency" => 1,
                "battery_minimum_soc_fraction" => 0)

            @test backup_reliability(input_dict)["unlimited_fuel_cumulative_survival_final_time_step"][1] ≈ 0.557056

            #8760 of flat load. Battery can survive 4 hours. 
            #Survival after 24 hours should be chance of generator surviving 20 or more hours
            input_dict = Dict(
                "critical_loads_kw" => 100 .* ones(8760),
                "max_outage_duration" => 24,
                "num_generators" => 1,
                "generator_size_kw" => 100,
                "generator_operational_availability" => 0.98,
                "generator_failure_to_start" => 0.1,
                "generator_mean_time_to_failure" => 100,
                "battery_operational_availability" => 1.0,
                "num_battery_bins" => 101,
                "battery_size_kwh" => 400,
                "battery_size_kw" => 100,
                "battery_charge_efficiency" => 1,
                "battery_discharge_efficiency" => 1,
                "battery_minimum_soc_fraction" => 0)

            reliability_results = backup_reliability(input_dict)
            @test reliability_results["unlimited_fuel_mean_cumulative_survival_by_duration"][24] ≈ (0.99^20)*(0.9*0.98) atol=0.00001

            #More complex case of hospital load with 2 generators, PV, wind, and battery
            reliability_inputs = JSON.parsefile("./scenarios/backup_reliability_inputs.json")
            reliability_results = backup_reliability(reliability_inputs)
            @test reliability_results["unlimited_fuel_cumulative_survival_final_time_step"][1] ≈ 0.858756 atol=0.0001
            @test reliability_results["cumulative_survival_final_time_step"][1] ≈ 0.858756 atol=0.0001
            @test reliability_results["mean_cumulative_survival_final_time_step"] ≈ 0.904242 atol=0.0001#0.833224
                    
            # Test gens+pv+wind+batt with 3 arg version of backup_reliability
            # Attention! REopt optimization results are presaved in erp_gens_batt_pv_wind_reopt_results.json
            # If you modify backup_reliability_reopt_inputs.json, you must add this before JSON.parsefile:
            # results = run_reopt(model, p)
            # open("scenarios/erp_gens_batt_pv_wind_reopt_results.json","w") do f
            #     JSON.print(f, results, 4)
            # end
            for input_key in [
                        "generator_size_kw",
                        "battery_size_kw",
                        "battery_size_kwh",
                        "pv_size_kw",
                        "wind_size_kw",
                        "critical_loads_kw",
                        "pv_production_factor_series",
                        "wind_production_factor_series"
                    ]
                delete!(reliability_inputs, input_key)
            end
            # note: the wind prod series in backup_reliability_reopt_inputs.json is actually a PV profile (to in order to test a wind scenario that should give same results as an existing PV one)
            p = REoptInputs("./scenarios/backup_reliability_reopt_inputs.json")
            results = JSON.parsefile("./scenarios/erp_gens_batt_pv_wind_reopt_results.json")
            reliability_results = backup_reliability(results, p, reliability_inputs)

            @test reliability_results["unlimited_fuel_cumulative_survival_final_time_step"][1] ≈ 0.802997 atol=0.0001
            @test reliability_results["cumulative_survival_final_time_step"][1] ≈ 0.802997 atol=0.0001
            @test reliability_results["mean_cumulative_survival_final_time_step"] ≈ 0.817586 atol=0.001
        end  

        @testset verbose=true "Disaggregated Heating Loads" begin
            @testset "Process Heat Load Inputs" begin
                d = JSON.parsefile("./scenarios/electric_heater.json")
                d["SpaceHeatingLoad"]["annual_mmbtu"] = 0.5 * 8760
                d["DomesticHotWaterLoad"]["annual_mmbtu"] = 0.5 * 8760
                d["ProcessHeatLoad"]["annual_mmbtu"] = 0.5 * 8760
                s = Scenario(d)
                inputs = REoptInputs(s)
                @test inputs.heating_loads_kw["ProcessHeat"][1] ≈ 117.228428 atol=1.0e-3
            end
            @testset "Separate Heat Load Results" begin
                d = JSON.parsefile("./scenarios/electric_heater.json")
                d["SpaceHeatingLoad"]["annual_mmbtu"] = 0.5 * 8760
                d["DomesticHotWaterLoad"]["annual_mmbtu"] = 0.5 * 8760
                d["ProcessHeatLoad"]["annual_mmbtu"] = 0.5 * 8760
                d["ExistingBoiler"]["fuel_cost_per_mmbtu"] = 100
                d["ElectricHeater"]["installed_cost_per_mmbtu_per_hour"] = 1.0
                d["ElectricTariff"]["monthly_energy_rates"] = [0,0,0,0,0,0,0,0,0,0,0,0]
                d["HotThermalStorage"]["max_gal"] = 0.0
                s = Scenario(d)
                inputs = REoptInputs(s)
                m = Model(optimizer_with_attributes(HiGHS.Optimizer, "output_flag" => false, "log_to_console" => false))
                results = run_reopt(m, inputs)
                @test sum(results["ExistingBoiler"]["thermal_to_dhw_load_series_mmbtu_per_hour"]) ≈ 0.0 atol=0.01
                @test sum(results["ExistingBoiler"]["thermal_to_space_heating_load_series_mmbtu_per_hour"]) ≈ 0.0 atol=0.01
                @test sum(results["ExistingBoiler"]["thermal_to_process_heat_load_series_mmbtu_per_hour"]) ≈ 0.8*4380.0 atol=0.01
                @test sum(results["ElectricHeater"]["thermal_to_dhw_load_series_mmbtu_per_hour"]) ≈ 0.8*4380.0 atol=0.01
                @test sum(results["ElectricHeater"]["thermal_to_space_heating_load_series_mmbtu_per_hour"]) ≈ 0.8*4380.0 atol=0.01
                @test sum(results["ElectricHeater"]["thermal_to_process_heat_load_series_mmbtu_per_hour"]) ≈ 0.0 atol=0.01
                finalize(backend(m))
                empty!(m)
                GC.gc()                
            end
        end

        @testset verbose=true "Net Metering" begin
            @testset "Net Metering Limit and Wholesale" begin
                #case 1: net metering limit is met by PV
                d = JSON.parsefile("./scenarios/net_metering.json")
                m = Model(optimizer_with_attributes(HiGHS.Optimizer, "output_flag" => false, "log_to_console" => false))
                results = run_reopt(m, d)
                @test results["PV"]["size_kw"] ≈ 30.0 atol=1e-3
        
                #case 2: wholesale rate is high, big-M is met
                d["ElectricTariff"]["wholesale_rate"] = 5.0
                d["PV"]["can_wholesale"] = true
                m = Model(optimizer_with_attributes(HiGHS.Optimizer, "output_flag" => false, "log_to_console" => false))
                results = run_reopt(m, d)
                @test results["PV"]["size_kw"] ≈ 7440.0 atol=1e-3  #max benefit provides the upper bound

                #case 3: net metering limit is exceeded, no WHL, and min RE % 
                d["ElectricTariff"]["wholesale_rate"] = 0
                d["PV"]["min_kw"] = 50
                d["Site"]["renewable_electricity_min_fraction"] = 0.35
                m = Model(optimizer_with_attributes(HiGHS.Optimizer, "output_flag" => false, "log_to_console" => false))
                results = run_reopt(m, d)
                @test sum(results["PV"]["electric_to_grid_series_kw"]) ≈ 0.0 atol=1e-3
                @test results["ElectricTariff"]["lifecycle_export_benefit_after_tax"] ≈ 0.0 atol=1e-3        
                finalize(backend(m))
                empty!(m)
                GC.gc()    
            end
        end

        @testset "Heating loads and addressable load fraction" begin
            # Default LargeOffice CRB with SpaceHeatingLoad and DomesticHotWaterLoad are served by ExistingBoiler
            m = Model(optimizer_with_attributes(HiGHS.Optimizer, "output_flag" => false, "log_to_console" => false))
            results = run_reopt(m, "./scenarios/thermal_load.json")
        
            @test round(results["ExistingBoiler"]["annual_fuel_consumption_mmbtu"], digits=0) ≈ 12904
            finalize(backend(m))
            empty!(m)
            GC.gc()
            
            # Hourly fuel load inputs with addressable_load_fraction are served as expected
            data = JSON.parsefile("./scenarios/thermal_load.json")

            data["DomesticHotWaterLoad"]["fuel_loads_mmbtu_per_hour"] = repeat([0.5], 8760)
            data["DomesticHotWaterLoad"]["addressable_load_fraction"] = 0.6
            data["SpaceHeatingLoad"]["fuel_loads_mmbtu_per_hour"] = repeat([0.5], 8760)
            data["SpaceHeatingLoad"]["addressable_load_fraction"] = 0.8
            data["ProcessHeatLoad"]["fuel_loads_mmbtu_per_hour"] = repeat([0.3], 8760)
            data["ProcessHeatLoad"]["addressable_load_fraction"] = 0.7

            s = Scenario(data)
            inputs = REoptInputs(s)
            m = Model(optimizer_with_attributes(HiGHS.Optimizer, "output_flag" => false, "log_to_console" => false))
            results = run_reopt(m, inputs)
            @test round(results["ExistingBoiler"]["annual_fuel_consumption_mmbtu"], digits=0) ≈ 8760 * (0.5 * 0.6 + 0.5 * 0.8 + 0.3 * 0.7) atol = 1.0
            
            # Test for unaddressable heating load fuel and emissions outputs
            unaddressable = results["HeatingLoad"]["annual_total_unaddressable_heating_load_mmbtu"]
            addressable = results["HeatingLoad"]["annual_calculated_total_heating_boiler_fuel_load_mmbtu"]
            total = unaddressable + addressable
            # Find the weighted average addressable_load_fraction from the fractions and loads above
            weighted_avg_addressable_fraction = (0.5 * 0.6 + 0.5 * 0.8 + 0.3 * 0.7) / (0.5 + 0.5 + 0.3)
            @test round(abs(addressable / total - weighted_avg_addressable_fraction), digits=3) == 0

            unaddressable_emissions = results["HeatingLoad"]["annual_emissions_from_unaddressable_heating_load_tonnes_CO2"]
            addressable_site_fuel_emissions = results["Site"]["annual_emissions_from_fuelburn_tonnes_CO2"]
            total_site_emissions = unaddressable_emissions + addressable_site_fuel_emissions
            @test round(abs(addressable_site_fuel_emissions / total_site_emissions - weighted_avg_addressable_fraction), digits=3) == 0
            
            # Monthly fuel load input with addressable_load_fraction is processed to expected thermal load
            data = JSON.parsefile("./scenarios/thermal_load.json")
            data["DomesticHotWaterLoad"]["monthly_mmbtu"] = repeat([100], 12)
            data["DomesticHotWaterLoad"]["addressable_load_fraction"] = repeat([0.6], 12)
            data["SpaceHeatingLoad"]["monthly_mmbtu"] = repeat([200], 12)
            data["SpaceHeatingLoad"]["addressable_load_fraction"] = repeat([0.8], 12)
            data["ProcessHeatLoad"]["monthly_mmbtu"] = repeat([150], 12)
            data["ProcessHeatLoad"]["addressable_load_fraction"] = repeat([0.7], 12)

            # Assuming Scenario and REoptInputs are defined functions/classes in your code
            s = Scenario(data)
            inputs = REoptInputs(s)

            dhw_thermal_load_expected = sum(data["DomesticHotWaterLoad"]["monthly_mmbtu"] .* data["DomesticHotWaterLoad"]["addressable_load_fraction"]) * s.existing_boiler.efficiency
            space_thermal_load_expected = sum(data["SpaceHeatingLoad"]["monthly_mmbtu"] .* data["SpaceHeatingLoad"]["addressable_load_fraction"]) * s.existing_boiler.efficiency
            process_thermal_load_expected = sum(data["ProcessHeatLoad"]["monthly_mmbtu"] .* data["ProcessHeatLoad"]["addressable_load_fraction"]) * s.existing_boiler.efficiency

            @test round(sum(s.dhw_load.loads_kw) / REopt.KWH_PER_MMBTU) ≈ sum(dhw_thermal_load_expected)
            @test round(sum(s.space_heating_load.loads_kw) / REopt.KWH_PER_MMBTU) ≈ sum(space_thermal_load_expected)
            @test round(sum(s.process_heat_load.loads_kw) / REopt.KWH_PER_MMBTU) ≈ sum(process_thermal_load_expected)
            finalize(backend(m))
            empty!(m)
            GC.gc()             
        end
        
        @testset verbose=true "CHP" begin
            @testset "CHP Sizing" begin
                # Sizing CHP with non-constant efficiency, no cost curve, no unavailability_periods
                data_sizing = JSON.parsefile("./scenarios/chp_sizing.json")
                s = Scenario(data_sizing)
                inputs = REoptInputs(s)
                m = Model(optimizer_with_attributes(HiGHS.Optimizer, "output_flag" => false, "log_to_console" => false, "mip_rel_gap" => 0.01, "presolve" => "on"))
                results = run_reopt(m, inputs)
            
                @test round(results["CHP"]["size_kw"], digits=0) ≈ 263.0 atol=50.0
                @test round(results["Financial"]["lcc"], digits=0) ≈ 1.11e7 rtol=0.05
                finalize(backend(m))
                empty!(m)
                GC.gc()

                # Test constrained CAPEX
                initial_capex_no_incentives = results["Financial"]["initial_capital_costs"]
                min_capex = initial_capex_no_incentives * 1.3
                model = Model(optimizer_with_attributes(HiGHS.Optimizer, "output_flag" => false, "log_to_console" => false))
                data_sizing["Financial"]["min_initial_capital_costs_before_incentives"] = min_capex
                results = run_reopt(model, data_sizing)
                @test results["Financial"]["initial_capital_costs"] ≈ min_capex rtol=1e-5
                finalize(backend(model))
                empty!(model)
                GC.gc()                
            end
        
            @testset "CHP Cost Curve and Min Allowable Size" begin
                # Fixed size CHP with cost curve, no unavailability_periods
                data_cost_curve = JSON.parsefile("./scenarios/chp_sizing.json")
                data_cost_curve["CHP"] = Dict()
                data_cost_curve["CHP"]["prime_mover"] = "recip_engine"
                data_cost_curve["CHP"]["size_class"] = 1
                data_cost_curve["CHP"]["fuel_cost_per_mmbtu"] = 8.0
                data_cost_curve["CHP"]["min_kw"] = 0
                data_cost_curve["CHP"]["min_allowable_kw"] = 555.5
                data_cost_curve["CHP"]["max_kw"] = 555.51
                data_cost_curve["CHP"]["installed_cost_per_kw"] = 1800.0
                data_cost_curve["CHP"]["installed_cost_per_kw"] = [2300.0, 1800.0, 1500.0]
                data_cost_curve["CHP"]["tech_sizes_for_cost_curve"] = [100.0, 300.0, 1140.0]
            
                data_cost_curve["CHP"]["federal_itc_fraction"] = 0.1
                data_cost_curve["CHP"]["macrs_option_years"] = 0
                data_cost_curve["CHP"]["macrs_bonus_fraction"] = 0.0
                data_cost_curve["CHP"]["macrs_itc_reduction"] = 0.0
            
                expected_x = data_cost_curve["CHP"]["min_allowable_kw"]
                cap_cost_y = data_cost_curve["CHP"]["installed_cost_per_kw"]
                cap_cost_x = data_cost_curve["CHP"]["tech_sizes_for_cost_curve"]
                slope = (cap_cost_x[3] * cap_cost_y[3] - cap_cost_x[2] * cap_cost_y[2]) / (cap_cost_x[3] - cap_cost_x[2])
                init_capex_chp_expected = cap_cost_x[2] * cap_cost_y[2] + (expected_x - cap_cost_x[2]) * slope
                lifecycle_capex_chp_expected = init_capex_chp_expected - 
                    REopt.npv(data_cost_curve["Financial"]["offtaker_discount_rate_fraction"], 
                    [0, init_capex_chp_expected * data_cost_curve["CHP"]["federal_itc_fraction"]])
            
                #PV
                data_cost_curve["PV"] = Dict()
                data_cost_curve["PV"]["min_kw"] = 1500
                data_cost_curve["PV"]["max_kw"] = 1500
                data_cost_curve["PV"]["installed_cost_per_kw"] = 1600
                data_cost_curve["PV"]["federal_itc_fraction"] = 0.26
                data_cost_curve["PV"]["macrs_option_years"] = 0
                data_cost_curve["PV"]["macrs_bonus_fraction"] = 0.0
                data_cost_curve["PV"]["macrs_itc_reduction"] = 0.0
            
                init_capex_pv_expected = data_cost_curve["PV"]["max_kw"] * data_cost_curve["PV"]["installed_cost_per_kw"]
                lifecycle_capex_pv_expected = init_capex_pv_expected - 
                    REopt.npv(data_cost_curve["Financial"]["offtaker_discount_rate_fraction"], 
                    [0, init_capex_pv_expected * data_cost_curve["PV"]["federal_itc_fraction"]])
            
                s = Scenario(data_cost_curve)
                inputs = REoptInputs(s)
                m = Model(optimizer_with_attributes(HiGHS.Optimizer, "output_flag" => false, "log_to_console" => false, "mip_rel_gap" => 0.01))
                results = run_reopt(m, inputs)
            
                init_capex_total_expected = init_capex_chp_expected + init_capex_pv_expected
                lifecycle_capex_total_expected = lifecycle_capex_chp_expected + lifecycle_capex_pv_expected
            
                # Check initial CapEx (pre-incentive/tax) and life cycle CapEx (post-incentive/tax) cost with expect
                @test init_capex_total_expected ≈ results["Financial"]["initial_capital_costs"] atol=0.0001*init_capex_total_expected
                @test lifecycle_capex_total_expected ≈ results["Financial"]["initial_capital_costs_after_incentives"] atol=0.0001*lifecycle_capex_total_expected
            
                # Test CHP.min_allowable_kw - the size would otherwise be ~100 kW less by setting min_allowable_kw to zero
                @test results["CHP"]["size_kw"] ≈ data_cost_curve["CHP"]["min_allowable_kw"] atol=0.1
                finalize(backend(m))
                empty!(m)
                GC.gc()
            end
        
            @testset "CHP Unavailability and Outage" begin
                """
                Validation to ensure that:
                    1) CHP meets load during outage without exporting
                    2) CHP never exports if chp.can_wholesale and chp.can_net_meter inputs are False (default)
                    3) CHP does not "curtail", i.e. send power to a load bank when chp.can_curtail is False (default)
                    4) CHP min_turn_down_fraction is ignored during an outage
                    5) Cooling tech production gets zeroed out during the outage period because we ignore the cooling load balance for outage
                    6) Unavailability intervals that intersect with grid-outages get ignored
                    7) Unavailability intervals that do not intersect with grid-outages result in no CHP production
                """
                # Sizing CHP with non-constant efficiency, no cost curve, no unavailability_periods
                data = JSON.parsefile("./scenarios/chp_unavailability_outage.json")
            
                # Add unavailability periods that 1) intersect (ignored) and 2) don't intersect with outage period
                data["CHP"]["unavailability_periods"] = [Dict([("month", 1), ("start_week_of_month", 2),
                        ("start_day_of_week", 1), ("start_hour", 1), ("duration_hours", 8)]),
                        Dict([("month", 1), ("start_week_of_month", 2),
                        ("start_day_of_week", 3), ("start_hour", 9), ("duration_hours", 8)])]
            
                # Manually doing the math from the unavailability defined above
                unavail_1_start = 24 + 1
                unavail_1_end = unavail_1_start + 8 - 1
                unavail_2_start = 24*3 + 9
                unavail_2_end = unavail_2_start + 8 - 1
                
                # Specify the CHP.min_turn_down_fraction which is NOT used during an outage
                data["CHP"]["min_turn_down_fraction"] = 0.5
                # Specify outage period; outage time_steps are 1-indexed
                outage_start = unavail_1_start
                data["ElectricUtility"]["outage_start_time_step"] = outage_start
                outage_end = unavail_1_end
                data["ElectricUtility"]["outage_end_time_step"] = outage_end
                data["ElectricLoad"]["critical_load_fraction"] = 0.25
            
                s = Scenario(data)
                inputs = REoptInputs(s)
                m = Model(optimizer_with_attributes(HiGHS.Optimizer, "output_flag" => false, "log_to_console" => false, "mip_rel_gap" => 0.01))
                results = run_reopt(m, inputs)
            
                tot_elec_load = results["ElectricLoad"]["load_series_kw"]
                chp_total_elec_prod = results["CHP"]["electric_production_series_kw"]
                chp_to_load = results["CHP"]["electric_to_load_series_kw"]
                chp_export = results["CHP"]["electric_to_grid_series_kw"]
                cooling_elec_consumption = results["ExistingChiller"]["electric_consumption_series_kw"]
            
                # The values compared to the expected values
                @test sum([(chp_to_load[i] - tot_elec_load[i]*data["ElectricLoad"]["critical_load_fraction"]) for i in outage_start:outage_end]) ≈ 0.0 atol=0.001
                critical_load = tot_elec_load[outage_start:outage_end] * data["ElectricLoad"]["critical_load_fraction"]
                @test sum(chp_to_load[outage_start:outage_end]) ≈ sum(critical_load) atol=0.1
                @test sum(chp_export) == 0.0
                @test sum(chp_total_elec_prod) ≈ sum(chp_to_load) atol=1.0e-5*sum(chp_total_elec_prod)
                @test sum(cooling_elec_consumption[outage_start:outage_end]) == 0.0
                @test sum(chp_total_elec_prod[unavail_2_start:unavail_2_end]) == 0.0  
                finalize(backend(m))
                empty!(m)
                GC.gc()
            end
        
            @testset "CHP Supplementary firing and standby" begin
                """
                Test to ensure that supplementary firing and standby charges work as intended.  The thermal and 
                electrical loads are constant, and the CHP system size is fixed; the supplementary firing has a
                similar cost to the boiler and is purcahsed and used when the boiler efficiency is set to a lower 
                value than that of the supplementary firing. The test also ensures that demand charges are  
                correctly calculated when CHP is and is not allowed to reduce demand charges.
                """
                data = JSON.parsefile("./scenarios/chp_supplementary_firing.json")
                data["CHP"]["supplementary_firing_capital_cost_per_kw"] = 10000
                data["ElectricLoad"]["loads_kw"] = repeat([800.0], 8760)
                data["ElectricLoad"]["year"] = 2022
                data["DomesticHotWaterLoad"]["fuel_loads_mmbtu_per_hour"] = repeat([6.0], 8760)
                data["SpaceHeatingLoad"]["fuel_loads_mmbtu_per_hour"] = repeat([6.0], 8760)
                #part 1: supplementary firing not used when less efficient than the boiler and expensive 
                m1 = Model(optimizer_with_attributes(HiGHS.Optimizer, "output_flag" => false, "log_to_console" => false))
                s = Scenario(data)
                inputs = REoptInputs(s)
                results = run_reopt(m1, inputs)
                @test results["CHP"]["size_kw"] == 800
                @test results["CHP"]["size_supplemental_firing_kw"] == 0
                @test results["CHP"]["annual_electric_production_kwh"] ≈ 800*8760 rtol=1e-5
                @test results["CHP"]["annual_thermal_production_mmbtu"] ≈ 800*(0.4418/0.3573)*8760/293.07107 rtol=1e-5
                @test results["ElectricTariff"]["lifecycle_demand_cost_after_tax"] == 0
                @test results["HeatingLoad"]["annual_calculated_total_heating_thermal_load_mmbtu"] == 12.0 * 8760 * data["ExistingBoiler"]["efficiency"]
                @test results["HeatingLoad"]["annual_calculated_dhw_thermal_load_mmbtu"] == 6.0 * 8760 * data["ExistingBoiler"]["efficiency"]
                @test results["HeatingLoad"]["annual_calculated_space_heating_thermal_load_mmbtu"] == 6.0 * 8760 * data["ExistingBoiler"]["efficiency"]
            
                #part 2: supplementary firing used when more efficient than the boiler and low-cost; demand charges not reduced by CHP
                data["CHP"]["supplementary_firing_capital_cost_per_kw"] = 10
                data["CHP"]["reduces_demand_charges"] = false
                data["ExistingBoiler"]["efficiency"] = 0.85
                m2 = Model(optimizer_with_attributes(HiGHS.Optimizer, "output_flag" => false, "log_to_console" => false))
                s = Scenario(data)
                inputs = REoptInputs(s)
                results = run_reopt(m2, inputs)
                @test results["CHP"]["size_supplemental_firing_kw"] ≈ 321.71 atol=0.1
                @test results["CHP"]["annual_thermal_production_mmbtu"] ≈ 149136.6 rtol=1e-5
                @test results["ElectricTariff"]["lifecycle_demand_cost_after_tax"] ≈ 5212.7 rtol=1e-5
                finalize(backend(m1))
                empty!(m1)
                finalize(backend(m2))
                empty!(m2)
                GC.gc()
            end

            @testset "CHP to Waste Heat" begin
                m = Model(optimizer_with_attributes(HiGHS.Optimizer, "output_flag" => false, "log_to_console" => false, "presolve" => "on"))
                d = JSON.parsefile("./scenarios/chp_waste.json")
                results = run_reopt(m, d)
                @test sum(results["CHP"]["thermal_curtailed_series_mmbtu_per_hour"]) ≈ 4174.455 atol=1e-3
                finalize(backend(m))
                empty!(m)
                GC.gc()
            end

            @testset "CHP Proforma Metrics" begin
                # This test compares the resulting simple payback period (years) for CHP to a proforma spreadsheet model which has been verified
                # All financial parameters which influence this calc have been input to avoid breaking with changing defaults
                input_data = JSON.parsefile("./scenarios/chp_payback.json")
                s = Scenario(input_data)
                inputs = REoptInputs(s)

                m1 = Model(optimizer_with_attributes(HiGHS.Optimizer, "mip_rel_gap" => 0.01, "output_flag" => false, "log_to_console" => false))
                m2 = Model(optimizer_with_attributes(HiGHS.Optimizer, "mip_rel_gap" => 0.01, "output_flag" => false, "log_to_console" => false))
                results = run_reopt([m1,m2], inputs)
                @test abs(results["Financial"]["simple_payback_years"] - 8.12) <= 0.02
                finalize(backend(m1))
                empty!(m1)
                finalize(backend(m2))
                empty!(m2)
                GC.gc()
            end
        end
        
        @testset verbose=true "FlexibleHVAC" begin
        
            @testset "Single RC Model heating only" begin
                #=
                Single RC model:
                1 state/control node
                2 inputs: Ta and Qheat
                A = [1/(RC)], B = [1/(RC) 1/C], u = [Ta; Q]
                NOTE exogenous_inputs (u) allows for parasitic heat, but it is input as zeros here
        
                We start with no technologies except ExistingBoiler and ExistingChiller. 
                FlexibleHVAC is only worth purchasing if its cost is neglible (i.e. below the lcc_bau * MIPTOL) 
                or if there is a time-varying fuel and/or electricity cost 
                (and the FlexibleHVAC installed_cost is less than the achievable savings).
                =#
        
                # Austin, TX -> existing_chiller and existing_boiler added with FlexibleHVAC
                pf, tamb = REopt.call_pvwatts_api(30.2672, -97.7431);
                R = 0.00025  # K/kW
                C = 1e5   # kJ/K
                # the starting scenario has flat fuel and electricty costs
                d = JSON.parsefile("./scenarios/thermal_load.json");
                A = reshape([-1/(R*C)], 1,1)
                B = [1/(R*C) 1/C]
                u = [tamb zeros(8760)]';
                d["FlexibleHVAC"] = Dict(
                    "control_node" => 1,
                    "initial_temperatures" => [21],
                    "temperature_upper_bound_degC" => 22.0,
                    "temperature_lower_bound_degC" => 19.8,
                    "installed_cost" => 300.0, # NOTE cost must be more then the MIPTOL * LCC 5e-5 * 5.79661e6 ≈ 290 to make FlexibleHVAC not worth it
                    "system_matrix" => A,
                    "input_matrix" => B,
                    "exogenous_inputs" => u
                )
        
                m1 = Model(optimizer_with_attributes(HiGHS.Optimizer, "output_flag" => false, "log_to_console" => false))
                m2 = Model(optimizer_with_attributes(HiGHS.Optimizer, "output_flag" => false, "log_to_console" => false))
                r = run_reopt([m1,m2], d)
                @test (occursin("not supported by the solver", string(r["Messages"]["errors"])) || occursin("REopt scenarios solved either with errors or non-optimal solutions", string(r["Messages"]["errors"])))
                # @test Meta.parse(r["FlexibleHVAC"]["purchased"]) === false
                # @test r["Financial"]["npv"] == 0
                finalize(backend(m1))
                empty!(m1)
                finalize(backend(m2))
                empty!(m2)
                GC.gc()
                
                # put in a time varying fuel cost, which should make purchasing the FlexibleHVAC system economical
                # with flat ElectricTariff the ExistingChiller does not benefit from FlexibleHVAC
                d["ExistingBoiler"]["fuel_cost_per_mmbtu"] = rand(Float64, (8760))*(50-5).+5;
                m1 = Model(optimizer_with_attributes(HiGHS.Optimizer, "output_flag" => false, "log_to_console" => false, "presolve" => "on"))
                m2 = Model(optimizer_with_attributes(HiGHS.Optimizer, "output_flag" => false, "log_to_console" => false, "presolve" => "on"))
                r = run_reopt([m1,m2], d)
                @test (occursin("not supported by the solver", string(r["Messages"]["errors"])) || occursin("REopt scenarios solved either with errors or non-optimal solutions", string(r["Messages"]["errors"])))                
                # all of the savings are from the ExistingBoiler fuel costs
                # @test Meta.parse(r["FlexibleHVAC"]["purchased"]) === true
                # fuel_cost_savings = r["ExistingBoiler"]["lifecycle_fuel_cost_after_tax_bau"] - r["ExistingBoiler"]["lifecycle_fuel_cost_after_tax"]
                # @test fuel_cost_savings - d["FlexibleHVAC"]["installed_cost"] ≈ r["Financial"]["npv"] atol=0.1
                finalize(backend(m1))
                empty!(m1)
                finalize(backend(m2))
                empty!(m2)
                GC.gc()        

                # now increase the FlexibleHVAC installed_cost to the fuel costs savings + 100 and expect that the FlexibleHVAC is not purchased
                # d["FlexibleHVAC"]["installed_cost"] = fuel_cost_savings + 100
                m1 = Model(optimizer_with_attributes(HiGHS.Optimizer, "output_flag" => false, "log_to_console" => false, "presolve" => "on"))
                m2 = Model(optimizer_with_attributes(HiGHS.Optimizer, "output_flag" => false, "log_to_console" => false, "presolve" => "on"))
                r = run_reopt([m1,m2], d)
                @test (occursin("not supported by the solver", string(r["Messages"]["errors"])) || occursin("REopt scenarios solved either with errors or non-optimal solutions", string(r["Messages"]["errors"])))
                finalize(backend(m1))
                empty!(m1)
                finalize(backend(m2))
                empty!(m2)
                GC.gc()                
                # @test Meta.parse(r["FlexibleHVAC"]["purchased"]) === false
                # @test r["Financial"]["npv"] == 0
        
                # add TOU ElectricTariff and expect to benefit from using ExistingChiller intelligently
                d["ElectricTariff"] = Dict("urdb_label" => "5ed6c1a15457a3367add15ae")
        
                m1 = Model(optimizer_with_attributes(HiGHS.Optimizer, "output_flag" => false, "log_to_console" => false))
                m2 = Model(optimizer_with_attributes(HiGHS.Optimizer, "output_flag" => false, "log_to_console" => false))
                r = run_reopt([m1,m2], d)
                @test (occursin("not supported by the solver", string(r["Messages"]["errors"])) || occursin("REopt scenarios solved either with errors or non-optimal solutions", string(r["Messages"]["errors"])))
                finalize(backend(m1))
                empty!(m1)
                finalize(backend(m2))
                empty!(m2)
                GC.gc()                

                # elec_cost_savings = r["ElectricTariff"]["lifecycle_demand_cost_after_tax_bau"] + 
                #                     r["ElectricTariff"]["lifecycle_energy_cost_after_tax_bau"] - 
                #                     r["ElectricTariff"]["lifecycle_demand_cost_after_tax"] - 
                #                     r["ElectricTariff"]["lifecycle_energy_cost_after_tax"]
        
                # fuel_cost_savings = r["ExistingBoiler"]["lifecycle_fuel_cost_after_tax_bau"] - r["ExistingBoiler"]["lifecycle_fuel_cost_after_tax"]
                # @test fuel_cost_savings + elec_cost_savings - d["FlexibleHVAC"]["installed_cost"] ≈ r["Financial"]["npv"] atol=0.1
        
                # now increase the FlexibleHVAC installed_cost to the fuel costs savings + elec_cost_savings 
                # + 100 and expect that the FlexibleHVAC is not purchased
                # d["FlexibleHVAC"]["installed_cost"] = fuel_cost_savings + elec_cost_savings + 100
                m1 = Model(optimizer_with_attributes(HiGHS.Optimizer, "output_flag" => false, "log_to_console" => false))
                m2 = Model(optimizer_with_attributes(HiGHS.Optimizer, "output_flag" => false, "log_to_console" => false))
                r = run_reopt([m1,m2], d)
                @test (occursin("not supported by the solver", string(r["Messages"]["errors"])) || occursin("REopt scenarios solved either with errors or non-optimal solutions", string(r["Messages"]["errors"])))
                # @test Meta.parse(r["FlexibleHVAC"]["purchased"]) === false
                # @test r["Financial"]["npv"] == 0
                finalize(backend(m1))
                empty!(m1)
                finalize(backend(m2))
                empty!(m2)
                GC.gc()
            end
        end

        #=
        add a time-of-export rate that is greater than retail rate for the month of January,
        check to make sure that PV does NOT export unless the site load is met first for the month of January.
        =#
        @testset "Do not allow_simultaneous_export_import" begin
            model = Model(optimizer_with_attributes(HiGHS.Optimizer, "output_flag" => false, "log_to_console" => false))
            data = JSON.parsefile("./scenarios/monthly_rate.json")

            # create wholesale_rate with compensation in January > retail rate
            jan_rate = data["ElectricTariff"]["monthly_energy_rates"][1]
            data["ElectricTariff"]["wholesale_rate"] =
                append!(repeat([jan_rate + 0.1], 31 * 24), repeat([0.0], 8760 - 31*24))
            data["ElectricTariff"]["monthly_demand_rates"] = repeat([0], 12)
            data["ElectricUtility"] = Dict("allow_simultaneous_export_import" => false)

            s = Scenario(data)
            inputs = REoptInputs(s)
            results = run_reopt(model, inputs)
            
            @test all(x == 0.0 for (i,x) in enumerate(results["ElectricUtility"]["electric_to_load_series_kw"][1:744]) 
                    if results["PV"]["electric_to_grid_series_kw"][i] > 0)
            finalize(backend(model))
            empty!(model)
            GC.gc()
        end

        #=
        Battery degradation replacement strategy test can be validated against solvers like Xpress.
        Commented out of this testset due to solve time constraints using open-source solvers.
        This test has been validated via local testing.
        =#
        @testset "Battery degradation replacement strategy" begin
            # Replacement
            nothing
            # d = JSON.parsefile("scenarios/batt_degradation.json");

            # d["ElectricStorage"]["macrs_option_years"] = 0
            # d["ElectricStorage"]["macrs_bonus_fraction"] = 0.0
            # d["ElectricStorage"]["macrs_itc_reduction"] = 0.0
            # d["ElectricStorage"]["total_itc_fraction"] = 0.0
            # d["ElectricStorage"]["replace_cost_per_kwh"] = 0.0
            # d["ElectricStorage"]["replace_cost_per_kw"] = 0.0
            # d["Financial"] = Dict(
            #     "offtaker_tax_rate_fraction" => 0.0,
            #     "owner_tax_rate_fraction" => 0.0
            # )
            # d["ElectricStorage"]["degradation"]["installed_cost_per_kwh_declination_rate"] = 0.2

            # d["Settings"] = Dict{Any,Any}("add_soc_incentive" => false)

            # s = Scenario(d)
            # p = REoptInputs(s)
            # for t in 1:4380
            #     p.s.electric_tariff.energy_rates[2*t-1] = 0
            #     p.s.electric_tariff.energy_rates[2*t] = 10.0
            # end
            # m = Model(optimizer_with_attributes(Xpress.Optimizer, "OUTPUTLOG" => 0))
            # results = run_reopt(m, p)

            # @test results["ElectricStorage"]["size_kw"] ≈ 11.13 atol=0.05
            # @test results["ElectricStorage"]["size_kwh"] ≈ 14.07 atol=0.05
            # @test results["ElectricStorage"]["replacement_month"] == 8
            # @test results["ElectricStorage"]["maintenance_cost"] ≈ 32820.9 atol=1
            # @test results["ElectricStorage"]["state_of_health"][8760] ≈ -6.8239 atol=0.001
            # @test results["ElectricStorage"]["residual_value"] ≈ 2.61 atol=0.1
            # @test sum(results["ElectricStorage"]["storage_to_load_series_kw"]) ≈ 43800 atol=1.0 #battery should serve all load, every other period


            # # Validate model decision variables make sense.
            # replace_month = Int(value.(m[:months_to_first_replacement]))+1
            # @test replace_month ≈ results["ElectricStorage"]["replacement_month"]
            # @test sum(value.(m[:binSOHIndicator])[replace_month:end]) ≈ 0.0
            # @test sum(value.(m[:binSOHIndicatorChange])) ≈ value.(m[:binSOHIndicatorChange])[replace_month] ≈ 1.0
            # @test value.(m[:binSOHIndicator])[end] ≈ 0.0
        end

        @testset "Solar and ElectricStorage w/BAU and degradation" begin
            m1 = Model(optimizer_with_attributes(HiGHS.Optimizer, "output_flag" => false, "log_to_console" => false))
            m2 = Model(optimizer_with_attributes(HiGHS.Optimizer, "output_flag" => false, "log_to_console" => false))
            d = JSON.parsefile("scenarios/pv_storage.json");
            d["Settings"] = Dict{Any,Any}("add_soc_incentive" => false)
            results = run_reopt([m1,m2], d)

            @test results["PV"]["size_kw"] ≈ 216.6667 atol=0.01
            @test results["PV"]["lcoe_per_kwh"] ≈ 0.0468 atol = 0.001
            @test results["Financial"]["lcc"] ≈ 1.239179e7 rtol=1e-5
            @test results["Financial"]["lcc_bau"] ≈ 12766397 rtol=1e-5
            @test results["ElectricStorage"]["size_kw"] ≈ 49.02 atol=0.1
            @test results["ElectricStorage"]["size_kwh"] ≈ 83.3 atol=0.1
            proforma_npv = REopt.npv(results["Financial"]["offtaker_annual_free_cashflows"] - 
                results["Financial"]["offtaker_annual_free_cashflows_bau"], 0.081)
            @test results["Financial"]["npv"] ≈ proforma_npv rtol=0.0001
            finalize(backend(m1))
            empty!(m1)
            finalize(backend(m2))
            empty!(m2)
            GC.gc()

            # compare avg soc with and without degradation, 
            # using default augmentation battery maintenance strategy
            avg_soc_no_degr = sum(results["ElectricStorage"]["soc_series_fraction"]) / 8760

            d = JSON.parsefile("scenarios/pv_storage.json");
            d["ElectricStorage"]["model_degradation"] = true
            m = Model(optimizer_with_attributes(HiGHS.Optimizer, "output_flag" => false, "log_to_console" => false))
            r_degr = run_reopt(m, d)
            avg_soc_degr = sum(r_degr["ElectricStorage"]["soc_series_fraction"]) / 8760
            @test avg_soc_no_degr > avg_soc_degr
            finalize(backend(m))
            empty!(m)
            GC.gc()

            # test the replacement strategy ## Cannot test with open source solvers.
            # d["ElectricStorage"]["degradation"] = Dict("maintenance_strategy" => "replacement")
            # m = Model(optimizer_with_attributes(HiGHS.Optimizer, "output_flag" => false, "log_to_console" => false))
            # set_optimizer_attribute(m, "mip_rel_gap", 0.01)
            # r = run_reopt(m, d)
            # @test occursin("not supported by the solver", string(r["Messages"]["errors"]))
            # #optimal SOH at end of horizon is 80\% to prevent any replacement
            # @test sum(value.(m[:dvSOHChangeTimesEnergy])) ≈ 68.48 atol=0.01
            # # @test r["ElectricStorage"]["maintenance_cost"] ≈ 2972.66 atol=0.01 
            # # the maintenance_cost comes out to 3004.39 on Actions, so we test the LCC since it should match
            # @test r["Financial"]["lcc"] ≈ 1.240096e7  rtol=0.01
            # @test last(value.(m[:SOH])) ≈ 42.95 rtol=0.01
            # @test r["ElectricStorage"]["size_kwh"] ≈ 68.48 rtol=0.01

            # test minimum_avg_soc_fraction
            d["ElectricStorage"]["minimum_avg_soc_fraction"] = 0.72
            m = Model(optimizer_with_attributes(HiGHS.Optimizer, "output_flag" => false, "log_to_console" => false))
            set_optimizer_attribute(m, "mip_rel_gap", 0.01)
            r = run_reopt(m, d)
            @test round(sum(r["ElectricStorage"]["soc_series_fraction"])/8760, digits=2) >= 0.72
            finalize(backend(m))
            empty!(m)
            GC.gc()
        end

        @testset "Outage with Generator, outage simulator, BAU critical load outputs" begin
            m1 = Model(optimizer_with_attributes(HiGHS.Optimizer, "output_flag" => false, "log_to_console" => false))
            m2 = Model(optimizer_with_attributes(HiGHS.Optimizer, "output_flag" => false, "log_to_console" => false))
            p = REoptInputs("./scenarios/generator.json")
            results = run_reopt([m1,m2], p)
            @test results["Generator"]["size_kw"] ≈ 9.55 atol=0.01
            @test (sum(results["Generator"]["electric_to_load_series_kw"][i] for i in 1:9) + 
                sum(results["Generator"]["electric_to_load_series_kw"][i] for i in 13:8760)) == 0
            @test results["ElectricLoad"]["bau_critical_load_met"] == false
            @test results["ElectricLoad"]["bau_critical_load_met_time_steps"] == 0
            
            simresults = simulate_outages(results, p)
            @test simresults["resilience_hours_max"] == 11
            finalize(backend(m1))
            empty!(m1)
            finalize(backend(m2))
            empty!(m2)
            GC.gc()
        end

        @testset "Minimize Unserved Load" begin
            d = JSON.parsefile("./scenarios/outage.json")
            m = Model(optimizer_with_attributes(HiGHS.Optimizer, "output_flag" => false, "log_to_console" => false, "mip_rel_gap" => 0.01, "presolve" => "on"))
            results = run_reopt(m, d)
        
            @test results["Outages"]["expected_outage_cost"] ≈ 0 atol=0.1
            @test sum(results["Outages"]["unserved_load_per_outage_kwh"]) ≈ 0 atol=0.1
            @test value(m[:binMGTechUsed]["Generator"]) ≈ 1
            @test value(m[:binMGTechUsed]["CHP"]) ≈ 1
            @test value(m[:binMGTechUsed]["PV"]) ≈ 1
            @test value(m[:binMGStorageUsed]) ≈ 1
            finalize(backend(m))
            empty!(m)
            GC.gc()
        
            # Increase cost of microgrid upgrade and PV Size, PV not used and some load not met
            d["Financial"]["microgrid_upgrade_cost_fraction"] = 0.3
            d["PV"]["min_kw"] = 200.0
            d["PV"]["max_kw"] = 200.0
            m = Model(optimizer_with_attributes(HiGHS.Optimizer, "output_flag" => false, "log_to_console" => false, "mip_rel_gap" => 0.01, "presolve" => "on"))
            results = run_reopt(m, d)
            @test value(m[:binMGTechUsed]["PV"]) ≈ 0
            @test sum(results["Outages"]["unserved_load_per_outage_kwh"]) ≈ 24.16 atol=0.1
            finalize(backend(m))
            empty!(m)
            GC.gc()
            
            #=
            Scenario with $0.001/kWh value_of_lost_load_per_kwh, 12x169 hour outages, 1kW load/hour, and min_resil_time_steps = 168
            - should meet 168 kWh in each outage such that the total unserved load is 12 kWh
            =#
            m = Model(optimizer_with_attributes(HiGHS.Optimizer, "output_flag" => false, "log_to_console" => false, "presolve" => "on"))
            results = run_reopt(m, "./scenarios/nogridcost_minresilhours.json")
            @test sum(results["Outages"]["unserved_load_per_outage_kwh"]) ≈ 12
            finalize(backend(m))
            empty!(m)
            GC.gc()
            
            # testing dvUnserved load, which would output 100 kWh for this scenario before output fix
            m = Model(optimizer_with_attributes(HiGHS.Optimizer, "output_flag" => false, "log_to_console" => false, "presolve" => "on"))
            results = run_reopt(m, "./scenarios/nogridcost_multiscenario.json")
            @test sum(results["Outages"]["unserved_load_per_outage_kwh"]) ≈ 60
            @test results["Outages"]["expected_outage_cost"] ≈ 485.43270 atol=1.0e-5  #avg duration (3h) * load per time step (10) * present worth factor (16.18109)
            @test results["Outages"]["max_outage_cost_per_outage_duration"][1] ≈ 161.8109 atol=1.0e-5
            finalize(backend(m))
            empty!(m)
            GC.gc()

            # Scenario with generator, PV, electric storage
            m = Model(optimizer_with_attributes(HiGHS.Optimizer, "output_flag" => false, "log_to_console" => false, "presolve" => "on"))
            results = run_reopt(m, "./scenarios/outages_gen_pv_stor.json")
            @test results["Outages"]["expected_outage_cost"] ≈ 3.54476923e6 atol=10
            @test results["Financial"]["lcc"] ≈ 8.63559824639e7 rtol=0.001
            finalize(backend(m))
            empty!(m)
            GC.gc()

            # Scenario with generator, PV, wind, electric storage
            m = Model(optimizer_with_attributes(HiGHS.Optimizer, "output_flag" => false, "log_to_console" => false, "presolve" => "on"))
            results = run_reopt(m, "./scenarios/outages_gen_pv_wind_stor.json")
            @test value(m[:binMGTechUsed]["Generator"]) ≈ 1
            @test value(m[:binMGTechUsed]["PV"]) ≈ 1
            @test value(m[:binMGTechUsed]["Wind"]) ≈ 1
            @test results["Outages"]["expected_outage_cost"] ≈ 1.296319791276051e6 atol=1.0
            @test results["Financial"]["lcc"] ≈ 4.833635288e6 rtol=0.001
            finalize(backend(m))
            empty!(m)
            GC.gc()
        end

        @testset "Outages with Wind and supply-to-load no greater than critical load" begin
            input_data = JSON.parsefile("./scenarios/wind_outages.json")
            s = Scenario(input_data)
            inputs = REoptInputs(s)
            m1 = Model(optimizer_with_attributes(HiGHS.Optimizer, "output_flag" => false, "log_to_console" => false, "mip_rel_gap" => 0.01, "presolve" => "on"))
            m2 = Model(optimizer_with_attributes(HiGHS.Optimizer, "output_flag" => false, "log_to_console" => false, "mip_rel_gap" => 0.01, "presolve" => "on"))
            results = run_reopt([m1,m2], inputs)
                
            # Check that supply-to-load is equal to critical load during outages, including wind
            supply_to_load = results["Outages"]["storage_discharge_series_kw"] .+ results["Outages"]["wind_to_load_series_kw"]
            supply_to_load = [supply_to_load[:,:,i][1] for i in eachindex(supply_to_load)]
            critical_load = results["Outages"]["critical_loads_per_outage_series_kw"][1,1,:]
            check = .≈(supply_to_load, critical_load, atol=0.001)
            @test !(0 in check)

            # Check that the soc_series_fraction is the same length as the storage_discharge_series_kw
            @test size(results["Outages"]["soc_series_fraction"]) == size(results["Outages"]["storage_discharge_series_kw"])
            finalize(backend(m1))
            empty!(m1)
            finalize(backend(m2))
            empty!(m2)
            GC.gc()
        end

        @testset "Multiple Sites" begin
            m = Model(optimizer_with_attributes(HiGHS.Optimizer, "output_flag" => false, "log_to_console" => false))
            ps = [
                REoptInputs("./scenarios/pv_storage.json"),
                REoptInputs("./scenarios/monthly_rate.json"),
            ];
            results = run_reopt(m, ps)
            @test results[3]["Financial"]["lcc"] + results[10]["Financial"]["lcc"] ≈ 1.2830872235e7 rtol=1e-5
            finalize(backend(m))
            empty!(m)
            GC.gc()
        end

        @testset verbose=true "Rate Structures" begin

            @testset "Tiered Energy" begin
                m = Model(optimizer_with_attributes(HiGHS.Optimizer, "output_flag" => false, "log_to_console" => false))
                results = run_reopt(m, "./scenarios/tiered_energy_rate.json")
                @test results["ElectricTariff"]["year_one_energy_cost_before_tax"] ≈ 2342.88
                @test results["ElectricUtility"]["annual_energy_supplied_kwh"] ≈ 24000.0 atol=0.1
                @test results["ElectricLoad"]["annual_calculated_kwh"] ≈ 24000.0 atol=0.1
                finalize(backend(m))
                empty!(m)
                GC.gc()
            end

            @testset "Lookback Demand Charges" begin
                # 1. Testing rate from URDB
                data = JSON.parsefile("./scenarios/lookback_rate.json")
                # urdb_label used https://apps.openei.org/IURDB/rate/view/539f6a23ec4f024411ec8bf9#2__Demand
                # has a demand charge lookback of 35% for all months with 2 different demand charges based on which month
                data["ElectricLoad"]["loads_kw"] = ones(8760)
                data["ElectricLoad"]["loads_kw"][8] = 100.0
                data["ElectricLoad"]["year"] = 2022
                inputs = REoptInputs(Scenario(data))        
                m = Model(optimizer_with_attributes(HiGHS.Optimizer, "output_flag" => false, "log_to_console" => false))
                results = run_reopt(m, inputs)
                # Expected result is 100 kW demand for January, 35% of that for all other months and 
                # with 5x other $10.5/kW cold months and 6x $11.5/kW warm months
                @test results["ElectricTariff"]["year_one_demand_cost_before_tax"] ≈ 100 * (10.5 + 0.35*10.5*5 + 0.35*11.5*6)
                finalize(backend(m))
                empty!(m)
                GC.gc()

                # 2. Testing custom rate from user with demand_lookback_months
                d = JSON.parsefile("./scenarios/lookback_rate.json")
                d["ElectricTariff"] = Dict()
                d["ElectricTariff"]["demand_lookback_percent"] = 0.75
                d["ElectricLoad"]["loads_kw"] = [100 for i in range(1,8760)]
                d["ElectricLoad"]["loads_kw"][22] = 200 # Jan peak
                d["ElectricLoad"]["loads_kw"][2403] = 400 # April peak (Should set dvPeakDemandLookback)
                d["ElectricLoad"]["loads_kw"][4088] = 500 # June peak (not in peak month lookback)
                d["ElectricLoad"]["loads_kw"][8333] = 300 # Dec peak 
                d["ElectricLoad"]["year"] = 2022
                d["ElectricTariff"]["monthly_demand_rates"] = [10,10,20,50,20,10,20,20,20,20,20,5]
                d["ElectricTariff"]["demand_lookback_months"] = [1,0,0,1,0,0,0,0,0,0,0,1] # Jan, April, Dec
                d["ElectricTariff"]["blended_annual_energy_rate"] = 0.01

                m = Model(optimizer_with_attributes(HiGHS.Optimizer, "output_flag" => false, "log_to_console" => false))
                r = run_reopt(m, REoptInputs(Scenario(d)))

                monthly_peaks = [300,300,300,400,300,500,300,300,300,300,300,300] # 300 = 400*0.75. Sets peak in all months excpet April and June
                expected_demand_cost = sum(monthly_peaks.*d["ElectricTariff"]["monthly_demand_rates"]) 
                @test r["ElectricTariff"]["year_one_demand_cost_before_tax"] ≈ expected_demand_cost
                finalize(backend(m))
                empty!(m)
                GC.gc()

                # 3. Testing custom rate from user with demand_lookback_range
                d = JSON.parsefile("./scenarios/lookback_rate.json")
                d["ElectricTariff"] = Dict()
                d["ElectricTariff"]["demand_lookback_percent"] = 0.75
                d["ElectricLoad"]["loads_kw"] = [100 for i in range(1,8760)]
                d["ElectricLoad"]["loads_kw"][22] = 200 # Jan peak
                d["ElectricLoad"]["loads_kw"][2403] = 400 # April peak (Should set dvPeakDemandLookback)
                d["ElectricLoad"]["loads_kw"][4088] = 500 # June peak (not in peak month lookback)
                d["ElectricLoad"]["loads_kw"][8333] = 300 # Dec peak
                d["ElectricLoad"]["year"] = 2022 
                d["ElectricTariff"]["monthly_demand_rates"] = [10,10,20,50,20,10,20,20,20,20,20,5]
                d["ElectricTariff"]["blended_annual_energy_rate"] = 0.01
                d["ElectricTariff"]["demand_lookback_range"] = 6

                m = Model(optimizer_with_attributes(HiGHS.Optimizer, "output_flag" => false, "log_to_console" => false))
                r = run_reopt(m, REoptInputs(Scenario(d)))

                monthly_peaks = [225, 225, 225, 400, 300, 500, 375, 375, 375, 375, 375, 375]
                expected_demand_cost = sum(monthly_peaks.*d["ElectricTariff"]["monthly_demand_rates"]) 
                @test r["ElectricTariff"]["year_one_demand_cost_before_tax"] ≈ expected_demand_cost
                finalize(backend(m))
                empty!(m)
                GC.gc()

            end

            @testset "Blended tariff" begin
                model = Model(optimizer_with_attributes(HiGHS.Optimizer, "output_flag" => false, "log_to_console" => false))
                results = run_reopt(model, "./scenarios/no_techs.json")
                @test results["ElectricTariff"]["year_one_energy_cost_before_tax"] ≈ 1000.0
                @test results["ElectricTariff"]["year_one_demand_cost_before_tax"] ≈ 136.99
                finalize(backend(model))
                empty!(model)
                GC.gc()
            end

            @testset "Coincident Peak Charges" begin
                model = Model(optimizer_with_attributes(HiGHS.Optimizer, "output_flag" => false, "log_to_console" => false))
                results = run_reopt(model, "./scenarios/coincident_peak.json")
                @test results["ElectricTariff"]["year_one_coincident_peak_cost_before_tax"] ≈ 15.0
                finalize(backend(model))
                empty!(model)
                GC.gc()
            end

            @testset "URDB sell rate" begin
                #= The URDB contains at least one "Customer generation" tariff that only has a "sell" key in the energyratestructure (the tariff tested here)
                =#
                model = Model(optimizer_with_attributes(HiGHS.Optimizer, "output_flag" => false, "log_to_console" => false))
                p = REoptInputs("./scenarios/URDB_customer_generation.json")
                results = run_reopt(model, p)
                @test results["PV"]["size_kw"] ≈ p.max_sizes["PV"]
                finalize(backend(model))
                empty!(model)
                GC.gc()
            end

            @testset "Custom URDB with Sub-Hourly" begin
                # Avoid excessive JuMP warning messages about += with Expressions
                logger = SimpleLogger()
                with_logger(logger) do
                    # Testing a 15-min post with a urdb_response with multiple n_energy_tiers
                    model = Model(optimizer_with_attributes(HiGHS.Optimizer, "output_flag" => false, "log_to_console" => false, "mip_rel_gap" => 0.1))
                    p = REoptInputs("./scenarios/subhourly_with_urdb.json")
                    results = run_reopt(model, p)
                    @test length(p.s.electric_tariff.export_rates[:WHL]) ≈ 8760*4
                    @test results["PV"]["size_kw"] ≈ p.s.pvs[1].existing_kw
                    finalize(backend(model))
                    empty!(model)
                    GC.gc()
                end
            end

            @testset "Multi-tier demand and energy rates" begin
                #This test ensures that when multiple energy or demand regimes are included, that the tier limits load appropriately
                d = JSON.parsefile("./scenarios/no_techs.json")
                d["ElectricTariff"] = Dict()
                d["ElectricTariff"]["urdb_response"] = JSON.parsefile("./scenarios/multi_tier_urdb_response.json")
                s = Scenario(d)
                p = REoptInputs(s)
                @test p.s.electric_tariff.tou_demand_tier_limits[1, 1] ≈ 1.0e8 atol=1.0
                @test p.s.electric_tariff.tou_demand_tier_limits[1, 2] ≈ 1.0e8 atol=1.0
                @test p.s.electric_tariff.tou_demand_tier_limits[2, 1] ≈ 100.0 atol=1.0
                @test p.s.electric_tariff.tou_demand_tier_limits[2, 2] ≈ 1.0e8 atol=1.0
                @test p.s.electric_tariff.energy_tier_limits[1, 1] ≈ 1.0e10 atol=1.0
                @test p.s.electric_tariff.energy_tier_limits[1, 2] ≈ 1.0e10 atol=1.0
                @test p.s.electric_tariff.energy_tier_limits[6, 1] ≈ 20000.0 atol=1.0
                @test p.s.electric_tariff.energy_tier_limits[6, 2] ≈ 1.0e10 atol=1.0
            end

            @testset "Tiered TOU Demand" begin
                data = JSON.parsefile("./scenarios/tiered_tou_demand.json")
                model = Model(optimizer_with_attributes(HiGHS.Optimizer, "output_flag" => false, "log_to_console" => false))
                results = run_reopt(model, data)
                max_demand = data["ElectricLoad"]["annual_kwh"] / 8760
                tier1_max = data["ElectricTariff"]["urdb_response"]["demandratestructure"][1][1]["max"]
                tier1_rate = data["ElectricTariff"]["urdb_response"]["demandratestructure"][1][1]["rate"]
                tier2_rate = data["ElectricTariff"]["urdb_response"]["demandratestructure"][1][2]["rate"]
                expected_demand_charges = 12 * (tier1_max * tier1_rate + (max_demand - tier1_max) * tier2_rate)
                @test results["ElectricTariff"]["year_one_demand_cost_before_tax"] ≈ expected_demand_charges atol=1
                finalize(backend(model))
                empty!(model)
                GC.gc()                
            end

            # # tiered monthly demand rate  TODO: expected results?
            # m = Model(optimizer_with_attributes(HiGHS.Optimizer, "output_flag" => false, "log_to_console" => false))
            # data = JSON.parsefile("./scenarios/tiered_energy_rate.json")
            # data["ElectricTariff"]["urdb_label"] = "59bc22705457a3372642da67"
            # s = Scenario(data)
            # inputs = REoptInputs(s)
            # results = run_reopt(m, inputs)

            @testset "Non-Standard Units for Energy Rates" begin
                d = JSON.parsefile("./scenarios/no_techs.json")
                d["ElectricTariff"] = Dict(
                    "urdb_label" => "6272e4ae7eb76766c247d469"
                )
                m = Model(optimizer_with_attributes(HiGHS.Optimizer, "output_flag" => false, "log_to_console" => false))
                results = run_reopt(m, d)
                @test occursin("URDB energy tiers have non-standard units of", string(results["Messages"]))
                finalize(backend(m))
                empty!(m)
                GC.gc()
            end

        end

        @testset "EASIUR" begin
            d = JSON.parsefile("./scenarios/pv.json")
            d["Site"]["latitude"] = 30.2672
            d["Site"]["longitude"] = -97.7431
            scen = Scenario(d)
            @test scen.financial.NOx_grid_cost_per_tonne ≈ 5510.61 atol=0.1
        end

        @testset "Wind" begin
            m = Model(optimizer_with_attributes(HiGHS.Optimizer, "output_flag" => false, "log_to_console" => false, "presolve" => "on"))
            d = JSON.parsefile("./scenarios/wind.json")
            results = run_reopt(m, d)
            @test results["Wind"]["size_kw"] ≈ 3752 atol=0.1
            @test results["Financial"]["lcc"] ≈ 8.591017e6 rtol=1e-5
            finalize(backend(m))
            empty!(m)
            GC.gc()            
            #= 
            0.5% higher LCC in this package as compared to API ? 8,591,017 vs 8,551,172
            - both have zero curtailment
            - same energy to grid: 5,839,317 vs 5,839,322
            - same energy to load: 4,160,683 vs 4,160,677
            - same city: Boulder
            - same total wind prod factor
            
            REopt.jl has:
            - bigger turbine: 3752 vs 3735
            - net_capital_costs_plus_om: 8,576,590 vs. 8,537,480

            TODO: will these discrepancies be addressed once NMIL binaries are added?
            =#

            m = Model(optimizer_with_attributes(HiGHS.Optimizer, "output_flag" => false, "log_to_console" => false, "presolve" => "on"))
            d["Site"]["land_acres"] = 60 # = 2 MW (with 0.03 acres/kW)
            results = run_reopt(m, d)
            @test results["Wind"]["size_kw"] == 2000.0 # Wind should be constrained by land_acres
            finalize(backend(m))
            empty!(m)
            GC.gc()            

            m = Model(optimizer_with_attributes(HiGHS.Optimizer, "output_flag" => false, "log_to_console" => false, "presolve" => "on"))
            d["Wind"]["min_kw"] = 2001 # min_kw greater than land-constrained max should error
            results = run_reopt(m, d)
            @test "errors" ∈ keys(results["Messages"])
            @test length(results["Messages"]["errors"]) > 0
            finalize(backend(m))
            empty!(m)
            GC.gc()            
        end

        @testset "Multiple PVs" begin
            logger = SimpleLogger()
            with_logger(logger) do
                m1 = Model(optimizer_with_attributes(HiGHS.Optimizer, "output_flag" => false, "log_to_console" => false))
                m2 = Model(optimizer_with_attributes(HiGHS.Optimizer, "output_flag" => false, "log_to_console" => false))
                results = run_reopt([m1,m2], "./scenarios/multiple_pvs.json")

                ground_pv = results["PV"][findfirst(pv -> pv["name"] == "ground", results["PV"])]
                roof_west = results["PV"][findfirst(pv -> pv["name"] == "roof_west", results["PV"])]
                roof_east = results["PV"][findfirst(pv -> pv["name"] == "roof_east", results["PV"])]

                @test ground_pv["size_kw"] ≈ 15 atol=0.1
                @test roof_west["size_kw"] ≈ 7 atol=0.1
                @test roof_east["size_kw"] ≈ 4 atol=0.1
                @test ground_pv["lifecycle_om_cost_after_tax_bau"] ≈ 782.0 atol=0.1
                @test roof_west["lifecycle_om_cost_after_tax_bau"] ≈ 782.0 atol=0.1
                @test ground_pv["annual_energy_produced_kwh_bau"] ≈ 8933.09 atol=0.1
                @test roof_west["annual_energy_produced_kwh_bau"] ≈ 7656.11 atol=0.1
                @test ground_pv["annual_energy_produced_kwh"] ≈ 26799.26 atol=0.1
                @test roof_west["annual_energy_produced_kwh"] ≈ 10719.51 atol=0.1
                @test roof_east["annual_energy_produced_kwh"] ≈ 6685.95 atol=0.1
                finalize(backend(m1))
                empty!(m1)
                finalize(backend(m2))
                empty!(m2)
                GC.gc()
            end
        end

        @testset "Thermal Energy Storage + Absorption Chiller" begin
            model = Model(optimizer_with_attributes(HiGHS.Optimizer, "output_flag" => false, "log_to_console" => false))
            data = JSON.parsefile("./scenarios/thermal_storage.json")
            s = Scenario(data)
            p = REoptInputs(s)
                
            #test for get_absorption_chiller_defaults consistency with inputs data and Scenario s.
            htf_defaults_response = get_absorption_chiller_defaults(;
                thermal_consumption_hot_water_or_steam=get(data["AbsorptionChiller"], "thermal_consumption_hot_water_or_steam", nothing),  
                boiler_type=get(data["ExistingBoiler"], "production_type", nothing),
                load_max_tons=maximum(s.cooling_load.loads_kw_thermal / REopt.KWH_THERMAL_PER_TONHOUR)
            )
            
            expected_installed_cost_per_ton = htf_defaults_response["default_inputs"]["installed_cost_per_ton"]
            expected_om_cost_per_ton = htf_defaults_response["default_inputs"]["om_cost_per_ton"]
            
            @test p.s.absorption_chiller.installed_cost_per_kw ≈ expected_installed_cost_per_ton / REopt.KWH_THERMAL_PER_TONHOUR atol=0.001
            @test p.s.absorption_chiller.om_cost_per_kw ≈ expected_om_cost_per_ton / REopt.KWH_THERMAL_PER_TONHOUR atol=0.001
            @test p.s.absorption_chiller.cop_thermal ≈ htf_defaults_response["default_inputs"]["cop_thermal"] atol=0.001
            
            #load test values
            p.s.absorption_chiller.installed_cost_per_kw = 500.0 / REopt.KWH_THERMAL_PER_TONHOUR
            p.s.absorption_chiller.om_cost_per_kw = 0.5 / REopt.KWH_THERMAL_PER_TONHOUR
            p.s.absorption_chiller.cop_thermal = 0.7
            
            #Make every other hour zero fuel and electric cost; storage should charge and discharge in each period
            for ts in p.time_steps
                #heating and cooling loads only
                if ts % 2 == 0  #in even periods, there is a nonzero load and energy is higher cost, and storage should discharge
                    p.s.electric_load.loads_kw[ts] = 10
                    p.s.dhw_load.loads_kw[ts] = 5
                    p.s.space_heating_load.loads_kw[ts] = 5
                    p.s.cooling_load.loads_kw_thermal[ts] = 10
                    p.fuel_cost_per_kwh["ExistingBoiler"][ts] = 100
                    for tier in 1:p.s.electric_tariff.n_energy_tiers
                        p.s.electric_tariff.energy_rates[ts, tier] = 100
                    end
                else #in odd periods, there is no load and energy is cheaper - storage should charge 
                    p.s.electric_load.loads_kw[ts] = 0
                    p.s.dhw_load.loads_kw[ts] = 0
                    p.s.space_heating_load.loads_kw[ts] = 0
                    p.s.cooling_load.loads_kw_thermal[ts] = 0
                    p.fuel_cost_per_kwh["ExistingBoiler"][ts] = 1
                    for tier in 1:p.s.electric_tariff.n_energy_tiers
                        p.s.electric_tariff.energy_rates[ts, tier] = 50
                    end
                end
            end
            
            r = run_reopt(model, p)
            
            #dispatch to load should be 10kW every other period = 4,380 * 10
            @test sum(r["HotThermalStorage"]["storage_to_load_series_mmbtu_per_hour"]) ≈ 149.45 atol=0.1
            @test sum(r["ColdThermalStorage"]["storage_to_load_series_ton"]) ≈ 12454.33 atol=0.1
            #size should be just over 10kW in gallons, accounting for efficiency losses and min SOC
            @test r["HotThermalStorage"]["size_gal"] ≈ 233.0 atol=0.1
            @test r["ColdThermalStorage"]["size_gal"] ≈ 378.0 atol=0.1
            #No production from existing chiller, only absorption chiller, which is sized at ~5kW to manage electric demand charge & capital cost.
            @test r["ExistingChiller"]["annual_thermal_production_tonhour"] ≈ 0.0 atol=0.1
            @test r["AbsorptionChiller"]["annual_thermal_production_tonhour"] ≈ 12464.15 atol=0.1
            @test r["AbsorptionChiller"]["size_ton"] ≈ 2.846 atol=0.01
            finalize(backend(model))
            empty!(model)
            GC.gc()
        end

        @testset "Heat and cool energy balance" begin
            """

            This is an "energy balance" type of test which tests the model formulation/math as opposed
            to a specific scenario. This test is robust to changes in the model "MIPRELSTOP" or "MAXTIME" setting

            Validation to ensure that:
                1) The electric and absorption chillers are supplying 100% of the cooling thermal load plus losses from ColdThermalStorage
                2) The boiler and CHP are supplying the heating load plus additional absorption chiller thermal load
                3) The Cold and Hot TES efficiency (charge loss and thermal decay) are being tracked properly

            """
            input_data = JSON.parsefile("./scenarios/heat_cool_energy_balance_inputs.json")
            s = Scenario(input_data)
            inputs = REoptInputs(s)
            m = Model(optimizer_with_attributes(HiGHS.Optimizer, "output_flag" => false, "log_to_console" => false, "mip_rel_gap" => 0.01))
            results = run_reopt(m, inputs)

            # Annual cooling **thermal** energy load of CRB is based on annual cooling electric energy (from CRB models) and a conditional COP depending on the peak cooling thermal load
            # When the user specifies inputs["ExistingChiller"]["cop"], this changes the **electric** consumption of the chiller to meet that cooling thermal load
            crb_cop = REopt.get_existing_chiller_default_cop(;
                                                            existing_chiller_max_thermal_factor_on_peak_load=s.existing_chiller.max_thermal_factor_on_peak_load,
                                                            max_load_kw_thermal=maximum(s.cooling_load.loads_kw_thermal))
            cooling_thermal_load_tonhour_total = 1427329.0 * crb_cop / REopt.KWH_THERMAL_PER_TONHOUR  # From CRB models, in heating_cooling_loads.jl, BuiltInCoolingLoad data for location (SanFrancisco Hospital)
            cooling_electric_load_total_mod_cop_kwh = cooling_thermal_load_tonhour_total / inputs.s.existing_chiller.cop * REopt.KWH_THERMAL_PER_TONHOUR

            #Test cooling load results
            @test round(cooling_thermal_load_tonhour_total, digits=1) ≈ results["CoolingLoad"]["annual_calculated_tonhour"] atol=1.0
            
            # Convert fuel input to thermal using user input boiler efficiency
            boiler_thermal_load_mmbtu_total = (671.40531 + 11570.9155) * input_data["ExistingBoiler"]["efficiency"] # From CRB models, in heating_cooling_loads.jl, BuiltInDomesticHotWaterLoad + BuiltInSpaceHeatingLoad data for location (SanFrancisco Hospital)
            boiler_fuel_consumption_total_mod_efficiency = boiler_thermal_load_mmbtu_total / inputs.s.existing_boiler.efficiency

            # Cooling outputs
            cooling_elecchl_tons_to_load_series = results["ExistingChiller"]["thermal_to_load_series_ton"]
            cooling_elecchl_tons_to_tes_series = results["ExistingChiller"]["thermal_to_storage_series_ton"]
            cooling_absorpchl_tons_to_load_series = results["AbsorptionChiller"]["thermal_to_load_series_ton"]
            cooling_absorpchl_tons_to_tes_series = results["AbsorptionChiller"]["thermal_to_storage_series_ton"]
            cooling_tonhour_to_load_tech_total = sum(cooling_elecchl_tons_to_load_series) + sum(cooling_absorpchl_tons_to_load_series)
            cooling_tonhour_to_tes_total = sum(cooling_elecchl_tons_to_tes_series) + sum(cooling_absorpchl_tons_to_tes_series)
            cooling_tes_tons_to_load_series = results["ColdThermalStorage"]["storage_to_load_series_ton"]
            cooling_extra_from_tes_losses = cooling_tonhour_to_tes_total - sum(cooling_tes_tons_to_load_series)
            tes_effic_with_decay = sum(cooling_tes_tons_to_load_series) / cooling_tonhour_to_tes_total
            cooling_total_prod_from_techs = cooling_tonhour_to_load_tech_total + cooling_tonhour_to_tes_total
            cooling_load_plus_tes_losses = cooling_thermal_load_tonhour_total + cooling_extra_from_tes_losses

            # Absorption Chiller electric consumption addition
            absorpchl_total_cooling_produced_series_ton = cooling_absorpchl_tons_to_load_series .+ cooling_absorpchl_tons_to_tes_series 
            absorpchl_total_cooling_produced_ton_hour = sum(absorpchl_total_cooling_produced_series_ton)
            absorpchl_electric_consumption_total_kwh = results["AbsorptionChiller"]["annual_electric_consumption_kwh"]
            absorpchl_cop_elec = s.absorption_chiller.cop_electric

            # Check if sum of electric and absorption chillers equals cooling thermal total
            @test tes_effic_with_decay < 0.97
            @test round(cooling_total_prod_from_techs, digits=0) ≈ cooling_load_plus_tes_losses atol=5.0
            @test round(absorpchl_electric_consumption_total_kwh, digits=0) ≈ absorpchl_total_cooling_produced_ton_hour * REopt.KWH_THERMAL_PER_TONHOUR / absorpchl_cop_elec atol=1.0

            # Heating outputs
            boiler_fuel_consumption_calculated = results["ExistingBoiler"]["annual_fuel_consumption_mmbtu"]
            boiler_thermal_series = results["ExistingBoiler"]["thermal_production_series_mmbtu_per_hour"]
            boiler_to_load_series = results["ExistingBoiler"]["thermal_to_load_series_mmbtu_per_hour"]
            boiler_thermal_to_tes_series = results["ExistingBoiler"]["thermal_to_storage_series_mmbtu_per_hour"]
            chp_thermal_to_load_series = results["CHP"]["thermal_to_load_series_mmbtu_per_hour"]
            chp_thermal_to_tes_series = results["CHP"]["thermal_to_storage_series_mmbtu_per_hour"]
            chp_thermal_to_waste_series = results["CHP"]["thermal_curtailed_series_mmbtu_per_hour"]
            absorpchl_thermal_series = results["AbsorptionChiller"]["thermal_consumption_series_mmbtu_per_hour"]
            hot_tes_mmbtu_per_hour_to_load_series = results["HotThermalStorage"]["storage_to_load_series_mmbtu_per_hour"]
            tes_inflows = sum(chp_thermal_to_tes_series) + sum(boiler_thermal_to_tes_series)
            total_chp_production = sum(chp_thermal_to_load_series) + sum(chp_thermal_to_waste_series) + sum(chp_thermal_to_tes_series)
            tes_outflows = sum(hot_tes_mmbtu_per_hour_to_load_series)
            total_thermal_expected = boiler_thermal_load_mmbtu_total + sum(chp_thermal_to_waste_series) + tes_inflows + sum(absorpchl_thermal_series)
            boiler_fuel_expected = (total_thermal_expected - total_chp_production - tes_outflows) / inputs.s.existing_boiler.efficiency
            total_thermal_mmbtu_calculated = sum(boiler_thermal_series) + total_chp_production + tes_outflows

            @test round(boiler_fuel_consumption_calculated, digits=0) ≈ boiler_fuel_expected atol=8.0
            @test round(total_thermal_mmbtu_calculated, digits=0) ≈ total_thermal_expected atol=8.0  

            # Test CHP["cooling_thermal_factor"] = 0.8, AbsorptionChiller["cop_thermal"] = 0.7 (from inputs .json)
            absorpchl_heat_in_kwh = results["AbsorptionChiller"]["annual_thermal_consumption_mmbtu"] * REopt.KWH_PER_MMBTU
            absorpchl_cool_out_kwh = results["AbsorptionChiller"]["annual_thermal_production_tonhour"] * REopt.KWH_THERMAL_PER_TONHOUR
            absorpchl_cop = absorpchl_cool_out_kwh / absorpchl_heat_in_kwh

            @test round(absorpchl_cop, digits=5) ≈ 0.8*0.7 rtol=1e-4
            finalize(backend(m))
            empty!(m)
            GC.gc()
        end

        @testset "Heating and cooling inputs + CHP defaults" begin
            """

            This tests the various ways to input heating and cooling loads to make sure they are processed correctly.
            There are no "new" technologies in this test, so heating is served by ExistingBoiler, and 
                cooling is served by ExistingCooler. Since this is just inputs processing tests, no optimization is needed.

            """
            input_data = JSON.parsefile("./scenarios/heating_cooling_load_inputs.json")
            s = Scenario(input_data)
            inputs = REoptInputs(s)

            # Heating load is input as **fuel**, not thermal 
            # If boiler efficiency is not input, we use REopt.EXISTING_BOILER_EFFICIENCY to convert fuel to thermal
            expected_fuel = input_data["SpaceHeatingLoad"]["annual_mmbtu"] + input_data["DomesticHotWaterLoad"]["annual_mmbtu"]
            total_boiler_heating_thermal_load_mmbtu = (sum(inputs.s.space_heating_load.loads_kw) + sum(inputs.s.dhw_load.loads_kw)) / REopt.KWH_PER_MMBTU
            @test round(total_boiler_heating_thermal_load_mmbtu, digits=0) ≈ expected_fuel * REopt.EXISTING_BOILER_EFFICIENCY atol=1.0
            total_boiler_heating_fuel_load_mmbtu = total_boiler_heating_thermal_load_mmbtu / inputs.s.existing_boiler.efficiency
            @test round(total_boiler_heating_fuel_load_mmbtu, digits=0) ≈ expected_fuel * REopt.EXISTING_BOILER_EFFICIENCY / inputs.s.existing_boiler.efficiency atol=1.0
            # If boiler efficiency is input, use that with annual or monthly mmbtu input to convert fuel to thermal
            input_data["ExistingBoiler"]["efficiency"] = 0.72
            s = Scenario(input_data)
            inputs = REoptInputs(s)
            total_boiler_heating_thermal_load_mmbtu = (sum(inputs.s.space_heating_load.loads_kw) + sum(inputs.s.dhw_load.loads_kw)) / REopt.KWH_PER_MMBTU
            @test round(total_boiler_heating_thermal_load_mmbtu, digits=0) ≈ expected_fuel * input_data["ExistingBoiler"]["efficiency"] atol=1.0
            total_boiler_heating_fuel_load_mmbtu = total_boiler_heating_thermal_load_mmbtu / inputs.s.existing_boiler.efficiency
            @test round(total_boiler_heating_fuel_load_mmbtu, digits=0) ≈ expected_fuel * input_data["ExistingBoiler"]["efficiency"] / inputs.s.existing_boiler.efficiency atol=1.0

            # The expected cooling load is based on the default **fraction of total electric** profile for the doe_reference_name when annual_tonhour is NOT input
            #    the 320540.0 kWh number is from the default LargeOffice fraction of total electric profile applied to the Hospital default total electric profile
            total_chiller_electric_consumption = sum(inputs.s.cooling_load.loads_kw_thermal) / inputs.s.existing_chiller.cop
            @test round(total_chiller_electric_consumption, digits=0) ≈ 320544.0 atol=1.0  # loads_kw is **electric**, loads_kw_thermal is **thermal**

            #Test CHP defaults use average fuel load, size class 2 for recip_engine 
            @test inputs.s.chp.min_allowable_kw ≈ 50.0 atol=0.01
            @test inputs.s.chp.om_cost_per_kwh ≈ 0.0235 atol=0.0001

            delete!(input_data, "SpaceHeatingLoad")
            delete!(input_data, "DomesticHotWaterLoad")
            annual_fraction_of_electric_load_input = 0.5
            input_data["CoolingLoad"] = Dict{Any, Any}("annual_fraction_of_electric_load" => annual_fraction_of_electric_load_input)

            s = Scenario(input_data)
            inputs = REoptInputs(s)

            expected_cooling_electricity = sum(inputs.s.electric_load.loads_kw) * annual_fraction_of_electric_load_input
            total_chiller_electric_consumption = sum(inputs.s.cooling_load.loads_kw_thermal) / inputs.s.cooling_load.existing_chiller_cop
            @test round(total_chiller_electric_consumption, digits=0) ≈ round(expected_cooling_electricity) atol=1.0
            @test round(total_chiller_electric_consumption, digits=0) ≈ 3876410 atol=1.0

            # Check that without heating load or max_kw input, CHP.max_kw gets set based on peak electric load
            @test inputs.s.chp.max_kw ≈ maximum(inputs.s.electric_load.loads_kw) atol=0.01

            input_data["SpaceHeatingLoad"] = Dict{Any, Any}("monthly_mmbtu" => repeat([1000.0], 12))
            input_data["DomesticHotWaterLoad"] = Dict{Any, Any}("monthly_mmbtu" => repeat([1000.0], 12))
            input_data["CoolingLoad"] = Dict{Any, Any}("monthly_fractions_of_electric_load" => repeat([0.1], 12))

            s = Scenario(input_data)
            inputs = REoptInputs(s)

            #Test CHP defaults use average fuel load, size class changes to 3
            @test inputs.s.chp.min_allowable_kw ≈ 125.0 atol=0.1
            @test inputs.s.chp.om_cost_per_kwh ≈ 0.021 atol=0.0001
            #Update CHP prime_mover and test new defaults
            input_data["CHP"]["prime_mover"] = "combustion_turbine"
            input_data["CHP"]["size_class"] = 1
            # Set max_kw higher than peak electric load so min_allowable_kw doesn't get assigned to max_kw
            input_data["CHP"]["max_kw"] = 2500.0

            s = Scenario(input_data)
            inputs = REoptInputs(s)

            @test inputs.s.chp.min_allowable_kw ≈ 2000.0 atol=0.1
            @test inputs.s.chp.om_cost_per_kwh ≈ 0.014499999999999999 atol=0.0001

            total_heating_fuel_load_mmbtu = (sum(inputs.s.space_heating_load.loads_kw) + 
                                            sum(inputs.s.dhw_load.loads_kw)) / input_data["ExistingBoiler"]["efficiency"] / REopt.KWH_PER_MMBTU
            @test round(total_heating_fuel_load_mmbtu, digits=0) ≈ 24000 atol=1.0
            total_chiller_electric_consumption = sum(inputs.s.cooling_load.loads_kw_thermal) / inputs.s.cooling_load.existing_chiller_cop
            @test round(total_chiller_electric_consumption, digits=0) ≈ 775282 atol=1.0

            input_data["SpaceHeatingLoad"] = Dict{Any, Any}("fuel_loads_mmbtu_per_hour" => repeat([0.5], 8760))
            input_data["DomesticHotWaterLoad"] = Dict{Any, Any}("fuel_loads_mmbtu_per_hour" => repeat([0.5], 8760))
            input_data["CoolingLoad"] = Dict{Any, Any}("per_time_step_fractions_of_electric_load" => repeat([0.01], 8760))

            s = Scenario(input_data)
            inputs = REoptInputs(s)

            total_heating_fuel_load_mmbtu = (sum(inputs.s.space_heating_load.loads_kw) + 
                                            sum(inputs.s.dhw_load.loads_kw)) / input_data["ExistingBoiler"]["efficiency"] / REopt.KWH_PER_MMBTU
            @test round(total_heating_fuel_load_mmbtu, digits=0) ≈ 8760 atol=0.1
            @test round(sum(inputs.s.cooling_load.loads_kw_thermal) / inputs.s.cooling_load.existing_chiller_cop, digits=0) ≈ 77528.0 atol=1.0

            # Make sure annual_tonhour is preserved with conditional existing_chiller_default logic, where guess-and-correct method is applied
            input_data["SpaceHeatingLoad"] = Dict{Any, Any}()
            input_data["DomesticHotWaterLoad"] = Dict{Any, Any}()
            annual_tonhour = 25000.0
            input_data["CoolingLoad"] = Dict{Any, Any}("doe_reference_name" => "Hospital",
                                                        "annual_tonhour" => annual_tonhour)
            input_data["ExistingChiller"] = Dict{Any, Any}()

            s = Scenario(input_data)
            inputs = REoptInputs(s)

            @test round(sum(inputs.s.cooling_load.loads_kw_thermal) / REopt.KWH_THERMAL_PER_TONHOUR, digits=0) ≈ annual_tonhour atol=1.0 
            
            # Test for prime generator CHP inputs (electric only)
            # First get CHP cost to compare later with prime generator
            input_data["ElectricLoad"] = Dict("doe_reference_name" => "FlatLoad",
                                                "annual_kwh" => 876000)
            input_data["ElectricTariff"] = Dict("blended_annual_energy_rate" => 0.06,
                                                "blended_annual_demand_rate" => 0.0  )
            s_chp = Scenario(input_data)
            inputs_chp = REoptInputs(s)
            installed_cost_chp = s_chp.chp.installed_cost_per_kw

            # Now get prime generator (electric only)
            input_data["CHP"]["is_electric_only"] = true
            delete!(input_data["CHP"], "max_kw")
            s = Scenario(input_data)
            inputs = REoptInputs(s)
            # Costs are 75% of CHP
            @test inputs.s.chp.installed_cost_per_kw ≈ (0.75*installed_cost_chp) atol=1.0
            @test inputs.s.chp.om_cost_per_kwh ≈ (0.75*0.0145) atol=0.0001
            @test inputs.s.chp.federal_itc_fraction ≈ 0.0 atol=0.0001
            # Thermal efficiency set to zero
            @test inputs.s.chp.thermal_efficiency_full_load == 0
            @test inputs.s.chp.thermal_efficiency_half_load == 0
            # Max size based on electric load, not heating load
            @test inputs.s.chp.max_kw ≈ maximum(inputs.s.electric_load.loads_kw) atol=0.001    
        end

        @testset "Hybrid/blended heating and cooling loads" begin
            """

            This tests the hybrid/campus loads for heating and cooling, where a blended_doe_reference_names
                and blended_doe_reference_percents are given and blended to create an aggregate load profile

            """
            input_data = JSON.parsefile("./scenarios/hybrid_loads_heating_cooling_inputs.json")

            hospital_fraction = 0.75
            hotel_fraction = 1.0 - hospital_fraction

            # Hospital only
            input_data["ElectricLoad"]["annual_kwh"] = hospital_fraction * 100
            input_data["ElectricLoad"]["doe_reference_name"] = "Hospital"
            input_data["SpaceHeatingLoad"]["annual_mmbtu"] = hospital_fraction * 100
            input_data["SpaceHeatingLoad"]["doe_reference_name"] = "Hospital"
            input_data["DomesticHotWaterLoad"]["annual_mmbtu"] = hospital_fraction * 100
            input_data["DomesticHotWaterLoad"]["doe_reference_name"] = "Hospital"    
            input_data["CoolingLoad"]["doe_reference_name"] = "Hospital"

            s = Scenario(input_data)
            inputs = REoptInputs(s)

            elec_hospital = inputs.s.electric_load.loads_kw
            space_hospital = inputs.s.space_heating_load.loads_kw  # thermal
            dhw_hospital = inputs.s.dhw_load.loads_kw  # thermal
            cooling_hospital = inputs.s.cooling_load.loads_kw_thermal  # thermal
            cooling_elec_frac_of_total_hospital = cooling_hospital / inputs.s.cooling_load.existing_chiller_cop ./ elec_hospital

            # Hotel only
            input_data["ElectricLoad"]["annual_kwh"] = hotel_fraction * 100
            input_data["ElectricLoad"]["doe_reference_name"] = "LargeHotel"
            input_data["SpaceHeatingLoad"]["annual_mmbtu"] = hotel_fraction * 100
            input_data["SpaceHeatingLoad"]["doe_reference_name"] = "LargeHotel"
            input_data["DomesticHotWaterLoad"]["annual_mmbtu"] = hotel_fraction * 100
            input_data["DomesticHotWaterLoad"]["doe_reference_name"] = "LargeHotel"    
            input_data["CoolingLoad"]["doe_reference_name"] = "LargeHotel"

            s = Scenario(input_data)
            inputs = REoptInputs(s)

            elec_hotel = inputs.s.electric_load.loads_kw
            space_hotel = inputs.s.space_heating_load.loads_kw  # thermal
            dhw_hotel = inputs.s.dhw_load.loads_kw  # thermal
            cooling_hotel = inputs.s.cooling_load.loads_kw_thermal  # thermal
            cooling_elec_frac_of_total_hotel = cooling_hotel / inputs.s.cooling_load.existing_chiller_cop ./ elec_hotel

            # Hybrid mix of hospital and hotel
            # Remove previous assignment of doe_reference_name
            for load in ["ElectricLoad", "SpaceHeatingLoad", "DomesticHotWaterLoad", "CoolingLoad"]
                delete!(input_data[load], "doe_reference_name")
            end
            annual_energy = (hospital_fraction + hotel_fraction) * 100
            building_list = ["Hospital", "LargeHotel"]
            percent_share_list = [hospital_fraction, hotel_fraction]
            input_data["ElectricLoad"]["annual_kwh"] = annual_energy
            input_data["ElectricLoad"]["blended_doe_reference_names"] = building_list
            input_data["ElectricLoad"]["blended_doe_reference_percents"] = percent_share_list

            input_data["SpaceHeatingLoad"]["annual_mmbtu"] = annual_energy
            input_data["SpaceHeatingLoad"]["blended_doe_reference_names"] = building_list
            input_data["SpaceHeatingLoad"]["blended_doe_reference_percents"] = percent_share_list
            input_data["DomesticHotWaterLoad"]["annual_mmbtu"] = annual_energy
            input_data["DomesticHotWaterLoad"]["blended_doe_reference_names"] = building_list
            input_data["DomesticHotWaterLoad"]["blended_doe_reference_percents"] = percent_share_list    

            # CoolingLoad now use a weighted fraction of total electric profile if no annual_tonhour is provided
            input_data["CoolingLoad"]["blended_doe_reference_names"] = building_list
            input_data["CoolingLoad"]["blended_doe_reference_percents"] = percent_share_list    

            s = Scenario(input_data)
            inputs = REoptInputs(s)

            elec_hybrid = inputs.s.electric_load.loads_kw
            space_hybrid = inputs.s.space_heating_load.loads_kw  # thermal
            dhw_hybrid = inputs.s.dhw_load.loads_kw  # thermal
            cooling_hybrid = inputs.s.cooling_load.loads_kw_thermal   # thermal
            cooling_elec_hybrid = cooling_hybrid / inputs.s.cooling_load.existing_chiller_cop  # electric
            cooling_elec_frac_of_total_hybrid = cooling_hybrid / inputs.s.cooling_load.existing_chiller_cop ./ elec_hybrid

            # Check that the combined/hybrid load is the same as the sum of the individual loads in each time_step

            @test round(sum(elec_hybrid .- (elec_hospital .+ elec_hotel)), digits=1) ≈ 0.0 atol=0.1
            @test round(sum(space_hybrid .- (space_hospital .+ space_hotel)), digits=1) ≈ 0.0 atol=0.1
            @test round(sum(dhw_hybrid .- (dhw_hospital .+ dhw_hotel)), digits=1) ≈ 0.0 atol=0.1
            # Check that the cooling load is the weighted average of the default CRB fraction of total electric profiles
            cooling_electric_hybrid_expected = elec_hybrid .* (cooling_elec_frac_of_total_hospital * hospital_fraction  .+ 
                                                    cooling_elec_frac_of_total_hotel * hotel_fraction)
            @test round(sum(cooling_electric_hybrid_expected .- cooling_elec_hybrid), digits=1) ≈ 0.0 atol=0.1
        end

        @testset "Boiler (new) test" begin
            input_data = JSON.parsefile("scenarios/boiler_new_inputs.json")
            input_data["SpaceHeatingLoad"]["annual_mmbtu"] = 0.5 * 8760
            input_data["DomesticHotWaterLoad"]["annual_mmbtu"] = 0.5 * 8760
            s = Scenario(input_data)
            inputs = REoptInputs(s)
            m1 = Model(optimizer_with_attributes(HiGHS.Optimizer, "output_flag" => false, "log_to_console" => false))
            m2 = Model(optimizer_with_attributes(HiGHS.Optimizer, "output_flag" => false, "log_to_console" => false))
            results = run_reopt([m1,m2], inputs)
            
            # BAU boiler loads
            load_thermal_mmbtu_bau = sum(s.space_heating_load.loads_kw + s.dhw_load.loads_kw) / REopt.KWH_PER_MMBTU
            existing_boiler_mmbtu = sum(results["ExistingBoiler"]["thermal_production_series_mmbtu_per_hour"])
            boiler_thermal_mmbtu = sum(results["Boiler"]["thermal_production_series_mmbtu_per_hour"])
            
            # Used monthly fuel cost for ExistingBoiler and Boiler, where ExistingBoiler has lower fuel cost only
            # in February (28 days), so expect ExistingBoiler to serve the flat/constant load 28 days of the year
            @test existing_boiler_mmbtu ≈ load_thermal_mmbtu_bau * 28 / 365 atol=0.00001
            @test boiler_thermal_mmbtu ≈ load_thermal_mmbtu_bau - existing_boiler_mmbtu atol=0.00001
            finalize(backend(m1))
            empty!(m1)
            finalize(backend(m2))
            empty!(m2)
            GC.gc()
        end

        @testset "OffGrid" begin
            ## Scenario 1: Solar, Storage, Fixed Generator
            post_name = "off_grid.json" 
            post = JSON.parsefile("./scenarios/$post_name")
            m = Model(optimizer_with_attributes(HiGHS.Optimizer, "output_flag" => false, "log_to_console" => false))
            scen = Scenario(post)
            r = run_reopt(m, scen)
            
            # Test default values 
            @test scen.electric_utility.outage_start_time_step ≈ 1
            @test scen.electric_utility.outage_end_time_step ≈ 8760 * scen.settings.time_steps_per_hour
            @test scen.storage.attr["ElectricStorage"].soc_init_fraction ≈ 1
            @test scen.storage.attr["ElectricStorage"].can_grid_charge ≈ false
            @test scen.generator.fuel_avail_gal ≈ 1.0e9
            @test scen.generator.min_turn_down_fraction ≈ 0.15
            @test sum(scen.electric_load.loads_kw) - sum(scen.electric_load.critical_loads_kw) ≈ 0 # critical loads should equal loads_kw
            @test scen.financial.microgrid_upgrade_cost_fraction ≈ 0

            # Test outputs
            @test r["ElectricUtility"]["annual_energy_supplied_kwh"] ≈ 0 # no interaction with grid
            @test r["Financial"]["lifecycle_offgrid_other_capital_costs"] ≈ 2617.092 atol=0.01 # Check straight line depreciation calc
            @test sum(r["ElectricLoad"]["offgrid_annual_oper_res_provided_series_kwh"]) >= sum(r["ElectricLoad"]["offgrid_annual_oper_res_required_series_kwh"]) # OR provided >= required
            @test r["ElectricLoad"]["offgrid_load_met_fraction"] >= scen.electric_load.min_load_met_annual_fraction
            @test r["PV"]["size_kw"] ≈ 5050.0
            f = r["Financial"]
            @test f["lifecycle_generation_tech_capital_costs"] + f["lifecycle_storage_capital_costs"] + f["lifecycle_om_costs_after_tax"] +
                    f["lifecycle_fuel_costs_after_tax"] + f["lifecycle_chp_standby_cost_after_tax"] + f["lifecycle_elecbill_after_tax"] + 
                    f["lifecycle_offgrid_other_annual_costs_after_tax"] + f["lifecycle_offgrid_other_capital_costs"] + 
                    f["lifecycle_outage_cost"] + f["lifecycle_MG_upgrade_and_fuel_cost"] - 
                    f["lifecycle_production_incentive_after_tax"] ≈ f["lcc"] atol=1.0
            
            ## Scenario 2: Fixed Generator only
            post["ElectricLoad"]["annual_kwh"] = 100.0
            post["PV"]["max_kw"] = 0.0
            post["ElectricStorage"]["max_kw"] = 0.0
            post["Generator"]["min_turn_down_fraction"] = 0.0
            finalize(backend(m))
            empty!(m)
            GC.gc()            

            m = Model(optimizer_with_attributes(HiGHS.Optimizer, "output_flag" => false, "log_to_console" => false))
            r = run_reopt(m, post)

            # Test generator outputs
            @test r["Generator"]["annual_fuel_consumption_gal"] ≈ 7.52 # 99 kWh * 0.076 gal/kWh
            @test r["Generator"]["annual_energy_produced_kwh"] ≈ 99.0
            @test r["Generator"]["year_one_fuel_cost_before_tax"] ≈ 22.57
            @test r["Generator"]["lifecycle_fuel_cost_after_tax"] ≈ 205.35 
            other_offgrid_capex_before_tax = post["Financial"]["offgrid_other_capital_costs"]
            other_offgrid_capex_after_tax = value(m[Symbol("OffgridOtherCapexAfterDepr")])
            @test r["Financial"]["initial_capital_costs"] ≈ 100*(700) + other_offgrid_capex_before_tax 
            @test r["Financial"]["lifecycle_capital_costs"] ≈ 100*(700+324.235442*(1-0.26)) + other_offgrid_capex_after_tax atol=0.1 # replacement in yr 10 is considered tax deductible
            @test r["Financial"]["initial_capital_costs_after_incentives"] ≈ 700*100 + other_offgrid_capex_after_tax atol=0.1
            @test r["Financial"]["replacements_future_cost_after_tax"] ≈ 700*100
            @test r["Financial"]["replacements_present_cost_after_tax"] ≈ 100*(324.235442*(1-0.26)) atol=0.1 

            ## Scenario 3: Fixed Generator that can meet load, but cannot meet load operating reserve requirement
            ## This test ensures the load operating reserve requirement is being enforced
            post["ElectricLoad"]["doe_reference_name"] = "FlatLoad"
            post["ElectricLoad"]["annual_kwh"] = 876000.0 # requires 100 kW gen
            post["ElectricLoad"]["min_load_met_annual_fraction"] = 1.0 # requires additional generator capacity
            post["PV"]["max_kw"] = 0.0
            post["ElectricStorage"]["max_kw"] = 0.0
            post["Generator"]["min_turn_down_fraction"] = 0.0
            finalize(backend(m))
            empty!(m)
            GC.gc()            

            m = Model(optimizer_with_attributes(HiGHS.Optimizer, "output_flag" => false, "log_to_console" => false))
            r = run_reopt(m, post)

            # Test generator outputs
            @test typeof(r) == Model # this is true when the model is infeasible
            finalize(backend(m))
            empty!(m)
            GC.gc()            

            ### Scenario 3: Indonesia. Wind (custom prod) and Generator only
            m = Model(optimizer_with_attributes(HiGHS.Optimizer, "output_flag" => false, "log_to_console" => false, "mip_rel_gap" => 0.01, "presolve" => "on"))
            post_name = "wind_intl_offgrid.json" 
            post = JSON.parsefile("./scenarios/$post_name")
            post["ElectricLoad"]["loads_kw"] = [10.0 for i in range(1,8760)]
            post["ElectricLoad"]["year"] = 2022
            scen = Scenario(post)
            post["Wind"]["production_factor_series"] =  reduce(vcat, readdlm("./data/example_wind_prod_factor_kw.csv", '\n', header=true)[1])

            results = run_reopt(m, post)
            
            @test results["ElectricLoad"]["offgrid_load_met_fraction"] >= scen.electric_load.min_load_met_annual_fraction
            f = results["Financial"]
            @test f["lifecycle_generation_tech_capital_costs"] + f["lifecycle_storage_capital_costs"] + f["lifecycle_om_costs_after_tax"] +
                    f["lifecycle_fuel_costs_after_tax"] + f["lifecycle_chp_standby_cost_after_tax"] + f["lifecycle_elecbill_after_tax"] + 
                    f["lifecycle_offgrid_other_annual_costs_after_tax"] + f["lifecycle_offgrid_other_capital_costs"] + 
                    f["lifecycle_outage_cost"] + f["lifecycle_MG_upgrade_and_fuel_cost"] - 
                    f["lifecycle_production_incentive_after_tax"] ≈ f["lcc"] atol=1.0

            windOR = sum(results["Wind"]["electric_to_load_series_kw"]  * post["Wind"]["operating_reserve_required_fraction"])
            loadOR = sum(post["ElectricLoad"]["loads_kw"] * scen.electric_load.operating_reserve_required_fraction)
            @test sum(results["ElectricLoad"]["offgrid_annual_oper_res_required_series_kwh"]) ≈ loadOR  + windOR atol=1.0
            finalize(backend(m))
            empty!(m)
            GC.gc()            

        end

        @testset "GHP" begin
            """

            This tests multiple unique aspects of GHP:
            1. REopt takes the output data of GhpGhx, creates multiple GHP options, and chooses the expected one
            2. GHP with heating and cooling "..efficiency_thermal_factors" reduces the net thermal load
            3. GHP serves only the SpaceHeatingLoad by default unless it is allowed to serve DHW
            4. GHP serves all the Cooling load
            5. Input of a custom COP map for GHP and check the GHP performance to make sure it's using it correctly
            6. Hybrid GHP capability functions as expected
            7. Check GHP LCC calculation for URBANopt
            8. Check GHX LCC calculation for URBANopt
            9. Allow User-defined max GHP size
            10. Allow User-defined max GHP size and max number of boreholes

            """
            # Load base inputs
            input_data = JSON.parsefile("scenarios/ghp_inputs.json")
            
            # Modify ["GHP"]["ghpghx_inputs"] for running GhpGhx.jl
            # Heat pump performance maps
            cop_map_mat_header = readdlm("scenarios/ghp_cop_map_custom.csv", ',', header=true)
            data = cop_map_mat_header[1]
            headers = cop_map_mat_header[2]
            # Generate a "records" style dictionary from the 
            cop_map_list = []
            for i in axes(data,1)
                dict_record = Dict(name=>data[i, col] for (col, name) in enumerate(headers))
                push!(cop_map_list, dict_record)
            end
            input_data["GHP"]["ghpghx_inputs"][1]["cop_map_eft_heating_cooling"] = cop_map_list
            
            # Due to GhpGhx not being a registered package (no OSI-approved license), 
            # the registered REopt package cannot have GhpGhx as a "normal" dependency;
            # Therefore, we only use a "ghpghx_response" (the output of GhpGhx) as an 
            # input to REopt to avoid GhpGhx module calls
            response_1 = JSON.parsefile("scenarios/ghpghx_response.json")
            response_2 = deepcopy(response_1)
            # Reduce the electric consumption of response 2 which should then be the chosen system
            response_2["outputs"]["yearly_total_electric_consumption_series_kw"] *= 0.5 
            input_data["GHP"]["ghpghx_responses"] = [response_1, response_2]
            
            # Heating load
            input_data["SpaceHeatingLoad"]["doe_reference_name"] = "Hospital"
            input_data["SpaceHeatingLoad"]["monthly_mmbtu"] = fill(1000.0, 12)
            input_data["SpaceHeatingLoad"]["monthly_mmbtu"][1] = 500.0
            input_data["SpaceHeatingLoad"]["monthly_mmbtu"][end] = 1500.0
            
            # Call REopt
            s = Scenario(input_data)
            inputs = REoptInputs(s)
            m1 = Model(optimizer_with_attributes(HiGHS.Optimizer, "output_flag" => false, "log_to_console" => false, "mip_rel_gap" => 0.01))
            m2 = Model(optimizer_with_attributes(HiGHS.Optimizer, "output_flag" => false, "log_to_console" => false, "mip_rel_gap" => 0.01))
            results = run_reopt([m1,m2], inputs)
            
            ghp_option_chosen = results["GHP"]["ghp_option_chosen"]
            @test ghp_option_chosen == 2

            # Test GHP heating and cooling load reduced
            hot_load_reduced_mmbtu = sum(results["GHP"]["space_heating_thermal_load_reduction_with_ghp_mmbtu_per_hour"])
            cold_load_reduced_tonhour = sum(results["GHP"]["cooling_thermal_load_reduction_with_ghp_ton"])
            @test hot_load_reduced_mmbtu ≈ 1440.00 atol=0.1
            @test cold_load_reduced_tonhour ≈ 761382.78 atol=0.1

            # Test GHP serving space heating with VAV thermal efficiency improvements
            heating_served_mmbtu = sum(s.ghp_option_list[ghp_option_chosen].heating_thermal_kw / REopt.KWH_PER_MMBTU)
            expected_heating_served_mmbtu = 12000 * 0.8 * 0.85  # (fuel_mmbtu * boiler_effic * space_heating_efficiency_thermal_factor)
            @test round(heating_served_mmbtu, digits=1) ≈ expected_heating_served_mmbtu atol=1.0
            
            # Boiler serves all of the DHW load, no DHW thermal reduction due to GHP retrofit
            boiler_served_mmbtu = sum(results["ExistingBoiler"]["thermal_production_series_mmbtu_per_hour"])
            expected_boiler_served_mmbtu = 3000 * 0.8 # (fuel_mmbtu * boiler_effic)
            @test round(boiler_served_mmbtu, digits=1) ≈ expected_boiler_served_mmbtu atol=1.0
            
            # LoadProfileChillerThermal cooling thermal is 1/cooling_efficiency_thermal_factor of GHP cooling thermal production
            bau_chiller_thermal_tonhour = sum(s.cooling_load.loads_kw_thermal / REopt.KWH_THERMAL_PER_TONHOUR)
            ghp_cooling_thermal_tonhour = sum(inputs.ghp_cooling_thermal_load_served_kw[1,:] / REopt.KWH_THERMAL_PER_TONHOUR)
            @test round(bau_chiller_thermal_tonhour) ≈ ghp_cooling_thermal_tonhour/0.6 atol=1.0
            
            # Custom heat pump COP map is used properly
            ghp_option_chosen = results["GHP"]["ghp_option_chosen"]
            heating_cop_avg = s.ghp_option_list[ghp_option_chosen].ghpghx_response["outputs"]["heating_cop_avg"]
            cooling_cop_avg = s.ghp_option_list[ghp_option_chosen].ghpghx_response["outputs"]["cooling_cop_avg"]
            # Average COP which includes pump power should be lower than Heat Pump only COP specified by the map
            @test heating_cop_avg <= 4.0
            @test cooling_cop_avg <= 8.0
            finalize(backend(m1))
            empty!(m1)
            finalize(backend(m2))
            empty!(m2)
            GC.gc()

            # Check GHP LCC calculation for URBANopt
            ghp_data = JSON.parsefile("scenarios/ghp_urbanopt.json")
            s = Scenario(ghp_data)
            ghp_inputs = REoptInputs(s)
            m = Model(optimizer_with_attributes(HiGHS.Optimizer, "output_flag" => false, "log_to_console" => false, "mip_rel_gap" => 0.01))
            results = run_reopt(m, ghp_inputs)
            ghp_lcc = results["Financial"]["lcc"]
            ghp_lccc = results["Financial"]["lifecycle_capital_costs"]
            ghp_lccc_initial = results["Financial"]["initial_capital_costs"]
            ghp_ebill = results["Financial"]["lifecycle_elecbill_after_tax"]
            boreholes = results["GHP"]["ghpghx_chosen_outputs"]["number_of_boreholes"]
            boreholes_len = results["GHP"]["ghpghx_chosen_outputs"]["length_boreholes_ft"]

            # Initial capital cost = initial cap cost of GHP + initial cap cost of hydronic loop
            @test ghp_lccc_initial - results["GHP"]["size_heat_pump_ton"]*1075 - ghp_data["GHP"]["building_sqft"]*1.7 ≈ 0.0 atol = 0.1
            # LCC = LCCC + Electricity Bill
            @test ghp_lcc - ghp_lccc - ghp_ebill ≈ 0.0 atol = 0.1
            # LCCC should be around be around 52% of initial capital cost due to incentive and bonus
            @test ghp_lccc/ghp_lccc_initial ≈ 0.518 atol = 0.01
            # GHX size must be 0
            @test boreholes ≈ 0.0 atol = 0.01
            @test boreholes_len ≈ 0.0 atol = 0.01
            finalize(backend(m))
            empty!(m)
            GC.gc()

            # Check GHX LCC calculation for URBANopt
            ghx_data = JSON.parsefile("scenarios/ghx_urbanopt.json")
            s = Scenario(ghx_data)
            ghx_inputs = REoptInputs(s)
            m = Model(optimizer_with_attributes(HiGHS.Optimizer, "output_flag" => false, "log_to_console" => false, "mip_rel_gap" => 0.01))
            results = run_reopt(m, ghx_inputs)
            ghx_lcc = results["Financial"]["lcc"]
            ghx_lccc = results["Financial"]["lifecycle_capital_costs"]
            ghx_lccc_initial = results["Financial"]["initial_capital_costs"]
            ghp_size = results["GHP"]["size_heat_pump_ton"]
            boreholes = results["GHP"]["ghpghx_chosen_outputs"]["number_of_boreholes"]
            boreholes_len = results["GHP"]["ghpghx_chosen_outputs"]["length_boreholes_ft"]
            
            # Initial capital cost = initial cap cost of GHX
            @test ghx_lccc_initial - boreholes*boreholes_len*14 ≈ 0.0 atol = 0.01
            # GHP size must be 0
            @test ghp_size ≈ 0.0 atol = 0.01
            # LCCC should be around 52% of initial capital cost due to incentive and bonus
            @test ghx_lccc/ghx_lccc_initial ≈ 0.518 atol = 0.01
<<<<<<< HEAD
            
            # User specified GHP size
            input_presizedGHP = deepcopy(input_data)
            input_presizedGHP["GHP"]["max_ton"] = 300
            input_presizedGHP["GHP"]["heatpump_capacity_sizing_factor_on_peak_load"] = 1.0
            delete!(input_presizedGHP["GHP"], "ghpghx_responses")
            # Rerun REopts
            s_presizedGHP = Scenario(input_presizedGHP)
            inputs_presizedGHP = REoptInputs(s_presizedGHP)
            m1 = Model(optimizer_with_attributes(HiGHS.Optimizer, "output_flag" => false, "log_to_console" => false, "mip_rel_gap" => 0.01))
            m2 = Model(optimizer_with_attributes(HiGHS.Optimizer, "output_flag" => false, "log_to_console" => false, "mip_rel_gap" => 0.01))
            results = run_reopt([m1,m2], inputs_presizedGHP)
            # GHP output size should equal user-defined GHP size
            output_GHP_size = sum(results["GHP"]["size_heat_pump_ton"])
            @test output_GHP_size ≈ 300.00 atol=0.1
            
            # User specified max GHP and GHX sizes
            input_presizedGHPGHX = deepcopy(input_presizedGHP)
            input_presizedGHPGHX["GHP"]["max_number_of_boreholes"] = 400
            # Rerun REopts
            s_presizedGHPGHX = Scenario(input_presizedGHPGHX)
            inputs_presizedGHPGHX = REoptInputs(s_presizedGHPGHX)
            m1 = Model(optimizer_with_attributes(HiGHS.Optimizer, "output_flag" => false, "log_to_console" => false, "mip_rel_gap" => 0.01))
            m2 = Model(optimizer_with_attributes(HiGHS.Optimizer, "output_flag" => false, "log_to_console" => false, "mip_rel_gap" => 0.01))
            results = run_reopt([m1,m2], inputs_presizedGHPGHX)
            # GHP output size should equal user-defined GHP size
            output_GHP_size = results["GHP"]["size_heat_pump_ton"]
            output_GHX_size = results["GHP"]["ghpghx_chosen_outputs"]["number_of_boreholes"]
            @test output_GHX_size ≈ 400.00 atol=0.5
            @test output_GHP_size < 300.00
=======
            finalize(backend(m))
            empty!(m)
            GC.gc()
>>>>>>> 347d9644
        end

        @testset "Hybrid GHX and GHP calculated costs validation" begin
            ## Hybrid GHP validation.
            # Load base inputs
            input_data = JSON.parsefile("scenarios/ghp_financial_hybrid.json")

            inputs = REoptInputs(input_data)

            m1 = Model(optimizer_with_attributes(HiGHS.Optimizer, "output_flag" => false, "log_to_console" => false, "mip_rel_gap" => 0.01))
            m2 = Model(optimizer_with_attributes(HiGHS.Optimizer, "output_flag" => false, "log_to_console" => false, "mip_rel_gap" => 0.01))
            results = run_reopt([m1,m2], inputs)

            calculated_ghp_capital_costs = ((input_data["GHP"]["ghpghx_responses"][1]["outputs"]["number_of_boreholes"]*
            input_data["GHP"]["ghpghx_responses"][1]["outputs"]["length_boreholes_ft"]* 
            inputs.s.ghp_option_list[1].installed_cost_ghx_per_ft) + 
            (inputs.s.ghp_option_list[1].installed_cost_heatpump_per_ton*
            input_data["GHP"]["ghpghx_responses"][1]["outputs"]["peak_combined_heatpump_thermal_ton"]*
            inputs.s.ghp_option_list[1].heatpump_capacity_sizing_factor_on_peak_load) + 
            (inputs.s.ghp_option_list[1].building_sqft*
            inputs.s.ghp_option_list[1].installed_cost_building_hydronic_loop_per_sqft))

            @test results["Financial"]["initial_capital_costs"] ≈ calculated_ghp_capital_costs atol=0.1
            
            calculated_om_costs = inputs.s.ghp_option_list[1].building_sqft*
            inputs.s.ghp_option_list[1].om_cost_per_sqft_year * inputs.third_party_factor * inputs.pwf_om

            @test results["Financial"]["lifecycle_om_costs_before_tax"] ≈ calculated_om_costs atol=0.1

            calc_om_cost_after_tax = calculated_om_costs*(1-inputs.s.financial.owner_tax_rate_fraction)
            @test results["Financial"]["lifecycle_om_costs_after_tax"] - calc_om_cost_after_tax < 0.0001

            ghx_residual_value = value(m2[Symbol("ResidualGHXCapCost")])
            @test abs(results["Financial"]["lifecycle_capital_costs_plus_om_after_tax"] - (calc_om_cost_after_tax + 0.7*results["Financial"]["initial_capital_costs"] - ghx_residual_value)) < 150.0
            
            @test abs(results["Financial"]["lifecycle_capital_costs"] - (0.7*results["Financial"]["initial_capital_costs"] - ghx_residual_value)) < 150.0

            @test abs(results["Financial"]["npv"] - 840621) < 1.0
            @test abs(results["Financial"]["simple_payback_years"] - 3.59) < 0.1
            @test abs(results["Financial"]["internal_rate_of_return"] - 0.258) < 0.01

            @test haskey(results["ExistingBoiler"], "year_one_fuel_cost_before_tax_bau")
            finalize(backend(m1))
            empty!(m1)
            finalize(backend(m2))
            empty!(m2)
            GC.gc()

            ## Hybrid
            input_data["GHP"]["ghpghx_responses"] = [JSON.parsefile("scenarios/ghpghx_hybrid_results.json")]
            input_data["GHP"]["avoided_capex_by_ghp_present_value"] = 1.0e6
            input_data["GHP"]["ghx_useful_life_years"] = 35

            inputs = REoptInputs(input_data)

            m1 = Model(optimizer_with_attributes(HiGHS.Optimizer, "output_flag" => false, "log_to_console" => false, "mip_rel_gap" => 0.01))
            m2 = Model(optimizer_with_attributes(HiGHS.Optimizer, "output_flag" => false, "log_to_console" => false, "mip_rel_gap" => 0.01))
            results = run_reopt([m1,m2], inputs)

            pop!(input_data["GHP"], "ghpghx_inputs", nothing)
            pop!(input_data["GHP"], "ghpghx_responses", nothing)
            ghp_obj = REopt.GHP(JSON.parsefile("scenarios/ghpghx_hybrid_results.json"), input_data["GHP"])

            calculated_ghx_residual_value = ghp_obj.ghx_only_capital_cost*
            (
                (ghp_obj.ghx_useful_life_years - inputs.s.financial.analysis_years)/ghp_obj.ghx_useful_life_years
            )/(
                (1 + inputs.s.financial.offtaker_discount_rate_fraction)^inputs.s.financial.analysis_years
            )
            
            @test results["GHP"]["ghx_residual_value_present_value"] ≈ calculated_ghx_residual_value atol=0.1
            @test inputs.s.ghp_option_list[1].is_ghx_hybrid = true
            finalize(backend(m1))
            empty!(m1)
            finalize(backend(m2))
            empty!(m2)
            GC.gc()            

            # Test centralized GHP cost calculations
            input_data_wwhp = JSON.parsefile("scenarios/ghp_inputs_wwhp.json")
            response_wwhp = JSON.parsefile("scenarios/ghpghx_response_wwhp.json")
            input_data_wwhp["GHP"]["ghpghx_responses"] = [response_wwhp]

            s_wwhp = Scenario(input_data_wwhp)
            inputs_wwhp = REoptInputs(s_wwhp)
            m3 = Model(optimizer_with_attributes(HiGHS.Optimizer, "output_flag" => false, "log_to_console" => false, "mip_rel_gap" => 0.01))
            results_wwhp = run_reopt(m3, inputs_wwhp)


            heating_hp_cost = input_data_wwhp["GHP"]["installed_cost_wwhp_heating_pump_per_ton"] * 
                                input_data_wwhp["GHP"]["heatpump_capacity_sizing_factor_on_peak_load"] *
                                results_wwhp["GHP"]["ghpghx_chosen_outputs"]["peak_heating_heatpump_thermal_ton"]

            cooling_hp_cost = input_data_wwhp["GHP"]["installed_cost_wwhp_cooling_pump_per_ton"] * 
                                input_data_wwhp["GHP"]["heatpump_capacity_sizing_factor_on_peak_load"] *
                                results_wwhp["GHP"]["ghpghx_chosen_outputs"]["peak_cooling_heatpump_thermal_ton"]

            ghx_cost = input_data_wwhp["GHP"]["installed_cost_ghx_per_ft"] * 
                        results_wwhp["GHP"]["ghpghx_chosen_outputs"]["number_of_boreholes"] * 
                        results_wwhp["GHP"]["ghpghx_chosen_outputs"]["length_boreholes_ft"]

            # CAPEX reduction factor for 30% ITC, 5-year MACRS, assuming 26% tax rate and 8.3% discount
            capex_reduction_factor = 0.455005797

            calculated_ghp_capex = (heating_hp_cost + cooling_hp_cost + ghx_cost) * (1 - capex_reduction_factor)

            ghx_residual_value = value(m3[Symbol("ResidualGHXCapCost")])
            reopt_ghp_capex = results_wwhp["Financial"]["lifecycle_capital_costs"] + ghx_residual_value
            @test calculated_ghp_capex ≈ reopt_ghp_capex atol=300
            finalize(backend(m3))
            empty!(m3)
            GC.gc()
        end

        @testset "Cambium Emissions" begin
            """
            1) Location in contiguous US
                - Correct data from Cambium (returned location and values)
                - Adjusted for load year vs. Cambium year (which starts on Sunday) vs. AVERT year (2022 currently)
                - co2 pct increase should be zero
            2) HI and AK locations
                - Should use AVERT data and give an "info" message
                - Adjust for load year vs. AVERT year
                - co2 pct increase should be the default value unless user provided value 
            3) International 
                - all emissions should be zero unless provided
            """
            m1 = Model(optimizer_with_attributes(HiGHS.Optimizer, "output_flag" => false, "log_to_console" => false, "mip_rel_gap" => 0.01))
            m2 = Model(optimizer_with_attributes(HiGHS.Optimizer, "output_flag" => false, "log_to_console" => false, "mip_rel_gap" => 0.01))
        
            post_name = "cambium.json" 
            post = JSON.parsefile("./scenarios/$post_name")
        
            cities = Dict(
                "Denver" => (39.7413753050447, -104.99965032911328),
                "Fairbanks" => (64.84053664406181, -147.71913656313163),
                "Santiago" => (-33.44485437650408, -70.69031905547853)
            )
        
            # 1) Location in contiguous US
            city = "Denver"
            post["Site"]["latitude"] = cities[city][1]
            post["Site"]["longitude"] = cities[city][2]
            post["ElectricLoad"]["loads_kw"] = [20 for i in range(1,8760)]
            post["ElectricLoad"]["year"] = 2021 # 2021 First day is Fri
            scen = Scenario(post)
            
            @test scen.electric_utility.avert_emissions_region == "Rocky Mountains"
            @test scen.electric_utility.distance_to_avert_emissions_region_meters ≈ 0 atol=1e-5
            @test scen.electric_utility.cambium_region == "West Connect North"
            # Test that correct data is used, and adjusted to start on a Fri to align with load year of 2021
            avert_year = 2023 # Update when AVERT/eGRID data are updated
            ef_start_day = 7 # Sun. Update when AVERT/eGRID data are updated
            load_start_day = 5 # Fri
            cut_days = 7+(load_start_day-ef_start_day) # Ex: = 7+(5-7) = 5 --> cut Sun, Mon, Tues, Wed, Thurs
            so2_data = CSV.read("../data/emissions/AVERT_Data/AVERT_$(avert_year)_SO2_lb_per_kwh.csv", DataFrame)[!,"RM"]
            @test scen.electric_utility.emissions_factor_series_lb_SO2_per_kwh[1] ≈ so2_data[24*cut_days+1] # EF data should start on Fri

            @test scen.electric_utility.emissions_factor_CO2_decrease_fraction ≈ 0 atol=1e-5 # should be 0 with Cambium data
            @test scen.electric_utility.emissions_factor_SO2_decrease_fraction ≈ REopt.EMISSIONS_DECREASE_DEFAULTS["SO2"] 
            @test scen.electric_utility.emissions_factor_NOx_decrease_fraction ≈ REopt.EMISSIONS_DECREASE_DEFAULTS["NOx"]
            @test scen.electric_utility.emissions_factor_PM25_decrease_fraction ≈ REopt.EMISSIONS_DECREASE_DEFAULTS["PM25"]

            # 2) AK location
            city = "Fairbanks"
            post["Site"]["latitude"] = cities[city][1]
            post["Site"]["longitude"] = cities[city][2]
            scen = Scenario(post)
        
            @test scen.electric_utility.avert_emissions_region == "Alaska"
            @test scen.electric_utility.distance_to_avert_emissions_region_meters ≈ 0 atol=1e-5
            @test scen.electric_utility.cambium_region == "NA - Cambium data not used"
            @test sum(scen.electric_utility.emissions_factor_series_lb_CO2_per_kwh) / 8760 ≈ CSV.read("../data/emissions/AVERT_Data/AVERT_$(avert_year)_CO2_lb_per_kwh.csv", DataFrame)[!,"AKGD"][1] rtol=1e-3 # check that data from eGRID (AVERT data file) is used
            @test scen.electric_utility.emissions_factor_CO2_decrease_fraction ≈ REopt.EMISSIONS_DECREASE_DEFAULTS["CO2e"] # should get updated to this value
            @test scen.electric_utility.emissions_factor_SO2_decrease_fraction ≈ REopt.EMISSIONS_DECREASE_DEFAULTS["SO2"] # should be 2.163% for AVERT data
            @test scen.electric_utility.emissions_factor_NOx_decrease_fraction ≈ REopt.EMISSIONS_DECREASE_DEFAULTS["NOx"]
            @test scen.electric_utility.emissions_factor_PM25_decrease_fraction ≈ REopt.EMISSIONS_DECREASE_DEFAULTS["PM25"]        

            # 3) International location
            city = "Santiago"
            post["Site"]["latitude"] = cities[city][1]
            post["Site"]["longitude"] = cities[city][2]
            scen = Scenario(post)
            
            @test scen.electric_utility.avert_emissions_region == ""
            @test scen.electric_utility.distance_to_avert_emissions_region_meters ≈ 5.521032136418236e6 atol=1.0
            @test scen.electric_utility.cambium_region == "NA - Cambium data not used"
            @test sum(scen.electric_utility.emissions_factor_series_lb_CO2_per_kwh) ≈ 0 
            @test sum(scen.electric_utility.emissions_factor_series_lb_NOx_per_kwh) ≈ 0 
            @test sum(scen.electric_utility.emissions_factor_series_lb_SO2_per_kwh) ≈ 0 
            @test sum(scen.electric_utility.emissions_factor_series_lb_PM25_per_kwh) ≈ 0 
            finalize(backend(m1))
            empty!(m1)
            finalize(backend(m2))
            empty!(m2)
            GC.gc()
            
        end

        @testset "Emissions and Renewable Energy Percent" begin
            #renewable energy and emissions reduction targets
            include_exported_RE_in_total = [true,false,true]
            include_exported_ER_in_total = [true,false,true]
            RE_target = [0.8,nothing,nothing]
            ER_target = [nothing,0.8,nothing]
            with_outage = [true,false,false]

            for i in range(1, stop=3)
                if i == 3
                    inputs = JSON.parsefile("./scenarios/re_emissions_with_thermal.json")
                else
                    inputs = JSON.parsefile("./scenarios/re_emissions_elec_only.json")
                end
                if i == 1
                    inputs["Site"]["latitude"] = 37.746
                    inputs["Site"]["longitude"] = -122.448
                    # inputs["ElectricUtility"]["emissions_region"] = "California"
                end
                inputs["Site"]["include_exported_renewable_electricity_in_total"] = include_exported_RE_in_total[i]
                inputs["Site"]["include_exported_elec_emissions_in_total"] = include_exported_ER_in_total[i]
                inputs["Site"]["renewable_electricity_min_fraction"] = if isnothing(RE_target[i]) 0.0 else RE_target[i] end
                inputs["Site"]["renewable_electricity_max_fraction"] = RE_target[i]
                inputs["Site"]["CO2_emissions_reduction_min_fraction"] = ER_target[i]
                inputs["Site"]["CO2_emissions_reduction_max_fraction"] = ER_target[i]
                if with_outage[i]
                    outage_start_hour = 4032
                    outage_duration = 2000 #hrs
                    inputs["ElectricUtility"]["outage_start_time_step"] = outage_start_hour + 1
                    inputs["ElectricUtility"]["outage_end_time_step"] = outage_start_hour + 1 + outage_duration
                    inputs["Generator"]["max_kw"] = 20
                    inputs["Generator"]["existing_kw"] = 2
                    inputs["Generator"]["fuel_avail_gal"] = 1000 
                end

                m1 = Model(optimizer_with_attributes(HiGHS.Optimizer, "output_flag" => false, "log_to_console" => false, "presolve" => "on"))
                m2 = Model(optimizer_with_attributes(HiGHS.Optimizer, "output_flag" => false, "log_to_console" => false, "presolve" => "on"))
                results = run_reopt([m1, m2], inputs)

                if !isnothing(ER_target[i])  
                    ER_fraction_out = results["Site"]["lifecycle_emissions_reduction_CO2_fraction"]
                    @test ER_target[i] ≈ ER_fraction_out atol=1e-3
                    lifecycle_emissions_tonnes_CO2_out = results["Site"]["lifecycle_emissions_tonnes_CO2"]
                    lifecycle_emissions_bau_tonnes_CO2_out = results["Site"]["lifecycle_emissions_tonnes_CO2_bau"]
                    ER_fraction_calced_out = (lifecycle_emissions_bau_tonnes_CO2_out-lifecycle_emissions_tonnes_CO2_out)/lifecycle_emissions_bau_tonnes_CO2_out
                    ER_fraction_diff = abs(ER_fraction_calced_out-ER_fraction_out)
                    @test ER_fraction_diff ≈ 0.0 atol=1e-2
                end

                annual_emissions_tonnes_CO2_out = results["Site"]["annual_emissions_tonnes_CO2"]
                yr1_fuel_emissions_tonnes_CO2_out = results["Site"]["annual_emissions_from_fuelburn_tonnes_CO2"]
                yr1_grid_emissions_tonnes_CO2_out = results["ElectricUtility"]["annual_emissions_tonnes_CO2"]
                yr1_total_emissions_calced_tonnes_CO2 = yr1_fuel_emissions_tonnes_CO2_out + yr1_grid_emissions_tonnes_CO2_out 
                @test annual_emissions_tonnes_CO2_out ≈ yr1_total_emissions_calced_tonnes_CO2 atol=1e-1
                if haskey(results["Financial"],"breakeven_cost_of_emissions_reduction_per_tonne_CO2")
                    @test results["Financial"]["breakeven_cost_of_emissions_reduction_per_tonne_CO2"] >= 0.0
                end
                
                if i == 1
                    @test results["PV"]["size_kw"] ≈ 59.7222 atol=1e-1
                    @test results["ElectricStorage"]["size_kw"] ≈ 0.0 atol=1e-1
                    @test results["ElectricStorage"]["size_kwh"] ≈ 0.0 atol=1e-1
                    @test results["Generator"]["size_kw"] ≈ 9.13 atol=1e-1
                    @test results["Site"]["onsite_renewable_energy_fraction_of_total_load"] ≈ 0.8
                    @test results["Site"]["onsite_renewable_energy_fraction_of_total_load_bau"] ≈ 0.148375 atol=1e-4
                    @test results["Site"]["lifecycle_emissions_reduction_CO2_fraction"] ≈ 0.587 rtol=0.01
                    @test results["Financial"]["breakeven_cost_of_emissions_reduction_per_tonne_CO2"] ≈ 336.4 rtol=0.01
                    @test results["Site"]["annual_emissions_tonnes_CO2"] ≈ 11.1 rtol=0.01
                    @test results["Site"]["annual_emissions_from_fuelburn_tonnes_CO2"] ≈ 7.427 rtol=0.01
                    @test results["Site"]["annual_emissions_from_fuelburn_tonnes_CO2_bau"] ≈ 0.0
                    @test results["Site"]["lifecycle_emissions_tonnes_CO2"] ≈ 222.26 rtol=0.01
                    @test results["Site"]["lifecycle_emissions_from_fuelburn_tonnes_CO2"] ≈ 148.54
                    @test results["Site"]["lifecycle_emissions_from_fuelburn_tonnes_CO2_bau"] ≈ 0.0
                    @test results["ElectricUtility"]["annual_emissions_tonnes_CO2_bau"] ≈ 26.9 rtol=0.01
                    @test results["ElectricUtility"]["lifecycle_emissions_tonnes_CO2_bau"] ≈ 537.99 rtol=0.01
                elseif i == 2
                    #commented out values are results using same levelization factor as API
                    @test results["PV"]["size_kw"] ≈ 99.35 rtol=0.01
                    @test results["ElectricStorage"]["size_kw"] ≈ 20.09 atol=1 # 20.29
                    @test results["ElectricStorage"]["size_kwh"] ≈ 156.4 rtol=0.01
                    @test !haskey(results, "Generator")
                    # Renewable energy
                    @test results["Site"]["onsite_renewable_electricity_fraction_of_elec_load"] ≈ 0.745 rtol=0.01
                    @test results["Site"]["onsite_renewable_electricity_fraction_of_elec_load_bau"] ≈ 0.132118 atol=1e-3 #0.1354 atol=1e-3
                    @test results["Site"]["annual_onsite_renewable_electricity_kwh_bau"] ≈ 13308.5 atol=10 # 13542.62 atol=10
                    @test results["Site"]["onsite_renewable_energy_fraction_of_total_load_bau"] ≈ 0.132118 atol=1e-3 # 0.1354 atol=1e-3
                    # CO2 emissions - totals ≈  from grid, from fuelburn, ER, $/tCO2 breakeven
                    @test results["Site"]["lifecycle_emissions_reduction_CO2_fraction"] ≈ 0.8 atol=1e-3 # 0.8
                    @test results["Site"]["annual_emissions_tonnes_CO2"] ≈ 11.79 rtol=0.01
                    @test results["Site"]["annual_emissions_tonnes_CO2_bau"] ≈ 58.97 rtol=0.01
                    @test results["Site"]["annual_emissions_from_fuelburn_tonnes_CO2"] ≈ 0.0 atol=1 # 0.0
                    @test results["Financial"]["lifecycle_emissions_cost_climate"] ≈ 8496.6 rtol=0.01
                    @test results["Site"]["lifecycle_emissions_from_fuelburn_tonnes_CO2"] ≈ 0.0 atol=1 # 0.0
                    @test results["Site"]["lifecycle_emissions_from_fuelburn_tonnes_CO2_bau"] ≈ 0.0 atol=1 # 0.0
                    @test results["ElectricUtility"]["lifecycle_emissions_tonnes_CO2"] ≈ 235.9 rtol=0.01
        
        
                    #also test CO2 breakeven cost
                    inputs["PV"]["min_kw"] = results["PV"]["size_kw"] - inputs["PV"]["existing_kw"]
                    inputs["PV"]["max_kw"] = results["PV"]["size_kw"] - inputs["PV"]["existing_kw"]
                    inputs["ElectricStorage"]["min_kw"] = results["ElectricStorage"]["size_kw"]
                    inputs["ElectricStorage"]["max_kw"] = results["ElectricStorage"]["size_kw"]
                    inputs["ElectricStorage"]["min_kwh"] = results["ElectricStorage"]["size_kwh"]
                    inputs["ElectricStorage"]["max_kwh"] = results["ElectricStorage"]["size_kwh"]
                    inputs["Financial"]["CO2_cost_per_tonne"] = results["Financial"]["breakeven_cost_of_emissions_reduction_per_tonne_CO2"]
                    inputs["Settings"]["include_climate_in_objective"] = true
                    m1 = Model(optimizer_with_attributes(HiGHS.Optimizer, "output_flag" => false, "log_to_console" => false, "presolve" => "on"))
                    m2 = Model(optimizer_with_attributes(HiGHS.Optimizer, "output_flag" => false, "log_to_console" => false, "presolve" => "on"))
                    results = run_reopt([m1, m2], inputs)
                    @test results["Financial"]["breakeven_cost_of_emissions_reduction_per_tonne_CO2"] ≈ inputs["Financial"]["CO2_cost_per_tonne"] rtol=0.001
                elseif i == 3
                    @test results["PV"]["size_kw"] ≈ 20.0 atol=1e-1
                    @test !haskey(results, "Wind")
                    @test !haskey(results, "ElectricStorage")
                    @test !haskey(results, "Generator")
                    @test results["CHP"]["size_kw"] ≈ 200.0 atol=1e-1
                    @test results["AbsorptionChiller"]["size_ton"] ≈ 400.0 atol=1e-1
                    @test results["HotThermalStorage"]["size_gal"] ≈ 50000 atol=1e1
                    @test results["ColdThermalStorage"]["size_gal"] ≈ 30000 atol=1e1
                    yr1_nat_gas_mmbtu = results["ExistingBoiler"]["annual_fuel_consumption_mmbtu"] + results["CHP"]["annual_fuel_consumption_mmbtu"]
                    nat_gas_emissions_lb_per_mmbtu = Dict("CO2"=>117.03, "NOx"=>0.09139, "SO2"=>0.000578592, "PM25"=>0.007328833)
                    TONNE_PER_LB = 1/2204.62
                    @test results["Site"]["annual_emissions_from_fuelburn_tonnes_CO2"] ≈ nat_gas_emissions_lb_per_mmbtu["CO2"] * yr1_nat_gas_mmbtu * TONNE_PER_LB atol=1
                    @test results["Site"]["annual_emissions_from_fuelburn_tonnes_NOx"] ≈ nat_gas_emissions_lb_per_mmbtu["NOx"] * yr1_nat_gas_mmbtu * TONNE_PER_LB atol=1e-2
                    @test results["Site"]["annual_emissions_from_fuelburn_tonnes_SO2"] ≈ nat_gas_emissions_lb_per_mmbtu["SO2"] * yr1_nat_gas_mmbtu * TONNE_PER_LB atol=1e-2
                    @test results["Site"]["annual_emissions_from_fuelburn_tonnes_PM25"] ≈ nat_gas_emissions_lb_per_mmbtu["PM25"] * yr1_nat_gas_mmbtu * TONNE_PER_LB atol=1e-2
                    @test results["Site"]["lifecycle_emissions_tonnes_CO2"] ≈ results["Site"]["lifecycle_emissions_from_fuelburn_tonnes_CO2"] + results["ElectricUtility"]["lifecycle_emissions_tonnes_CO2"] rtol=0.001
                    @test results["Site"]["lifecycle_emissions_tonnes_NOx"] ≈ results["Site"]["lifecycle_emissions_from_fuelburn_tonnes_NOx"] + results["ElectricUtility"]["lifecycle_emissions_tonnes_NOx"] rtol=0.001
                    @test results["Site"]["lifecycle_emissions_tonnes_SO2"] ≈ results["Site"]["lifecycle_emissions_from_fuelburn_tonnes_SO2"] + results["ElectricUtility"]["lifecycle_emissions_tonnes_SO2"] rtol=0.01 # rounding causes difference
                    @test results["Site"]["lifecycle_emissions_tonnes_PM25"] ≈ results["Site"]["lifecycle_emissions_from_fuelburn_tonnes_PM25"] + results["ElectricUtility"]["lifecycle_emissions_tonnes_PM25"] rtol=0.001
                    @test results["Site"]["annual_onsite_renewable_electricity_kwh"] ≈ results["PV"]["annual_energy_produced_kwh"] + inputs["CHP"]["fuel_renewable_energy_fraction"] * results["CHP"]["annual_electric_production_kwh"] atol=1
                    @test results["Site"]["onsite_renewable_electricity_fraction_of_elec_load"] ≈ results["Site"]["annual_onsite_renewable_electricity_kwh"] / results["ElectricLoad"]["annual_electric_load_with_thermal_conversions_kwh"] rtol=0.001
                    annual_RE_kwh = inputs["CHP"]["fuel_renewable_energy_fraction"] * results["CHP"]["annual_thermal_production_mmbtu"] * REopt.KWH_PER_MMBTU + results["Site"]["annual_onsite_renewable_electricity_kwh"]
                    annual_heat_kwh = (results["CHP"]["annual_thermal_production_mmbtu"] + results["ExistingBoiler"]["annual_thermal_production_mmbtu"]) * REopt.KWH_PER_MMBTU
                    @test results["Site"]["onsite_renewable_energy_fraction_of_total_load"] ≈ annual_RE_kwh / (annual_heat_kwh + results["ElectricLoad"]["annual_electric_load_with_thermal_conversions_kwh"]) rtol=0.001
                end
                finalize(backend(m1))
                empty!(m1)
                finalize(backend(m2))
                empty!(m2)
                GC.gc()                
            end
        end

        @testset "Renewable Energy from Grid" begin
            # Test RE calc
            inputs = JSON.parsefile("./scenarios/re_emissions_elec_only.json") # PV, Generator, ElectricStorage
            
            s = Scenario(inputs)
            m = Model(optimizer_with_attributes(HiGHS.Optimizer, "output_flag" => false, "log_to_console" => false))
            results = run_reopt(m, inputs)

            bess_effic = 0.96*0.975^0.5*0.96*0.975^0.5
            grid2load = results["ElectricUtility"]["electric_to_load_series_kw"]
            grid2bess = results["ElectricUtility"]["electric_to_storage_series_kw"]
            gridRE = sum((grid2load + grid2bess * bess_effic) .* s.electric_utility.renewable_energy_fraction_series)
            pv2load = sum(results["PV"]["electric_to_load_series_kw"])
            pv2grid = sum(results["PV"]["electric_to_grid_series_kw"])
            pv2bess = sum(results["PV"]["electric_to_storage_series_kw"])
            onsiteRE = pv2load + pv2grid + pv2bess * bess_effic
            
            @test results["ElectricUtility"]["annual_renewable_electricity_supplied_kwh"] ≈ gridRE rtol=1e-4
            @test results["Site"]["onsite_and_grid_renewable_electricity_fraction_of_elec_load"] ≈ ((onsiteRE+gridRE) / results["ElectricLoad"]["annual_calculated_kwh"]) rtol=1e-3
            
            finalize(backend(m))
            empty!(m)
            GC.gc()

            # TODO: Add tests with heating techs (ASHP or GHP) once AnnualEleckWh is updated
        end

        @testset "Back pressure steam turbine" begin
            """
            Validation to ensure that:
                1) ExistingBoiler provides the thermal energy (steam) to a backpressure SteamTurbine for CHP application
                2) SteamTurbine serves the heating load with the condensing steam

            """
            # Setup inputs, make heating load large to entice SteamTurbine
            input_data = JSON.parsefile("scenarios/backpressure_steamturbine_inputs.json")
            latitude = input_data["Site"]["latitude"]
            longitude = input_data["Site"]["longitude"]
            building = "Hospital"
            elec_load_multiplier = 5.0
            heat_load_multiplier = 100.0
            input_data["ElectricLoad"]["doe_reference_name"] = building
            input_data["SpaceHeatingLoad"]["doe_reference_name"] = building
            input_data["DomesticHotWaterLoad"]["doe_reference_name"] = building
            elec_load = REopt.ElectricLoad(latitude=latitude, longitude=longitude, doe_reference_name=building)
            input_data["ElectricLoad"]["annual_kwh"] = elec_load_multiplier * sum(elec_load.loads_kw)
            space_load = REopt.HeatingLoad(load_type="space_heating", latitude=latitude, longitude=longitude, doe_reference_name=building, existing_boiler_efficiency=input_data["ExistingBoiler"]["efficiency"])
            input_data["SpaceHeatingLoad"]["annual_mmbtu"] = heat_load_multiplier * space_load.annual_mmbtu / input_data["ExistingBoiler"]["efficiency"]
            dhw_load = REopt.HeatingLoad(load_type="domestic_hot_water", latitude=latitude, longitude=longitude, doe_reference_name=building, existing_boiler_efficiency=input_data["ExistingBoiler"]["efficiency"])
            input_data["DomesticHotWaterLoad"]["annual_mmbtu"] = heat_load_multiplier * dhw_load.annual_mmbtu / input_data["ExistingBoiler"]["efficiency"]
            s = Scenario(input_data)
            inputs = REoptInputs(s)
            m1 = Model(optimizer_with_attributes(HiGHS.Optimizer, "output_flag" => false, "log_to_console" => false))
            m2 = Model(optimizer_with_attributes(HiGHS.Optimizer, "output_flag" => false, "log_to_console" => false))
            results = run_reopt([m1,m2], inputs)

            # The expected values below were directly copied from the REopt_API V2 expected values
            @test results["Financial"]["lcc"] ≈ 189359280.0 rtol=0.001
            @test results["Financial"]["npv"] ≈ 8085233.0 rtol=0.01
            @test results["SteamTurbine"]["size_kw"] ≈ 2616.418 atol=1.0
            @test results["SteamTurbine"]["annual_thermal_consumption_mmbtu"] ≈ 1000557.6 rtol=0.001
            @test results["SteamTurbine"]["annual_electric_production_kwh"] ≈ 18970374.6 rtol=0.001
            @test results["SteamTurbine"]["annual_thermal_production_mmbtu"] ≈ 924045.1 rtol=0.001

            # BAU boiler loads
            load_boiler_fuel = (s.space_heating_load.loads_kw + s.dhw_load.loads_kw) ./ REopt.KWH_PER_MMBTU ./ s.existing_boiler.efficiency
            load_boiler_thermal = load_boiler_fuel * s.existing_boiler.efficiency

            # ExistingBoiler and SteamTurbine production
            boiler_to_load = results["ExistingBoiler"]["thermal_to_load_series_mmbtu_per_hour"]
            boiler_to_st = results["ExistingBoiler"]["thermal_to_steamturbine_series_mmbtu_per_hour"]
            boiler_total = boiler_to_load + boiler_to_st
            st_to_load = results["SteamTurbine"]["thermal_to_load_series_mmbtu_per_hour"]

            # Fuel/thermal **consumption**
            boiler_fuel = results["ExistingBoiler"]["fuel_consumption_series_mmbtu_per_hour"]
            steamturbine_thermal_in = results["SteamTurbine"]["thermal_consumption_series_mmbtu_per_hour"]

            # Check that all thermal supply to load meets the BAU load
            thermal_to_load = sum(boiler_to_load) + sum(st_to_load)
            @test thermal_to_load ≈ sum(load_boiler_thermal) atol=1.0

            # Check the net electric efficiency of Boiler->SteamTurbine (electric out/fuel in) with the expected value from the Fact Sheet 
            steamturbine_electric = results["SteamTurbine"]["electric_production_series_kw"] 
            net_electric_efficiency = sum(steamturbine_electric) / (sum(boiler_fuel) * REopt.KWH_PER_MMBTU)
            @test net_electric_efficiency ≈ 0.052 atol=0.005

            # Check that the max production of the boiler is still less than peak heating load times thermal factor
            factor = input_data["ExistingBoiler"]["max_thermal_factor_on_peak_load"]
            boiler_capacity = maximum(load_boiler_thermal) * factor
            @test maximum(boiler_total) <= boiler_capacity

            finalize(backend(m1))
            empty!(m1)
            finalize(backend(m2))
            empty!(m2)
            GC.gc()
        end

        @testset "All heating supply/demand/storage energy balance" begin
            """
            Validation to ensure that:
                1) Heat balance is correct with SteamTurbine (backpressure), CHP, HotTES, and AbsorptionChiller included
                2) The sum of a all thermal from techs supplying SteamTurbine is equal to SteamTurbine thermal consumption
                3) Techs are not supplying SteamTurbine with thermal if can_supply_steam_turbine = False
            
            :return:
            """
            
            # Start with steam turbine inputs, but adding a bunch below
            input_data = JSON.parsefile("scenarios/backpressure_steamturbine_inputs.json")
            input_data["ElectricLoad"]["doe_reference_name"] = "Hospital"
            # Add SpaceHeatingLoad building for heating loads, ignore DomesticHotWaterLoad for simplicity of energy balance checks
            input_data["SpaceHeatingLoad"]["doe_reference_name"] = "Hospital"
            delete!(input_data, "DomesticHotWaterLoad")
            
            # Fix size of SteamTurbine, even if smaller than practical, because we're just looking at energy balances
            input_data["SteamTurbine"]["min_kw"] = 30.0
            input_data["SteamTurbine"]["max_kw"] = 30.0
            
            # Add CHP 
            input_data["CHP"] = Dict{Any, Any}([
                                ("prime_mover", "recip_engine"),
                                ("size_class", 4),
                                ("min_kw", 250.0),
                                ("min_allowable_kw", 0.0),
                                ("max_kw", 250.0),
                                ("can_supply_steam_turbine", false),
                                ("fuel_cost_per_mmbtu", 8.0),
                                ("cooling_thermal_factor", 1.0)
                                ])
            
            input_data["Financial"]["chp_fuel_cost_escalation_rate_fraction"] = 0.034
            
            # Add CoolingLoad and AbsorptionChiller so we can test the energy balance on AbsorptionChiller too (thermal consumption)
            input_data["CoolingLoad"] = Dict{Any, Any}("doe_reference_name" => "Hospital")
            input_data["AbsorptionChiller"] = Dict{Any, Any}([
                                                ("min_ton", 600.0),
                                                ("max_ton", 600.0),
                                                ("cop_thermal", 0.7),
                                                ("installed_cost_per_ton", 500.0),
                                                ("om_cost_per_ton", 0.5),
                                                ("heating_load_input", "SpaceHeating")
                                                ])
            
            # Add Hot TES
            input_data["HotThermalStorage"] = Dict{Any, Any}([
                                    ("min_gal", 50000.0),
                                    ("max_gal", 50000.0)
                                    ])
            
            s = Scenario(input_data)
            inputs = REoptInputs(s)
            m = Model(optimizer_with_attributes(HiGHS.Optimizer, "output_flag" => false, "log_to_console" => false, "mip_rel_gap" => 0.01))
            results = run_reopt(m, inputs)
            
            thermal_techs = ["ExistingBoiler", "CHP", "SteamTurbine"]
            thermal_loads = ["load", "storage", "steamturbine", "waste"]  # We don't track AbsorptionChiller thermal consumption by tech
            tech_to_thermal_load = Dict{Any, Any}()
            for tech in thermal_techs
                tech_to_thermal_load[tech] = Dict{Any, Any}()
                for load in thermal_loads
                    if (tech == "SteamTurbine" && load == "steamturbine") || (load == "waste" && tech != "CHP")
                        tech_to_thermal_load[tech][load] = [0.0] * 8760
                    else
                        if load == "waste"
                            tech_to_thermal_load[tech][load] = results[tech]["thermal_curtailed_series_mmbtu_per_hour"]
                        else
                            tech_to_thermal_load[tech][load] = results[tech]["thermal_to_"*load*"_series_mmbtu_per_hour"]
                        end
                    end
                end
            end
            # Hot TES is the other thermal supply
            hottes_to_load = results["HotThermalStorage"]["storage_to_load_series_mmbtu_per_hour"]
            
            # BAU boiler loads
            load_boiler_fuel = s.space_heating_load.loads_kw / input_data["ExistingBoiler"]["efficiency"] ./ REopt.KWH_PER_MMBTU
            load_boiler_thermal = load_boiler_fuel .* input_data["ExistingBoiler"]["efficiency"]
            
            # Fuel/thermal **consumption**
            boiler_fuel = results["ExistingBoiler"]["fuel_consumption_series_mmbtu_per_hour"]
            chp_fuel_total = results["CHP"]["annual_fuel_consumption_mmbtu"]
            steamturbine_thermal_in = results["SteamTurbine"]["thermal_consumption_series_mmbtu_per_hour"]
            absorptionchiller_thermal_in = results["AbsorptionChiller"]["thermal_consumption_series_mmbtu_per_hour"]
            
            # Check that all thermal supply to load meets the BAU load plus AbsorptionChiller load which is not explicitly tracked
            alltechs_thermal_to_load_total = sum([sum(tech_to_thermal_load[tech]["load"]) for tech in thermal_techs]) + sum(hottes_to_load)
            thermal_load_total = sum(load_boiler_thermal) + sum(absorptionchiller_thermal_in)
            @test alltechs_thermal_to_load_total ≈ thermal_load_total rtol=1e-5
            
            # Check that all thermal to steam turbine is equal to steam turbine thermal consumption
            alltechs_thermal_to_steamturbine_total = sum([sum(tech_to_thermal_load[tech]["steamturbine"]) for tech in ["ExistingBoiler", "CHP"]])
            @test alltechs_thermal_to_steamturbine_total ≈ sum(steamturbine_thermal_in) atol=3
            
            # Check that "thermal_to_steamturbine" is zero for each tech which has input of can_supply_steam_turbine as False
            for tech in ["ExistingBoiler", "CHP"]
                if !(tech in inputs.techs.can_supply_steam_turbine)
                    @test sum(tech_to_thermal_load[tech]["steamturbine"]) == 0.0
                end
            end
            finalize(backend(m))
            empty!(m)
            GC.gc()
        end

        @testset "Electric Heater" begin
            d = JSON.parsefile("./scenarios/electric_heater.json")
            d["SpaceHeatingLoad"]["annual_mmbtu"] = 0.4 * 8760
            d["DomesticHotWaterLoad"]["annual_mmbtu"] = 0.4 * 8760
            d["ProcessHeatLoad"]["annual_mmbtu"] = 0.2 * 8760
            s = Scenario(d)
            p = REoptInputs(s)
            m = Model(optimizer_with_attributes(HiGHS.Optimizer, "output_flag" => false, "log_to_console" => false))
            results = run_reopt(m, p)

            #first run: Boiler produces the required heat instead of the electric heater - electric heater should not be purchased
            @test results["ElectricHeater"]["size_mmbtu_per_hour"] ≈ 0.0 atol=0.1
            @test results["ElectricHeater"]["annual_thermal_production_mmbtu"] ≈ 0.0 atol=0.1
            @test results["ElectricHeater"]["annual_electric_consumption_kwh"] ≈ 0.0 atol=0.1
            @test results["ElectricUtility"]["annual_energy_supplied_kwh"] ≈ 87600.0 atol=0.1
            finalize(backend(m))
            empty!(m)
            GC.gc()             
            
            d["ExistingBoiler"]["fuel_cost_per_mmbtu"] = 100
            d["ElectricHeater"]["installed_cost_per_mmbtu_per_hour"] = 1.0
            d["ElectricTariff"]["monthly_energy_rates"] = [0,0,0,0,0,0,0,0,0,0,0,0]
            s = Scenario(d)
            p = REoptInputs(s)
            m = Model(optimizer_with_attributes(HiGHS.Optimizer, "output_flag" => false, "log_to_console" => false))
            results = run_reopt(m, p)

            annual_thermal_prod = 0.8 * 8760  #80% efficient boiler --> 0.8 MMBTU of heat load per hour
            annual_electric_heater_consumption = annual_thermal_prod * REopt.KWH_PER_MMBTU  #1.0 COP
            annual_energy_supplied = 87600 + annual_electric_heater_consumption

            #Second run: ElectricHeater produces the required heat with free electricity
            @test results["ElectricHeater"]["size_mmbtu_per_hour"] ≈ 0.8 atol=0.1
            @test results["ElectricHeater"]["annual_thermal_production_mmbtu"] ≈ annual_thermal_prod rtol=1e-4
            @test results["ElectricHeater"]["annual_electric_consumption_kwh"] ≈ annual_electric_heater_consumption rtol=1e-4
            @test results["ElectricUtility"]["annual_energy_supplied_kwh"] ≈ annual_energy_supplied rtol=1e-4

            finalize(backend(m))
            empty!(m)
            GC.gc()
        end

        @testset "ASHP" begin
            @testset "ASHP Space Heater" begin
                #Case 1: Boiler and existing chiller produce the required heat and cooling - ASHP is not purchased
                d = JSON.parsefile("./scenarios/ashp.json")
                d["SpaceHeatingLoad"]["annual_mmbtu"] = 1.0 * 8760
                s = Scenario(d)
                p = REoptInputs(s)
                m = Model(optimizer_with_attributes(HiGHS.Optimizer, "output_flag" => false, "log_to_console" => false))
                results = run_reopt(m, p)
                @test results["ASHPSpaceHeater"]["size_ton"] ≈ 0.0 atol=0.1
                @test results["ASHPSpaceHeater"]["annual_thermal_production_mmbtu"] ≈ 0.0 atol=0.1
                @test results["ASHPSpaceHeater"]["annual_electric_consumption_kwh"] ≈ 0.0 atol=0.1
                @test results["ElectricUtility"]["annual_energy_supplied_kwh"] ≈ 87600.0 atol=0.1

                #Case 2: ASHP has temperature-dependent output and serves all heating load
                d["ExistingChiller"] = Dict("retire_in_optimal" => false)
                d["ExistingBoiler"]["retire_in_optimal"] = false
                d["ExistingBoiler"]["fuel_cost_per_mmbtu"] = 100
                d["ASHPSpaceHeater"]["installed_cost_per_ton"] = 300
                d["ASHPSpaceHeater"]["min_allowable_ton"] = 80.0
                finalize(backend(m))
                empty!(m)
                GC.gc()

                s = Scenario(d)
                p = REoptInputs(s)            
                m = Model(optimizer_with_attributes(HiGHS.Optimizer, "output_flag" => false, "log_to_console" => false))
                results = run_reopt(m, p)
                annual_thermal_prod = 0.8 * 8760  #80% efficient boiler --> 0.8 MMBTU of heat load per hour
                annual_ashp_consumption = sum(0.8 * REopt.KWH_PER_MMBTU / p.heating_cop["ASHPSpaceHeater"][ts] for ts in p.time_steps)
                annual_energy_supplied = 87600 + annual_ashp_consumption
                @test results["ASHPSpaceHeater"]["size_ton"] ≈ 80.0 atol=0.01
                @test results["ASHPSpaceHeater"]["annual_thermal_production_mmbtu"] ≈ annual_thermal_prod rtol=1e-4
                @test results["ASHPSpaceHeater"]["annual_electric_consumption_kwh"] ≈ annual_ashp_consumption rtol=1e-4
                @test results["ElectricUtility"]["annual_energy_supplied_kwh"] ≈ annual_energy_supplied rtol=1e-4
                @test results["ASHPSpaceHeater"]["annual_thermal_production_tonhour"] ≈ 0.0 atol=1e-4

                #Case 3: ASHP can serve cooling, add cooling load
                d["CoolingLoad"] = Dict("thermal_loads_ton" => ones(8760)*0.1)
                d["ExistingChiller"] = Dict("cop" => 0.5)
                d["ASHPSpaceHeater"]["can_serve_cooling"] = true
                finalize(backend(m))
                empty!(m)
                GC.gc()

                s = Scenario(d)
                p = REoptInputs(s)
                m = Model(optimizer_with_attributes(HiGHS.Optimizer, "output_flag" => false, "log_to_console" => false))
                results = run_reopt(m, p)

                annual_ashp_consumption += 0.1 * sum(REopt.KWH_THERMAL_PER_TONHOUR / p.cooling_cop["ASHPSpaceHeater"][ts] for ts in p.time_steps)
                annual_energy_supplied = annual_ashp_consumption + 87600 - 2*876.0*REopt.KWH_THERMAL_PER_TONHOUR
                @test results["ASHPSpaceHeater"]["size_ton"] ≈ 80.0 atol=0.01 #size increases when cooling load also served
                @test results["ASHPSpaceHeater"]["annual_electric_consumption_kwh"] ≈ annual_ashp_consumption rtol=1e-4
                @test results["ASHPSpaceHeater"]["annual_thermal_production_tonhour"] ≈ 876.0 rtol=1e-4
                finalize(backend(m))
                empty!(m)
                GC.gc()
            
                #Case 4: ASHP used for everything because the existing boiler and chiller are retired even if efficient or free to operate
                d["ExistingChiller"] = Dict("retire_in_optimal" => true, "cop" => 100)
                d["ExistingBoiler"]["retire_in_optimal"] = true
                d["ExistingBoiler"]["fuel_cost_per_mmbtu"] = 0
                s = Scenario(d)
                p = REoptInputs(s)
                m = Model(optimizer_with_attributes(HiGHS.Optimizer, "output_flag" => false, "log_to_console" => false))
                results = run_reopt(m, p)
                @test results["ASHPSpaceHeater"]["annual_electric_consumption_kwh"] ≈ annual_ashp_consumption rtol=1e-4
                @test results["ASHPSpaceHeater"]["annual_thermal_production_tonhour"] ≈ 876.0 atol=1e-4
                finalize(backend(m))
                empty!(m)
                GC.gc()

            end

            @testset "ASHP Water Heater" begin
                #Case 1: Boiler and existing chiller produce the required heat and cooling - ASHP_WH is not purchased
                d = JSON.parsefile("./scenarios/ashp_wh.json")
                d["SpaceHeatingLoad"]["annual_mmbtu"] = 0.5 * 8760
                d["DomesticHotWaterLoad"]["annual_mmbtu"] = 0.5 * 8760
                s = Scenario(d)
                p = REoptInputs(s)
                m = Model(optimizer_with_attributes(HiGHS.Optimizer, "output_flag" => false, "log_to_console" => false))
                results = run_reopt(m, p)
                @test results["ASHPWaterHeater"]["size_ton"] ≈ 0.0 atol=0.1
                @test results["ASHPWaterHeater"]["annual_thermal_production_mmbtu"] ≈ 0.0 atol=0.1
                @test results["ASHPWaterHeater"]["annual_electric_consumption_kwh"] ≈ 0.0 atol=0.1
                @test results["ElectricUtility"]["annual_energy_supplied_kwh"] ≈ 87600.0 atol=0.1
            
                #Case 2: ASHP_WH has temperature-dependent output and serves all DHW load
                d["ExistingChiller"] = Dict("retire_in_optimal" => false)
                d["ExistingBoiler"]["retire_in_optimal"] = false
                d["ExistingBoiler"]["fuel_cost_per_mmbtu"] = 100
                d["ASHPWaterHeater"]["installed_cost_per_ton"] = 300
                finalize(backend(m))
                empty!(m)
                GC.gc()
                          
                s = Scenario(d)
                p = REoptInputs(s)
                m = Model(optimizer_with_attributes(HiGHS.Optimizer, "output_flag" => false, "log_to_console" => false))
                results = run_reopt(m, p)
                annual_thermal_prod = 0.4 * 8760  #80% efficient boiler --> 0.8 MMBTU of heat load per hour
                annual_ashp_consumption = sum(0.4 * REopt.KWH_PER_MMBTU / p.heating_cop["ASHPWaterHeater"][ts] for ts in p.time_steps)
                annual_energy_supplied = 87600 + annual_ashp_consumption
                @test results["ASHPWaterHeater"]["size_ton"] ≈ 37.673 atol=0.1
                @test results["ASHPWaterHeater"]["annual_thermal_production_mmbtu"] ≈ annual_thermal_prod rtol=1e-4
                @test results["ASHPWaterHeater"]["annual_electric_consumption_kwh"] ≈ annual_ashp_consumption rtol=1e-4
                @test results["ElectricUtility"]["annual_energy_supplied_kwh"] ≈ annual_energy_supplied rtol=1e-4
                finalize(backend(m))
                empty!(m)
                GC.gc()
            end

            @testset "Force in ASHP systems" begin
                d = JSON.parsefile("./scenarios/ashp.json")
                d["SpaceHeatingLoad"]["annual_mmbtu"] = 0.5 * 8760
                d["DomesticHotWaterLoad"] = Dict{String,Any}("annual_mmbtu" => 0.5 * 8760, "doe_reference_name" => "FlatLoad")
                d["CoolingLoad"] = Dict{String,Any}("thermal_loads_ton" => ones(8760)*0.1)
                d["ExistingChiller"] = Dict{String,Any}("retire_in_optimal" => false, "cop" => 100)
                d["ExistingBoiler"]["retire_in_optimal"] = false
                d["ExistingBoiler"]["fuel_cost_per_mmbtu"] = 0.001
                d["ASHPSpaceHeater"]["can_serve_cooling"] = true
                d["ASHPSpaceHeater"]["force_into_system"] = true
                d["ASHPWaterHeater"] = Dict{String,Any}("force_into_system" => true, "force_dispatch" => false, "max_ton" => 100000)
                
                s = Scenario(d)
                p = REoptInputs(s)
                m = Model(optimizer_with_attributes(HiGHS.Optimizer, "output_flag" => false, "log_to_console" => false))
                results = run_reopt(m, p)
            
                @test results["ASHPWaterHeater"]["annual_electric_consumption_kwh"] ≈ sum(0.4 * REopt.KWH_PER_MMBTU / p.heating_cop["ASHPWaterHeater"][ts] for ts in p.time_steps) rtol=1e-4
                @test results["ASHPSpaceHeater"]["annual_thermal_production_mmbtu"] ≈ 0.4 * 8760 rtol=1e-4
                @test results["ASHPSpaceHeater"]["annual_thermal_production_tonhour"] ≈ 876.0 rtol=1e-4
                finalize(backend(m))
                empty!(m)
                GC.gc()

                d["ASHPSpaceHeater"]["force_into_system"] = false
                s = Scenario(d)
                p = REoptInputs(s)
                m = Model(optimizer_with_attributes(HiGHS.Optimizer, "output_flag" => false, "log_to_console" => false))
                results = run_reopt(m, p)

                @test results["ASHPWaterHeater"]["annual_electric_consumption_kwh"] ≈ sum(0.4 * REopt.KWH_PER_MMBTU / p.heating_cop["ASHPWaterHeater"][ts] for ts in p.time_steps) rtol=1e-4
                @test results["ExistingBoiler"]["annual_thermal_production_mmbtu"] ≈ 0.4 * 8760 rtol=1e-4
                @test results["ExistingChiller"]["annual_thermal_production_tonhour"] ≈ 876.0 rtol=1e-4
                finalize(backend(m))
                empty!(m)
                GC.gc()

                d["ASHPSpaceHeater"]["force_into_system"] = true
                d["ASHPWaterHeater"]["force_into_system"] = false
                s = Scenario(d)
                p = REoptInputs(s)
                m = Model(optimizer_with_attributes(HiGHS.Optimizer, "output_flag" => false, "log_to_console" => false))
                results = run_reopt(m, p)

                @test results["ASHPSpaceHeater"]["annual_thermal_production_mmbtu"] ≈ 0.4 * 8760 rtol=1e-4
                @test results["ASHPSpaceHeater"]["annual_thermal_production_tonhour"] ≈ 876.0 rtol=1e-4
                @test results["ExistingBoiler"]["annual_thermal_production_mmbtu"] ≈ 0.4 * 8760 rtol=1e-4
                finalize(backend(m))
                empty!(m)
                GC.gc()
            end

            @testset "ASHP Forced Dispatch to Load or Max Capacity" begin
                d = JSON.parsefile("./scenarios/ashp.json")
                d["SpaceHeatingLoad"]["annual_mmbtu"] = 0.5 * 8760
                d["DomesticHotWaterLoad"] = Dict{String,Any}("annual_mmbtu" => 0.5 * 8760, "doe_reference_name" => "FlatLoad")
                d["CoolingLoad"] = Dict{String,Any}("thermal_loads_ton" => ones(8760)*0.1)
                d["ExistingChiller"] = Dict{String,Any}("retire_in_optimal" => false, "cop" => 100)
                d["ExistingBoiler"]["retire_in_optimal"] = false
                d["ExistingBoiler"]["fuel_cost_per_mmbtu"] = 0.001
                d["ASHPSpaceHeater"]["can_serve_cooling"] = true
                d["ASHPSpaceHeater"]["force_dispatch"] = true
                d["ASHPSpaceHeater"]["min_ton"] = 1000
                d["ASHPSpaceHeater"]["max_ton"] = 1000      
                
                s = Scenario(d)
                p = REoptInputs(s)
                m = Model(optimizer_with_attributes(HiGHS.Optimizer, "output_flag" => false, "log_to_console" => false))
                results = run_reopt(m, p)
            
                #Case 1: ASHP systems run to meet full site load as they are oversized and dispatch is forced
                @test results["ASHPSpaceHeater"]["annual_electric_consumption_kwh"] ≈ sum(0.4 * REopt.KWH_PER_MMBTU / p.heating_cop["ASHPSpaceHeater"][ts] + 0.1 * REopt.KWH_THERMAL_PER_TONHOUR / p.cooling_cop["ASHPSpaceHeater"][ts] for ts in p.time_steps) rtol=1e-4
                # This confirms that ASHPSpaceHeater is forced to dispatch to cooling load because the default ExistingChiller.cop is greater than the defaul ASHP cooling COP
                @test results["ASHPSpaceHeater"]["annual_thermal_production_tonhour"] ≈ 0.1 * 8760 rtol=1e-4
                @test results["ASHPSpaceHeater"]["annual_thermal_production_mmbtu"] ≈ 0.4 * 8760 rtol=1e-4            
                finalize(backend(m))
                empty!(m)
                GC.gc()
                
                d["ASHPSpaceHeater"]["can_serve_cooling"] = false
                d["ASHPSpaceHeater"]["min_ton"] = 10
                d["ASHPSpaceHeater"]["max_ton"] = 10
                d["ASHPSpaceHeater"]["min_allowable_ton"] = 0
                d["ASHPWaterHeater"] = Dict{String,Any}("force_dispatch" => true, "min_allowable_ton" => 0.0, "min_ton" => 10, "max_ton" => 10)
            
                s = Scenario(d)
                p = REoptInputs(s)
                m = Model(optimizer_with_attributes(HiGHS.Optimizer, "output_flag" => false, "log_to_console" => false))
                results = run_reopt(m, p)
            
                #Case 2: ASHP systems run to meet at capacity as they are undersized and dispatch is forced, Space Heater is heat only
                @test results["ASHPSpaceHeater"]["annual_electric_consumption_kwh"] ≈ sum(10 * REopt.KWH_THERMAL_PER_TONHOUR * p.heating_cf["ASHPSpaceHeater"][ts] / p.heating_cop["ASHPSpaceHeater"][ts] for ts in p.time_steps) rtol=1e-4
                @test results["ASHPSpaceHeater"]["annual_thermal_production_mmbtu"] ≈ sum(10 * (REopt.KWH_THERMAL_PER_TONHOUR/REopt.KWH_PER_MMBTU) * p.heating_cf["ASHPSpaceHeater"][ts] for ts in p.time_steps) rtol=1e-4
                @test results["ASHPWaterHeater"]["annual_electric_consumption_kwh"] ≈ sum(10 * REopt.KWH_THERMAL_PER_TONHOUR * p.heating_cf["ASHPWaterHeater"][ts] / p.heating_cop["ASHPWaterHeater"][ts] for ts in p.time_steps) rtol=1e-4
                @test results["ASHPWaterHeater"]["annual_thermal_production_mmbtu"] ≈ sum(10 * (REopt.KWH_THERMAL_PER_TONHOUR/REopt.KWH_PER_MMBTU) * p.heating_cf["ASHPWaterHeater"][ts] for ts in p.time_steps) rtol=1e-4
                finalize(backend(m))
                empty!(m)
                GC.gc()
            
                d["ASHPSpaceHeater"]["force_dispatch"] = false
                d["ASHPWaterHeater"]["force_dispatch"] = false
            
                s = Scenario(d)
                p = REoptInputs(s)
                m = Model(optimizer_with_attributes(HiGHS.Optimizer, "output_flag" => false, "log_to_console" => false, "mip_rel_gap" => 0.05))
                results = run_reopt(m, p)
            
                #Case 3: ASHP present but does not run because dispatch is not forced and boiler fuel is cheap
                @test results["ASHPSpaceHeater"]["annual_electric_consumption_kwh"] ≈ 0.0 atol=1e-4
                @test results["ASHPSpaceHeater"]["annual_thermal_production_mmbtu"] ≈ 0.0 atol=1e-4
                @test results["ASHPWaterHeater"]["annual_electric_consumption_kwh"] ≈ 0.0 atol=1e-4
                @test results["ASHPWaterHeater"]["annual_thermal_production_mmbtu"] ≈ 0.0 atol=1e-4
                finalize(backend(m))
                empty!(m)
                GC.gc()
            
                #Case 4: confirm that when force_dispatch == true, there is no ASHP system purchased when system is expensive compared to cost of fuel
                d["ASHPSpaceHeater"]["force_dispatch"] = true
                d["ASHPWaterHeater"]["force_dispatch"] = true
                d["ASHPSpaceHeater"]["min_ton"] = 0.0
                d["ASHPWaterHeater"]["min_ton"] = 0.0
                s = Scenario(d)
                p = REoptInputs(s)
                m = Model(optimizer_with_attributes(HiGHS.Optimizer, "output_flag" => false, "log_to_console" => false))
                results = run_reopt(m, p)
                @test results["ASHPSpaceHeater"]["size_ton"] ≈ 0.0 atol=1e-4
                @test results["ASHPWaterHeater"]["size_ton"] ≈ 0.0 atol=1e-4
                finalize(backend(m))
                empty!(m)
                GC.gc()
            end
        end

        @testset "Process Heat Load" begin
            d = JSON.parsefile("./scenarios/process_heat.json")
        
            # Test set 1: Boiler has free fuel, no emissions, and serves all heating load.
            d["Boiler"]["fuel_cost_per_mmbtu"] = 0.0
            s = Scenario(d)
            p = REoptInputs(s)
            m = Model(optimizer_with_attributes(HiGHS.Optimizer, "output_flag" => false, "log_to_console" => false))
            results = run_reopt(m, p)

            @test results["Boiler"]["size_mmbtu_per_hour"] ≈ 24.0 atol=0.1
            @test results["Boiler"]["annual_thermal_production_mmbtu"] ≈ 210240.0 atol=0.1
            @test sum(results["Boiler"]["thermal_to_dhw_load_series_mmbtu_per_hour"]) ≈ 70080.0 atol=0.1
            @test sum(results["Boiler"]["thermal_to_space_heating_load_series_mmbtu_per_hour"]) ≈ 70080.0 atol=0.1
            @test sum(results["Boiler"]["thermal_to_process_heat_load_series_mmbtu_per_hour"]) ≈ 70080.0 atol=0.1
            @test results["ExistingBoiler"]["annual_thermal_production_mmbtu"] ≈ 0.0 atol=0.1
            @test sum(results["ExistingBoiler"]["thermal_to_dhw_load_series_mmbtu_per_hour"]) ≈ 0.0 atol=0.1
            @test sum(results["ExistingBoiler"]["thermal_to_space_heating_load_series_mmbtu_per_hour"]) ≈ 0.0 atol=0.1
            @test sum(results["ExistingBoiler"]["thermal_to_process_heat_load_series_mmbtu_per_hour"]) ≈ 0.0 atol=0.1
            @test results["ElectricUtility"]["annual_energy_supplied_kwh"] ≈ 0.0 atol=0.1
            finalize(backend(m))
            empty!(m)
            GC.gc()
        
            #Test set 2: Boiler only serves process heat
            d["Boiler"]["can_serve_dhw"] = false
            d["Boiler"]["can_serve_space_heating"] = false
            d["Boiler"]["can_serve_process_heat"] = true
            s = Scenario(d)
            p = REoptInputs(s)
            m = Model(optimizer_with_attributes(HiGHS.Optimizer, "output_flag" => false, "log_to_console" => false))
            results = run_reopt(m, p)
            @test results["Boiler"]["size_mmbtu_per_hour"] ≈ 8.0 atol=0.1
            @test results["Boiler"]["annual_thermal_production_mmbtu"] ≈ 70080.0 atol=0.1
            @test sum(results["Boiler"]["thermal_to_dhw_load_series_mmbtu_per_hour"]) ≈ 0.0 atol=0.1
            @test sum(results["Boiler"]["thermal_to_space_heating_load_series_mmbtu_per_hour"]) ≈ 0.0 atol=0.1
            @test sum(results["Boiler"]["thermal_to_process_heat_load_series_mmbtu_per_hour"]) ≈ 70080.0 atol=0.1
            @test results["ExistingBoiler"]["annual_thermal_production_mmbtu"] ≈ 140160.0 atol=0.1
            @test sum(results["ExistingBoiler"]["thermal_to_dhw_load_series_mmbtu_per_hour"]) ≈ 70080.0 atol=0.1
            @test sum(results["ExistingBoiler"]["thermal_to_space_heating_load_series_mmbtu_per_hour"]) ≈ 70080.0 atol=0.1
            @test sum(results["ExistingBoiler"]["thermal_to_process_heat_load_series_mmbtu_per_hour"]) ≈ 0.0 atol=0.1
            finalize(backend(m))
            empty!(m)
            GC.gc()
        
            #Test set 3: Boiler cannot serve process heat but serves DHW, space heating
            d["Boiler"]["can_serve_dhw"] = true
            d["Boiler"]["can_serve_space_heating"] = true
            d["Boiler"]["can_serve_process_heat"] = false
            s = Scenario(d)
            p = REoptInputs(s)
            m = Model(optimizer_with_attributes(HiGHS.Optimizer, "output_flag" => false, "log_to_console" => false))
            results = run_reopt(m, p)
            @test results["Boiler"]["size_mmbtu_per_hour"] ≈ 16.0 atol=0.1
            @test results["Boiler"]["annual_thermal_production_mmbtu"] ≈ 140160.0 atol=0.1
            @test sum(results["Boiler"]["thermal_to_dhw_load_series_mmbtu_per_hour"]) ≈ 70080.0 atol=0.1
            @test sum(results["Boiler"]["thermal_to_space_heating_load_series_mmbtu_per_hour"]) ≈ 70080.0 atol=0.1
            @test sum(results["Boiler"]["thermal_to_process_heat_load_series_mmbtu_per_hour"]) ≈ 0.0 atol=0.1
            @test results["ExistingBoiler"]["annual_thermal_production_mmbtu"] ≈ 70080.0 atol=0.1
            @test sum(results["ExistingBoiler"]["thermal_to_dhw_load_series_mmbtu_per_hour"]) ≈ 0.0 atol=0.1
            @test sum(results["ExistingBoiler"]["thermal_to_space_heating_load_series_mmbtu_per_hour"]) ≈ 0.0 atol=0.1
            @test sum(results["ExistingBoiler"]["thermal_to_process_heat_load_series_mmbtu_per_hour"]) ≈ 70080.0 atol=0.1
            finalize(backend(m))
            empty!(m)
            GC.gc()
        
            #Test set 4: Fuel expensive, but ExistingBoiler is retired
            d["Boiler"]["can_serve_dhw"] = true
            d["Boiler"]["can_serve_space_heating"] = true
            d["Boiler"]["can_serve_process_heat"] = true
            d["Boiler"]["fuel_cost_per_mmbtu"] = 30.0
            d["ExistingBoiler"]["retire_in_optimal"] = true
            s = Scenario(d)
            p = REoptInputs(s)
            m = Model(optimizer_with_attributes(HiGHS.Optimizer, "output_flag" => false, "log_to_console" => false))
            results = run_reopt(m, p)
            @test results["Boiler"]["size_mmbtu_per_hour"] ≈ 24.0 atol=0.1
            @test results["Boiler"]["annual_thermal_production_mmbtu"] ≈ 210240.0 atol=0.1
            @test sum(results["Boiler"]["thermal_to_dhw_load_series_mmbtu_per_hour"]) ≈ 70080.0 atol=0.1
            @test sum(results["Boiler"]["thermal_to_space_heating_load_series_mmbtu_per_hour"]) ≈ 70080.0 atol=0.1
            @test sum(results["Boiler"]["thermal_to_process_heat_load_series_mmbtu_per_hour"]) ≈ 70080.0 atol=0.1
            @test results["ExistingBoiler"]["annual_thermal_production_mmbtu"] ≈ 0.0 atol=0.1
            @test sum(results["ExistingBoiler"]["thermal_to_dhw_load_series_mmbtu_per_hour"]) ≈ 0.0 atol=0.1
            @test sum(results["ExistingBoiler"]["thermal_to_space_heating_load_series_mmbtu_per_hour"]) ≈ 0.0 atol=0.1
            @test sum(results["ExistingBoiler"]["thermal_to_process_heat_load_series_mmbtu_per_hour"]) ≈ 0.0 atol=0.1
            finalize(backend(m))
            empty!(m)
            GC.gc()
        
            #Test set 5: Fuel expensive, ExistingBoiler not retired
            d["ExistingBoiler"]["retire_in_optimal"] = false
            s = Scenario(d)
            p = REoptInputs(s)
            m = Model(optimizer_with_attributes(HiGHS.Optimizer, "output_flag" => false, "log_to_console" => false))
            results = run_reopt(m, p)
            @test results["Boiler"]["size_mmbtu_per_hour"] ≈ 0.0 atol=0.1
            @test results["Boiler"]["annual_thermal_production_mmbtu"] ≈ 0.0 atol=0.1
            @test sum(results["Boiler"]["thermal_to_dhw_load_series_mmbtu_per_hour"]) ≈ 0.0 atol=0.1
            @test sum(results["Boiler"]["thermal_to_space_heating_load_series_mmbtu_per_hour"]) ≈ 0.0 atol=0.1
            @test sum(results["Boiler"]["thermal_to_process_heat_load_series_mmbtu_per_hour"]) ≈ 0.0 atol=0.1
            @test results["ExistingBoiler"]["annual_thermal_production_mmbtu"] ≈ 210240.0 atol=0.1
            @test sum(results["ExistingBoiler"]["thermal_to_dhw_load_series_mmbtu_per_hour"]) ≈ 70080.0 atol=0.1
            @test sum(results["ExistingBoiler"]["thermal_to_space_heating_load_series_mmbtu_per_hour"]) ≈ 70080.0 atol=0.1
            @test sum(results["ExistingBoiler"]["thermal_to_process_heat_load_series_mmbtu_per_hour"]) ≈ 70080.0 atol=0.1
            finalize(backend(m))
            empty!(m)
            GC.gc()
    
            # Test 6: reduce emissions by half, get half the new boiler size
            d["Site"]["CO2_emissions_reduction_min_fraction"] = 0.50
            s = Scenario(d)
            p = REoptInputs(s)
            m1 = Model(optimizer_with_attributes(HiGHS.Optimizer, "output_flag" => false, "log_to_console" => false))
            m2 = Model(optimizer_with_attributes(HiGHS.Optimizer, "output_flag" => false, "log_to_console" => false))
            results = run_reopt([m1,m2], p)
            @test results["Boiler"]["size_mmbtu_per_hour"] ≈ 12.0 atol=0.1
            @test results["Boiler"]["annual_thermal_production_mmbtu"] ≈ 105120.0 atol=0.1
            @test results["ExistingBoiler"]["annual_thermal_production_mmbtu"] ≈ 105120.0 atol=0.1
            finalize(backend(m1))
            empty!(m1)
            finalize(backend(m2))
            empty!(m2)
            GC.gc()             
        end

        @testset "Custom REopt logger" begin
            
            # Throw a handled error
            d = JSON.parsefile("./scenarios/logger.json")

            m1 = Model(optimizer_with_attributes(HiGHS.Optimizer, "output_flag" => false, "log_to_console" => false, "mip_rel_gap" => 0.1))
            m2 = Model(optimizer_with_attributes(HiGHS.Optimizer, "output_flag" => false, "log_to_console" => false, "mip_rel_gap" => 0.1))
            r = run_reopt([m1,m2], d)
            @test r["status"] == "error"
            @test "Messages" ∈ keys(r)
            @test "errors" ∈ keys(r["Messages"])
            @test "warnings" ∈ keys(r["Messages"])
            @test length(r["Messages"]["errors"]) > 0
            @test length(r["Messages"]["warnings"]) > 0
            @test r["Messages"]["has_stacktrace"] == false
            finalize(backend(m1))
            empty!(m1)
            finalize(backend(m2))
            empty!(m2)
            GC.gc()

            m = Model(optimizer_with_attributes(HiGHS.Optimizer, "output_flag" => false, "log_to_console" => false, "mip_rel_gap" => 0.1))
            r = run_reopt(m, d)
            @test r["status"] == "error"
            @test "Messages" ∈ keys(r)
            @test "errors" ∈ keys(r["Messages"])
            @test "warnings" ∈ keys(r["Messages"])
            @test length(r["Messages"]["errors"]) > 0
            @test length(r["Messages"]["warnings"]) > 0

            # Type is dict when errors, otherwise type REoptInputs
            @test isa(REoptInputs(d), Dict)
            finalize(backend(m))
            empty!(m)
            GC.gc()            

            # Using filepath
            n1 = Model(optimizer_with_attributes(HiGHS.Optimizer, "output_flag" => false, "log_to_console" => false, "mip_rel_gap" => 0.1))
            n2 = Model(optimizer_with_attributes(HiGHS.Optimizer, "output_flag" => false, "log_to_console" => false, "mip_rel_gap" => 0.1))
            r = run_reopt([n1,n2], "./scenarios/logger.json")
            @test r["status"] == "error"
            @test "Messages" ∈ keys(r)
            @test "errors" ∈ keys(r["Messages"])
            @test "warnings" ∈ keys(r["Messages"])
            @test length(r["Messages"]["errors"]) > 0
            @test length(r["Messages"]["warnings"]) > 0
            finalize(backend(n1))
            empty!(n1)
            finalize(backend(n2))
            empty!(n2)
            GC.gc()

            n = Model(optimizer_with_attributes(HiGHS.Optimizer, "output_flag" => false, "log_to_console" => false, "mip_rel_gap" => 0.1))
            r = run_reopt(n, "./scenarios/logger.json")
            @test r["status"] == "error"
            @test "Messages" ∈ keys(r)
            @test "errors" ∈ keys(r["Messages"])
            @test "warnings" ∈ keys(r["Messages"])
            @test length(r["Messages"]["errors"]) > 0
            @test length(r["Messages"]["warnings"]) > 0
            finalize(backend(n))
            empty!(n)
            GC.gc()

            # Throw an unhandled error: Bad URDB rate -> stack gets returned for debugging
            d["ElectricLoad"]["doe_reference_name"] = "MidriseApartment"
            d["ElectricTariff"]["urdb_label"] = "62c70a6c40a0c425535d387x"

            m1 = Model(optimizer_with_attributes(HiGHS.Optimizer, "output_flag" => false, "log_to_console" => false, "mip_rel_gap" => 0.1))
            m2 = Model(optimizer_with_attributes(HiGHS.Optimizer, "output_flag" => false, "log_to_console" => false, "mip_rel_gap" => 0.1))
            r = run_reopt([m1,m2], d)
            @test r["status"] == "error"
            @test "Messages" ∈ keys(r)
            @test "errors" ∈ keys(r["Messages"])
            @test "warnings" ∈ keys(r["Messages"])
            @test length(r["Messages"]["errors"]) > 0
            @test length(r["Messages"]["warnings"]) > 0
            finalize(backend(m1))
            empty!(m1)
            finalize(backend(m2))
            empty!(m2)
            GC.gc()

            m = Model(optimizer_with_attributes(HiGHS.Optimizer, "output_flag" => false, "log_to_console" => false, "mip_rel_gap" => 0.1))
            r = run_reopt(m, d)
            @test r["status"] == "error"
            @test "Messages" ∈ keys(r)
            @test "errors" ∈ keys(r["Messages"])
            @test "warnings" ∈ keys(r["Messages"])
            @test length(r["Messages"]["errors"]) > 0
            @test length(r["Messages"]["warnings"]) > 0

            # Type is dict when errors, otherwise type REoptInputs
            @test isa(REoptInputs(d), Dict)
            finalize(backend(m))
            empty!(m)
            GC.gc()

            # Using filepath
            n1 = Model(optimizer_with_attributes(HiGHS.Optimizer, "output_flag" => false, "log_to_console" => false, "mip_rel_gap" => 0.1))
            n2 = Model(optimizer_with_attributes(HiGHS.Optimizer, "output_flag" => false, "log_to_console" => false, "mip_rel_gap" => 0.1))
            r = run_reopt([n1,n2], "./scenarios/logger.json")
            @test r["status"] == "error"
            @test "Messages" ∈ keys(r)
            @test "errors" ∈ keys(r["Messages"])
            @test "warnings" ∈ keys(r["Messages"])
            @test length(r["Messages"]["errors"]) > 0
            @test length(r["Messages"]["warnings"]) > 0
            finalize(backend(n1))
            empty!(n1)
            finalize(backend(n2))
            empty!(n2)
            GC.gc()

            n = Model(optimizer_with_attributes(HiGHS.Optimizer, "output_flag" => false, "log_to_console" => false, "mip_rel_gap" => 0.1))
            r = run_reopt(n, "./scenarios/logger.json")
            @test r["status"] == "error"
            @test "Messages" ∈ keys(r)
            @test "errors" ∈ keys(r["Messages"])
            @test "warnings" ∈ keys(r["Messages"])
            @test length(r["Messages"]["errors"]) > 0
            @test length(r["Messages"]["warnings"]) > 0
            finalize(backend(n))
            empty!(n)
            GC.gc()
        end

        @testset "Normalize and scale load profile input to annual and monthly energy" begin
            # Normalize and scale input load profile based on annual or monthly energy uses
            # The purpose of this is to be able to build a load profile shape, and then scale to the typical monthly energy data that users have

            input_data = JSON.parsefile("./scenarios/norm_scale_load.json")

            # Start with normalizing and scaling electric load only
            input_data["ElectricLoad"]["loads_kw"] = fill(10.0, 8760)
            input_data["ElectricLoad"]["loads_kw"][5:28] .= 20.0
            input_data["ElectricLoad"]["year"] = 2020
            input_data["ElectricLoad"]["monthly_totals_kwh"] = fill(87600.0/12, 12)
            input_data["ElectricLoad"]["monthly_totals_kwh"][2] *= 2
            input_data["ElectricLoad"]["normalize_and_scale_load_profile_input"] = true

            s = Scenario(input_data)
            inputs = REoptInputs(s)

            # Check that monthly energy input is preserved when normalizing and scaling the hourly profile
            @test abs(sum(s.electric_load.loads_kw) - sum(input_data["ElectricLoad"]["monthly_totals_kwh"])) < 1.0

            # Check consistency of get_monthly_energy() function which is used in simulated_load()
            monthly_totals_kwh = REopt.get_monthly_energy(s.electric_load.loads_kw; year=input_data["ElectricLoad"]["year"])

            # Check that each month matches
            @test sum(monthly_totals_kwh .- input_data["ElectricLoad"]["monthly_totals_kwh"]) < 1.0

            # Check that the load ratio within a month is proportional to the loads_kw ratio
            @test abs(s.electric_load.loads_kw[6] / s.electric_load.loads_kw[4] - input_data["ElectricLoad"]["loads_kw"][6] / input_data["ElectricLoad"]["loads_kw"][4]) < 0.001

            # Check consistency with simulated_load function
            d_sim_load = Dict([
                ("load_type", "electric"),
                ("normalize_and_scale_load_profile_input", true),
                ("load_profile", input_data["ElectricLoad"]["loads_kw"]),
                ("monthly_totals_kwh", input_data["ElectricLoad"]["monthly_totals_kwh"])
                ])

            sim_load_response = simulated_load(d_sim_load)

            @test abs(sim_load_response["annual_kwh"] - sum(input_data["ElectricLoad"]["monthly_totals_kwh"])) < 1.0
            @test sum(s.electric_load.loads_kw .- sim_load_response["loads_kw"]) < 10.0

            # Check space heating load normalization and scaling
            input_data = JSON.parsefile("./scenarios/norm_scale_load.json")
            input_data["ElectricLoad"]["doe_reference_name"] = "LargeOffice"
            # Focus on SpaceHeating for heating norm and scale
            input_data["SpaceHeatingLoad"] = Dict()
            input_data["SpaceHeatingLoad"]["fuel_loads_mmbtu_per_hour"] = fill(10.0, 8760)
            input_data["SpaceHeatingLoad"]["fuel_loads_mmbtu_per_hour"][5:28] .= 20.0
            input_data["SpaceHeatingLoad"]["year"] = 2017

            input_data["SpaceHeatingLoad"]["monthly_mmbtu"] = fill(87600.0/12, 12)
            input_data["SpaceHeatingLoad"]["monthly_mmbtu"][2] *= 2
            input_data["SpaceHeatingLoad"]["normalize_and_scale_load_profile_input"] = true
            input_data["SpaceHeatingLoad"]["addressable_load_fraction"] = 0.9
            address_frac = input_data["SpaceHeatingLoad"]["addressable_load_fraction"]

            input_data["ProcessHeatLoad"] = Dict()
            input_data["ProcessHeatLoad"]["fuel_loads_mmbtu_per_hour"] = fill(1.0, 8760)
            input_data["ProcessHeatLoad"]["fuel_loads_mmbtu_per_hour"][6] = 21.0
            input_data["ProcessHeatLoad"]["year"] = 2017
            input_data["ProcessHeatLoad"]["annual_mmbtu"] = 87800
            input_data["ProcessHeatLoad"]["normalize_and_scale_load_profile_input"] = true

            s = Scenario(input_data)
            inputs = REoptInputs(s)

            # Check that monthly energy input is preserved when normalizing and scaling the hourly profile
            @test abs(sum(s.space_heating_load.loads_kw / s.existing_boiler.efficiency / REopt.KWH_PER_MMBTU) - sum(input_data["SpaceHeatingLoad"]["monthly_mmbtu"]) * address_frac) < 1.0
            # Check consistency of get_monthly_energy() function which is used in simulated_load()
            monthly_kwht = REopt.get_monthly_energy(s.space_heating_load.loads_kw; year=input_data["SpaceHeatingLoad"]["year"]) 
            monthly_mmbtu = monthly_kwht/ s.existing_boiler.efficiency / REopt.KWH_PER_MMBTU
            @test sum(monthly_mmbtu .- input_data["SpaceHeatingLoad"]["monthly_mmbtu"] * address_frac) < 1.0

            # Check that annual energy input is preserved when normalizing and scaling the hourly profile
            @test abs(sum(s.process_heat_load.loads_kw / s.existing_boiler.efficiency / REopt.KWH_PER_MMBTU) - input_data["ProcessHeatLoad"]["annual_mmbtu"]) < 1.0

            # Check that the load ratio within a month is proportional to the loads_kw ratio
            @test abs(s.space_heating_load.loads_kw[6] / s.space_heating_load.loads_kw[4] - input_data["SpaceHeatingLoad"]["fuel_loads_mmbtu_per_hour"][6] / input_data["SpaceHeatingLoad"]["fuel_loads_mmbtu_per_hour"][4]) < 0.001
            @test abs(s.process_heat_load.loads_kw[6] / s.process_heat_load.loads_kw[4] - input_data["ProcessHeatLoad"]["fuel_loads_mmbtu_per_hour"][6] / input_data["ProcessHeatLoad"]["fuel_loads_mmbtu_per_hour"][4]) < 0.001

            # Check space heating consistency with simulated_load function
            d_sim_load = Dict([
                ("load_type", "space_heating"),
                ("normalize_and_scale_load_profile_input", true),
                ("load_profile", input_data["SpaceHeatingLoad"]["fuel_loads_mmbtu_per_hour"]),
                ("monthly_mmbtu", input_data["SpaceHeatingLoad"]["monthly_mmbtu"]),
                ("addressable_load_fraction", address_frac)
                ])

            sim_load_response = simulated_load(d_sim_load)

            @test abs(sim_load_response["annual_mmbtu"] - sum(input_data["SpaceHeatingLoad"]["monthly_mmbtu"]) * address_frac) < 1.0
            @test sum(s.space_heating_load.loads_kw / s.existing_boiler.efficiency / REopt.KWH_PER_MMBTU .- sim_load_response["loads_mmbtu_per_hour"]) < 10.0              

            # Check process heat consistency with simulated_load function
            d_sim_load = Dict([
                ("load_type", "process_heat"),
                ("normalize_and_scale_load_profile_input", true),
                ("load_profile", input_data["ProcessHeatLoad"]["fuel_loads_mmbtu_per_hour"]),
                ("annual_mmbtu", input_data["ProcessHeatLoad"]["annual_mmbtu"])
                ])

            sim_load_response = simulated_load(d_sim_load)

            @test abs(sim_load_response["annual_mmbtu"] - input_data["ProcessHeatLoad"]["annual_mmbtu"]) < 1.0
            @test sum(s.process_heat_load.loads_kw / s.existing_boiler.efficiency / REopt.KWH_PER_MMBTU .- sim_load_response["loads_mmbtu_per_hour"]) < 10.0 
        
        end      
        
        @testset "Storage Duration" begin
            ## Battery storage
            d = JSON.parsefile("scenarios/pv_storage.json")
            d["ElectricStorage"]["min_duration_hours"] = 8
            d["ElectricStorage"]["max_duration_hours"] = 8
            s = Scenario(d)
            inputs = REoptInputs(s)
            m = Model(optimizer_with_attributes(HiGHS.Optimizer, "output_flag" => false, "log_to_console" => false))
            r = run_reopt(m, inputs)
            # Test battery size_kwh = size_hw * duration
            @test r["ElectricStorage"]["size_kw"]*8 - r["ElectricStorage"]["size_kwh"] ≈ 0.0 atol = 0.1
            finalize(backend(m))
            empty!(m)
            GC.gc()
        end

        @testset "Test leap year for URDB demand and energy charges" begin
            """
            We tell users to truncate/cut-off the last day of the year of their load profile for leap years, to 
                preserve the weekday/weekend and month alignment of the load with the rate structure

            The input .json file has a custom rate tariff to test leap year behavior for timesteps beyond end of February
                Higher energy price weekdays between 7AM (ts 8, 32, etc) through 7pm (ts 20, 44, etc)
                Flat/Facility (non-TOU) demand charges of 18.05/kW all month
                TOU demand charges of 10/kW between 2pm-7pm on weekdays
            """
            input_data = JSON.parsefile("scenarios/leap_year.json")
            # Set the load profile to zeros except for certain timesteps to test alignment of load with rate structure
            peak_load = 10.0
            for year in [2023, 2024]
                input_data["ElectricLoad"]["year"] = year
                
                # Test for TOU energy and demand charges alignment with load profile for leap years
                input_data["ElectricLoad"]["loads_kw"] = zeros(8760)
                # Sunday (off-peak) March 3, 2023, so expect off-peak energy and demand charges for 2023
                # Monday (on-peak) March 4, 2024, but Sunday (weekend, off-peak) if February handled as 28 days for leap year (as it was in REopt prior to 2025)
                input_data["ElectricLoad"]["loads_kw"][31*24+29*24+3*24+16] = peak_load
                s = Scenario(input_data)
                inputs = REoptInputs(s)
                m = Model(optimizer_with_attributes(HiGHS.Optimizer, "mip_rel_gap" => 0.05, "output_flag" => false, "log_to_console" => false))
                results = run_reopt(m, inputs)

                # TOU Energy charges
                weekend_rate = input_data["ElectricTariff"]["urdb_response"]["energyratestructure"][2][1]["rate"]  # Not used in this test
                weekday_rate = input_data["ElectricTariff"]["urdb_response"]["energyratestructure"][3][1]["rate"]

                # TOU Demand charges
                flat_rate = input_data["ElectricTariff"]["urdb_response"]["flatdemandstructure"][3][1]["rate"]
                tou_rate = input_data["ElectricTariff"]["urdb_response"]["demandratestructure"][3][1]["rate"]

                energy_charge_expected = 0.0
                demand_charge_expected = 0.0
                if year == 2023
                    energy_charge_expected = weekend_rate * peak_load
                    demand_charge_expected = flat_rate * peak_load
                elseif year == 2024  # Leap year
                    energy_charge_expected = weekday_rate * peak_load
                    demand_charge_expected = (flat_rate + tou_rate) * peak_load        
                end
                @test results["ElectricTariff"]["year_one_energy_cost_before_tax"] ≈ energy_charge_expected atol=1E-6
                @test results["ElectricTariff"]["year_one_demand_cost_before_tax"] ≈ demand_charge_expected atol=1E-6
                finalize(backend(m))
                empty!(m)
                GC.gc()

                # Flat/facility (non-TOU) demand charge
                input_data["ElectricLoad"]["loads_kw"] = zeros(8760)
                # Weekday off-peak February 28th, to set February Facility demand charge
                input_data["ElectricLoad"]["loads_kw"][31*24+27*24+8] = peak_load
                # Weekday off-peak Feb 29th for leap year, March 1st for non-leap year (also if Feb is wrongly handled as 28 days for leap year)
                input_data["ElectricLoad"]["loads_kw"][31*24+28*24+8] = peak_load
                s = Scenario(input_data)
                inputs = REoptInputs(s)
                m = Model(optimizer_with_attributes(HiGHS.Optimizer, "mip_rel_gap" => 0.01, "output_flag" => false, "log_to_console" => false))
                results = run_reopt(m, inputs)
                flat_rate = input_data["ElectricTariff"]["urdb_response"]["flatdemandstructure"][3][1]["rate"]
                if year == 2024  # Leap year
                    demand_charge_expected = flat_rate * peak_load
                elseif year == 2023
                    demand_charge_expected = 2 * flat_rate * peak_load
                end
                @test results["ElectricTariff"]["year_one_demand_cost_before_tax"] ≈ demand_charge_expected atol=1E-6
                finalize(backend(m))
                empty!(m)
                GC.gc()
            end
        end

        @testset "Align load profiles based on load year" begin
            """
            Common use case: ElectricLoad.loads_kw is input with specific year, but heating and/or cooling is 
                simulated with either a schedule-based FlatLoad, or b) CRB type with annual or monthly energy
            This test confirms that the simulated FlatLoad type and CRB are shifted to start on Monday for 2024
            """
        
            input_data = JSON.parsefile("./scenarios/load_year_align.json")
            year = 2024
            # ElectricLoad.loads_kw is 2024, and heating and cooling loads are shifted to align
            # Use a FlatLoad_16_5 shifted to 2024 (Monday start) with the web tool's custom load builder
            loads_kw = readdlm("./data/10 kW FlatLoad_16_5 2024.csv", ',', Float64, header=true)[1][:, 2]
            input_data["ElectricLoad"] = Dict("loads_kw" => loads_kw, "year" => year)
        
            s = Scenario(input_data)
            inputs = REoptInputs(s)
            m = Model(optimizer_with_attributes(HiGHS.Optimizer, "mip_rel_gap" => 0.1, "output_flag" => false, "log_to_console" => false))
            results = run_reopt(m, inputs)
        
            electric_load = results["ElectricLoad"]["load_series_kw"]
            heating_load = results["HeatingLoad"]["space_heating_boiler_fuel_load_series_mmbtu_per_hour"]
            cooling_load = results["CoolingLoad"]["load_series_ton"]
        
            count_misaligned_heating = sum((electric_load .> 0) .& (heating_load .== 0))
            count_misaligned_cooling = sum((electric_load .> 0) .& (cooling_load .== 0))
        
            @test count_misaligned_heating == 0
            @test count_misaligned_cooling == 0
        
            # Simulated load with year input (e.g. when user inputs custom electric load profile but wants to see aligned simulated heating load)
            d_sim_load = Dict([("latitude", input_data["Site"]["latitude"]),
                                ("longitude", input_data["Site"]["longitude"]),
                                ("load_type", "space_heating"),  # since annual_tonhour is not given
                                ("doe_reference_name", "FlatLoad_16_5"),
                                ("annual_mmbtu", input_data["SpaceHeatingLoad"]["annual_mmbtu"]),
                                ("year", year)
                                ])
        
            sim_load_response = simulated_load(d_sim_load)
        
            @test sim_load_response["loads_mmbtu_per_hour"] ≈ round.(heating_load, digits=3)
            finalize(backend(m))
            empty!(m)
            GC.gc()            
        
            # If a non-2017 year is input with a CRB for electric, heating, or cooling load, make sure that 
            #  the energy input is preserved while the CRB profile is shifted and adjusted to align with 
            #  the load year and re-normalized to preserve the annual energy (sum of normalized profile == 1.0)
            buildingtype = "Hospital"
            input_data["ElectricLoad"] = Dict("doe_reference_name" => buildingtype, "annual_kwh" => 10000, "year" => year)
            input_data["SpaceHeatingLoad"] = Dict("doe_reference_name" => buildingtype, "annual_mmbtu" => 10000)
            input_data["CoolingLoad"] = Dict("doe_reference_name" => buildingtype, "annual_tonhour" => 100.0)

            s = Scenario(input_data)
            inputs = REoptInputs(s)

            # Test that the energy input is preserved with the CRB profile shift
            @test sum(s.electric_load.loads_kw) ≈ input_data["ElectricLoad"]["annual_kwh"]
            @test sum(s.space_heating_load.loads_kw) / REopt.KWH_PER_MMBTU ≈ input_data["SpaceHeatingLoad"]["annual_mmbtu"]
            @test sum(s.cooling_load.loads_kw_thermal) / REopt.KWH_THERMAL_PER_TONHOUR ≈ input_data["CoolingLoad"]["annual_tonhour"]

            # The first CRB profile day, Sunday, is replaced by the first day of the load year, and that day is replicated at the end of the year too
            @test s.electric_load.loads_kw[end-24+1:end] == s.electric_load.loads_kw[1:24]
            @test s.space_heating_load.loads_kw[end-24+1:end] == s.space_heating_load.loads_kw[1:24]
            @test s.cooling_load.loads_kw_thermal[end-24+1:end] == s.cooling_load.loads_kw_thermal[1:24]
        end
        
        @testset "After-tax savings and capital cost metric for alternative payback calculation" begin
            """
            Check alignment between REopt simple_payback_years and a simple X/Y payback metric with
            after-tax savings and a capital cost metric with non-discounted incentives to get simple X/Y payback 
            The REopt simple_payback_years output metric is after-tax, with no discounting, but it uses escalated and 
            inflated cashflows and it includes out-year, non-discounted battery replacement cost which is only included 
            in the payback calulcation if the replacement happens before the payback period.
            This scenario includes export benefits and CHP standby charges which are additive to the electricity bill for total electricity costs.
            """

            input_data = JSON.parsefile("./scenarios/after_tax_payback.json")
            # First test with battery replacement within the payback period, but zero discount rate, so simple_payback_years should be equal to the X/Y payback metric
            #  which discounts the future-year battery replacement back to present value so that it can be included in the payback calculation
            s = Scenario(input_data)
            inputs = REoptInputs(s)
            m1 = Model(optimizer_with_attributes(HiGHS.Optimizer, "mip_rel_gap" => 0.01, "output_flag" => false, "log_to_console" => false))
            m2 = Model(optimizer_with_attributes(HiGHS.Optimizer, "mip_rel_gap" => 0.01, "output_flag" => false, "log_to_console" => false))
            results = run_reopt([m1,m2], inputs)
            # Total operating (energy, fuel, O&M) cost savings output (available only with BAU scenario included)
            savings = results["Financial"]["year_one_total_operating_cost_savings_after_tax"]
            # Net cost with non-discounted future capital-based incentives, including present value of battery replacement costs
            capital_costs_after_non_discounted_incentives = results["Financial"]["capital_costs_after_non_discounted_incentives"]
            # Calculated payback from above-two metrics
            payback = capital_costs_after_non_discounted_incentives / savings
            @test round(results["Financial"]["simple_payback_years"], digits=2) ≈ round(payback, digits=2)
            finalize(backend(m1))
            empty!(m1)
            finalize(backend(m2))
            empty!(m2)
            GC.gc()

            # Test that with a non-zero discount rate, as long as the battery replacement cost is zero, these payback periods should also align
            input_data["Financial"]["offtaker_discount_rate_fraction"] = 0.1
            input_data["ElectricStorage"]["replace_cost_per_kw"] = 0.0
            input_data["ElectricStorage"]["replace_cost_per_kwh"] = 0.0
            s = Scenario(input_data)
            inputs = REoptInputs(s)
            m1 = Model(optimizer_with_attributes(HiGHS.Optimizer, "mip_rel_gap" => 0.01, "output_flag" => false, "log_to_console" => false))
            m2 = Model(optimizer_with_attributes(HiGHS.Optimizer, "mip_rel_gap" => 0.01, "output_flag" => false, "log_to_console" => false))
            results = run_reopt([m1,m2], inputs)
            payback = results["Financial"]["capital_costs_after_non_discounted_incentives"] / results["Financial"]["year_one_total_operating_cost_savings_after_tax"]
            @test round(results["Financial"]["simple_payback_years"], digits=2) ≈ round(payback, digits=2)
            finalize(backend(m1))
            empty!(m1)
            finalize(backend(m2))
            empty!(m2)
            GC.gc()
        end
    end
end<|MERGE_RESOLUTION|>--- conflicted
+++ resolved
@@ -2314,42 +2314,9 @@
             @test ghp_size ≈ 0.0 atol = 0.01
             # LCCC should be around 52% of initial capital cost due to incentive and bonus
             @test ghx_lccc/ghx_lccc_initial ≈ 0.518 atol = 0.01
-<<<<<<< HEAD
-            
-            # User specified GHP size
-            input_presizedGHP = deepcopy(input_data)
-            input_presizedGHP["GHP"]["max_ton"] = 300
-            input_presizedGHP["GHP"]["heatpump_capacity_sizing_factor_on_peak_load"] = 1.0
-            delete!(input_presizedGHP["GHP"], "ghpghx_responses")
-            # Rerun REopts
-            s_presizedGHP = Scenario(input_presizedGHP)
-            inputs_presizedGHP = REoptInputs(s_presizedGHP)
-            m1 = Model(optimizer_with_attributes(HiGHS.Optimizer, "output_flag" => false, "log_to_console" => false, "mip_rel_gap" => 0.01))
-            m2 = Model(optimizer_with_attributes(HiGHS.Optimizer, "output_flag" => false, "log_to_console" => false, "mip_rel_gap" => 0.01))
-            results = run_reopt([m1,m2], inputs_presizedGHP)
-            # GHP output size should equal user-defined GHP size
-            output_GHP_size = sum(results["GHP"]["size_heat_pump_ton"])
-            @test output_GHP_size ≈ 300.00 atol=0.1
-            
-            # User specified max GHP and GHX sizes
-            input_presizedGHPGHX = deepcopy(input_presizedGHP)
-            input_presizedGHPGHX["GHP"]["max_number_of_boreholes"] = 400
-            # Rerun REopts
-            s_presizedGHPGHX = Scenario(input_presizedGHPGHX)
-            inputs_presizedGHPGHX = REoptInputs(s_presizedGHPGHX)
-            m1 = Model(optimizer_with_attributes(HiGHS.Optimizer, "output_flag" => false, "log_to_console" => false, "mip_rel_gap" => 0.01))
-            m2 = Model(optimizer_with_attributes(HiGHS.Optimizer, "output_flag" => false, "log_to_console" => false, "mip_rel_gap" => 0.01))
-            results = run_reopt([m1,m2], inputs_presizedGHPGHX)
-            # GHP output size should equal user-defined GHP size
-            output_GHP_size = results["GHP"]["size_heat_pump_ton"]
-            output_GHX_size = results["GHP"]["ghpghx_chosen_outputs"]["number_of_boreholes"]
-            @test output_GHX_size ≈ 400.00 atol=0.5
-            @test output_GHP_size < 300.00
-=======
             finalize(backend(m))
             empty!(m)
             GC.gc()
->>>>>>> 347d9644
         end
 
         @testset "Hybrid GHX and GHP calculated costs validation" begin
