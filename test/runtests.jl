# REopt®, Copyright (c) Alliance for Sustainable Energy, LLC. See also https://github.com/NREL/REopt.jl/blob/master/LICENSE.
using Test
using JuMP
using HiGHS
using JSON
using REopt
using DotEnv
DotEnv.load!()
using Random
using DelimitedFiles
using Logging
using CSV
using DataFrames
Random.seed!(42)

if "Xpress" in ARGS
    @testset "test_with_xpress" begin
        @test true  #skipping Xpress while import to HiGHS takes place
        # include("test_with_xpress.jl")
    end

elseif "CPLEX" in ARGS
    @testset "test_with_cplex" begin
        include("test_with_cplex.jl")
    end
else  # run HiGHS tests
    @testset verbose=true "REopt test set using HiGHS solver" begin
        @testset "Prevent simultaneous charge and discharge" begin
            logger = SimpleLogger()
            results = nothing
            with_logger(logger) do
                model = Model(optimizer_with_attributes(HiGHS.Optimizer, "output_flag" => false, "log_to_console" => false))
                results = run_reopt(model, "./scenarios/simultaneous_charge_discharge.json")
            end
            @test any(.&(
                    results["ElectricStorage"]["storage_to_load_series_kw"] .!= 0.0,
                    (
                        results["ElectricUtility"]["electric_to_storage_series_kw"] .+ 
                        results["PV"]["electric_to_storage_series_kw"]
                    ) .!= 0.0
                )
                ) ≈ false
            @test any(.&(
                    results["Outages"]["storage_discharge_series_kw"] .!= 0.0,
                    results["Outages"]["pv_to_storage_series_kw"] .!= 0.0
                )
                ) ≈ false
        end
        @testset "hybrid profile" begin
            electric_load = REopt.ElectricLoad(; 
                blended_doe_reference_percents = [0.2, 0.2, 0.2, 0.2, 0.2],
                blended_doe_reference_names    = ["RetailStore", "LargeOffice", "MediumOffice", "SmallOffice", "Warehouse"],
                annual_kwh                     = 50000.0,
                year                           = 2017,
                city                           = "Atlanta",
                latitude                       = 35.2468, 
                longitude                      = -91.7337
            )
            @test sum(electric_load.loads_kw) ≈ 50000.0
        end
        @testset "Solar dataset" begin

            # 1. Dallas TX 
            latitude, longitude = 32.775212075983646, -96.78105623767185
            radius = 0
            dataset, distance, datasource = REopt.call_solar_dataset_api(latitude, longitude, radius)
            @test dataset == "nsrdb"

            # 2. Merefa, Ukraine 
            latitude, longitude = 49.80670544975866, 36.05418033509974
            radius = 0
            dataset, distance, datasource = REopt.call_solar_dataset_api(latitude, longitude, radius)
            @test dataset == "nsrdb"

            # 3. Oulu, Findland
            latitude, longitude = 65.0102196310875, 25.465387094897675
            radius = 0
            dataset, distance, datasource = REopt.call_solar_dataset_api(latitude, longitude, radius)
            @test dataset == "intl"

            # 4. Fairbanks, AK 
            site = "Fairbanks"
            latitude, longitude = 64.84112047064114, -147.71570239058084 
            radius = 20
            dataset, distance, datasource = REopt.call_solar_dataset_api(latitude, longitude, radius)
            @test dataset == "tmy3"  
        end

        @testset "ASHP min allowable size and COP, CF Profiles" begin
            #Heating profiles
            heating_reference_temps_degF = [10,20,30]
            heating_cop_reference = [1,3,4]
            heating_cf_performance = [1.2,1.3,1.5]
            back_up_temp_threshold_degF = 10
            test_temps = [5,15,25,35]
            test_cops = [1.0,2.0,3.5,4.0]
            test_cfs = [1.0,1.25,1.4,1.5]
            heating_cop, heating_cf = REopt.get_ashp_performance(heating_cop_reference,
                heating_cf_performance,
                heating_reference_temps_degF,
                test_temps,
                back_up_temp_threshold_degF)
            @test all(heating_cop .== test_cops)
            @test all(heating_cf .== test_cfs)
            #Cooling profiles
            cooling_reference_temps_degF = [30,20,10]
            cooling_cop_reference = [1,3,4]
            cooling_cf_performance = [1.2,1.3,1.5]
            back_up_temp_threshold_degF = -200
            test_temps = [35,25,15,5]
            test_cops = [1.0,2.0,3.5,4.0]
            test_cfs = [1.2,1.25,1.4,1.5]
            cooling_cop, cooling_cf = REopt.get_ashp_performance(cooling_cop_reference,
                cooling_cf_performance,
                cooling_reference_temps_degF,
                test_temps,
                back_up_temp_threshold_degF)
            @test all(cooling_cop .== test_cops)
            @test all(cooling_cf .== test_cfs)
            # min allowable size
            heating_load = Array{Real}([10.0,10.0,10.0,10.0])
            cooling_load = Array{Real}([10.0,10.0,10.0,10.0])
            space_heating_min_allowable_size = REopt.get_ashp_default_min_allowable_size(heating_load, heating_cf, cooling_load, cooling_cf, 0.5)
            wh_min_allowable_size = REopt.get_ashp_default_min_allowable_size(heating_load, heating_cf, Real[], Real[], 0.5)
            @test space_heating_min_allowable_size ≈ 9.166666666666666 atol=1e-8
            @test wh_min_allowable_size ≈ 5.0 atol=1e-8
        end

        @testset "January Export Rates" begin
            model = Model(optimizer_with_attributes(HiGHS.Optimizer, "output_flag" => false, "log_to_console" => false))
            data = JSON.parsefile("./scenarios/monthly_rate.json")

            # create wholesale_rate with compensation in January > retail rate
            jan_rate = data["ElectricTariff"]["monthly_energy_rates"][1]
            data["ElectricTariff"]["wholesale_rate"] =
                append!(repeat([jan_rate + 0.1], 31 * 24), repeat([0.0], 8760 - 31*24))
            data["ElectricTariff"]["monthly_demand_rates"] = repeat([0], 12)

            s = Scenario(data)
            inputs = REoptInputs(s)
            results = run_reopt(model, inputs)

            @test results["PV"]["size_kw"] ≈ 68.9323 atol=0.01
            @test results["Financial"]["lcc"] ≈ 432681.26 rtol=1e-5 # with levelization_factor hack the LCC is within 5e-5 of REopt API LCC
            @test all(x == 0.0 for x in results["PV"]["electric_to_load_series_kw"][1:744])
        end

        @testset "Blended tariff" begin
            model = Model(optimizer_with_attributes(HiGHS.Optimizer, "output_flag" => false, "log_to_console" => false))
            results = run_reopt(model, "./scenarios/no_techs.json")
            @test results["ElectricTariff"]["year_one_energy_cost_before_tax"] ≈ 1000.0
            @test results["ElectricTariff"]["year_one_demand_cost_before_tax"] ≈ 136.99
        end

        @testset "Solar and Storage" begin
            model = Model(optimizer_with_attributes(HiGHS.Optimizer, "output_flag" => false, "log_to_console" => false))
            r = run_reopt(model, "./scenarios/pv_storage.json")

            @test r["PV"]["size_kw"] ≈ 216.6667 atol=0.01
            @test r["Financial"]["lcc"] ≈ 1.2391786e7 rtol=1e-5
            @test r["ElectricStorage"]["size_kw"] ≈ 49.0 atol=0.1
            @test r["ElectricStorage"]["size_kwh"] ≈ 83.3 atol=0.1
        end

        # TODO test MPC with outages
        @testset "MPC" begin
            model = Model(optimizer_with_attributes(HiGHS.Optimizer, "output_flag" => false, "log_to_console" => false))
            r = run_mpc(model, "./scenarios/mpc.json")
            @test maximum(r["ElectricUtility"]["to_load_series_kw"][1:15]) <= 98.0 
            @test maximum(r["ElectricUtility"]["to_load_series_kw"][16:24]) <= 97.0
            @test sum(r["PV"]["to_grid_series_kw"]) ≈ 0
            grid_draw = r["ElectricUtility"]["to_load_series_kw"] .+ r["ElectricUtility"]["to_battery_series_kw"]
            # the grid draw limit in the 10th time step is set to 90
            # without the 90 limit the grid draw is 98 in the 10th time step
            @test grid_draw[10] <= 90
        end

        @testset "MPC Multi-node" begin
            # not doing much yet; just testing that two identical sites have the same costs
            model = Model(optimizer_with_attributes(HiGHS.Optimizer, "output_flag" => false, "log_to_console" => false))
            ps = MPCInputs[]
            push!(ps, MPCInputs("./scenarios/mpc_multinode1.json"));
            push!(ps, MPCInputs("./scenarios/mpc_multinode2.json"));
            r = run_mpc(model, ps)
            @test r[1]["Costs"] ≈ r[2]["Costs"]
        end

        @testset "Complex Incentives" begin
            """
            This test was compared against the API test:
                reo.tests.test_reopt_url.EntryResourceTest.test_complex_incentives
            when using the hardcoded levelization_factor in this package's REoptInputs function.
            The two LCC's matched within 0.00005%. (The Julia pkg LCC is 1.0971991e7)
            """
            model = Model(optimizer_with_attributes(HiGHS.Optimizer, "output_flag" => false, "log_to_console" => false))
            results = run_reopt(model, "./scenarios/incentives.json")
            @test results["Financial"]["lcc"] ≈ 1.096852612e7 atol=1e4  
        end
        @testset "Production Based Incentives" begin
            model = Model(optimizer_with_attributes(HiGHS.Optimizer, "output_flag" => false, "log_to_console" => false))
            d = JSON.parsefile("scenarios/pbi.json")
            results = run_reopt(model, d)
            s = Scenario(d)
            i = REoptInputs(s)
            @test i.pbi_benefit_per_kwh["Wind"] == 0.05
            @test i.pbi_benefit_per_kwh["Generator"] == 0.08
            @test i.pbi_benefit_per_kwh["CHP"] == 0.02
            @test i.pbi_benefit_per_kwh["PV"] == 0.1
            @test i.pbi_benefit_per_kwh["SteamTurbine"] == 0.07
            
            @test i.pbi_max_benefit["Wind"] == 1000000
            @test i.pbi_max_benefit["Generator"] == 100
            @test i.pbi_max_benefit["CHP"] == 10000
            @test i.pbi_max_benefit["PV"] == 10
            @test i.pbi_pwf["Wind"] < i.pbi_pwf["PV"]  #PV has more years of benefit than wind
            @test i.pbi_pwf["PV"] < i.pbi_pwf["SteamTurbine"]  #SteamTurbine has more years of benefit than PV

            # No generator or CHP production and SteamTurbine min size is larger than prod incentive max size, so just testing against wind prod plus the PV max benefit
            @test results["Financial"]["lifecycle_production_incentive_after_tax"] ≈ i.pbi_pwf["PV"]*i.pbi_max_benefit["PV"] + i.pbi_pwf["Wind"]*d["Wind"]["production_incentive_per_kwh"]*results["Wind"]["annual_energy_produced_kwh"] rtol=1e-4
        end

        @testset "Fifteen minute load" begin
            d = JSON.parsefile("scenarios/no_techs.json")
            d["ElectricLoad"] = Dict("loads_kw" => repeat([1.0], 35040), "year" => 2017)
            d["Settings"] = Dict("time_steps_per_hour" => 4)
            model = Model(optimizer_with_attributes(HiGHS.Optimizer, "output_flag" => false, "log_to_console" => false))
            results = run_reopt(model, d)
            @test results["ElectricLoad"]["annual_calculated_kwh"] ≈ 8760
        end

        try
            rm("Highs.log", force=true)
        catch
            @warn "Could not delete test/Highs.log"
        end

        @testset "AVERT region abberviations" begin
            """
            This test checks 5 scenarios (in order)
            1. Coordinate pair inside an AVERT polygon
            2. Coordinate pair near a US border
            3. Coordinate pair < 5 miles from US border
            4. Coordinate pair > 5 miles from US border
            5. Coordinate pair >> 5 miles from US border
            """
            (r, d) = REopt.avert_region_abbreviation(65.27661752129738, -149.59278391820223)
            @test r == "AKGD"
            (r, d) = REopt.avert_region_abbreviation(21.45440792261567, -157.93648793163402)
            @test r == "HIOA"
            (r, d) = REopt.avert_region_abbreviation(19.686877556659436, -155.4223641905743)
            @test r == "HIMS"
            (r, d) = REopt.avert_region_abbreviation(39.86357200140234, -104.67953917092028)
            @test r == "RM"
            @test d ≈ 0.0 atol=1
            (r, d) = REopt.avert_region_abbreviation(47.49137892652077, -69.3240287592685)
            @test r == "NE"
            @test d ≈ 7986 atol=1
            (r, d) = REopt.avert_region_abbreviation(47.50448307102053, -69.34882434376593)
            @test r === nothing
            @test d ≈ 10297 atol=1
            (r, d) = REopt.avert_region_abbreviation(55.860334445251354, -4.286554357755312)
            @test r === nothing
        end

        @testset "PVspecs" begin
            ## Scenario 1: Palmdale, CA; array-type = 0 (Ground-mount)
            post_name = "pv.json" 
            post = JSON.parsefile("./scenarios/$post_name")
            scen = Scenario(post)
            @test scen.pvs[1].tilt ≈ 20
            @test scen.pvs[1].azimuth ≈ 180
        
            ## Scenario 2: Palmdale, CA; array-type = 1 (roof)
            post["PV"]["array_type"] = 1 
            scen = Scenario(post)
        
            @test scen.pvs[1].tilt ≈ 20 # Correct tilt value for array_type = 1
        
            ## Scenario 3: Palmdale, CA; array-type = 2 (axis-tracking)
            post["PV"]["array_type"] = 2
            scen = Scenario(post)
        
            @test scen.pvs[1].tilt ≈ 0 # Correct tilt value for array_type = 2
        
            ## Scenario 4: Cape Town; array-type = 0 (ground)
            post["Site"]["latitude"] = -33.974732
            post["Site"]["longitude"] = 19.130050
            post["PV"]["array_type"] = 0 
            scen = Scenario(post)
        
            @test scen.pvs[1].tilt ≈ 20
            @test scen.pvs[1].azimuth ≈ 0
            @test sum(scen.electric_utility.emissions_factor_series_lb_CO2_per_kwh) ≈ 0

            ## Scenario 4:Cape Town; array-type = 0 (ground); user-provided tilt (should not get overwritten)
            post["PV"]["tilt"] = 17
            scen = Scenario(post)
            @test scen.pvs[1].tilt ≈ 17
        end

        @testset "AlternativeFlatLoads" begin
            input_data = JSON.parsefile("./scenarios/flatloads.json")
            s = Scenario(input_data)
            inputs = REoptInputs(s)

            # FlatLoad_8_5 => 8 hrs/day, 5 days/week, 52 weeks/year
            active_hours_8_5 = 8 * 5 * 52
            @test count(x->x>0, s.space_heating_load.loads_kw, dims=1)[1] == active_hours_8_5
            # FlatLoad_16_7 => only hours 6-22 should be >0, and each day is the same portion of the total year
            @test sum(s.electric_load.loads_kw[1:5]) + sum(s.electric_load.loads_kw[23:24]) == 0.0
            @test sum(s.electric_load.loads_kw[6:22]) / sum(s.electric_load.loads_kw) - 1/365 ≈ 0.0 atol=0.000001
        end
        
        # removed Wind test for two reasons
        # 1. reduce WindToolKit calls in tests
        # 2. HiGHS does not support SOS or indicator constraints, which are needed for export constraints
        
        @testset "Simulated load function consistency with REoptInputs.s (Scenario)" begin
            """

            This tests the consistency between getting DOE commercial reference building (CRB) load data
                from the simulated_load function and the processing of REoptInputs.s (Scenario struct).
                    
            The simulated_load function is used for the /simulated_load endpoint in the REopt API,
                in particular for the webtool/UI to display loads before running REopt, but is also generally
                an external way to access CRB load data without running REopt.

            One particular test specifically for the webtool/UI is for the heating load because there is just a 
                single heating load instead of separated space heating and domestic hot water loads.
            
            """
            input_data = JSON.parsefile("./scenarios/simulated_load.json")

            input_data["ElectricLoad"] = Dict([("blended_doe_reference_names", ["Hospital", "FlatLoad_16_5"]),
                                            ("blended_doe_reference_percents", [0.2, 0.8])
                                        ])
            
            input_data["CoolingLoad"] = Dict([("blended_doe_reference_names", ["Warehouse", "FlatLoad"]),
                                            ("blended_doe_reference_percents", [0.5, 0.5])
                                        ])
            
            # Heating load from the UI will call the /simulated_load endpoint first to parse single heating mmbtu into separate Space and DHW mmbtu
            annual_mmbtu_hvac = 7000.0
            annual_mmbtu_process = 3000.0
            doe_reference_name_heating = ["Warehouse", "FlatLoad"]
            percent_share_heating = [0.3, 0.7]
            
            d_sim_load_heating = Dict([("latitude", input_data["Site"]["latitude"]),
                                        ("longitude", input_data["Site"]["longitude"]),
                                        ("load_type", "heating"),  # since annual_tonhour is not given
                                        ("doe_reference_name", doe_reference_name_heating),
                                        ("percent_share", percent_share_heating),
                                        ("annual_mmbtu", annual_mmbtu_hvac)
                                        ])
            
            sim_load_response_heating = simulated_load(d_sim_load_heating)
            
            d_sim_load_process = copy(d_sim_load_heating)
            d_sim_load_process["load_type"] = "process_heat"
            delete!(d_sim_load_process, "doe_reference_name")
            d_sim_load_process["industrial_reference_name"] = doe_reference_name_heating            
            d_sim_load_process["annual_mmbtu"] = annual_mmbtu_process
            sim_load_response_process = simulated_load(d_sim_load_process)
            
            input_data["SpaceHeatingLoad"] = Dict([("blended_doe_reference_names", doe_reference_name_heating),
                                            ("blended_doe_reference_percents", percent_share_heating),
                                            ("annual_mmbtu", sim_load_response_heating["space_annual_mmbtu"])
                                        ])
            
            input_data["DomesticHotWaterLoad"] = Dict([("blended_doe_reference_names", doe_reference_name_heating),
                                            ("blended_doe_reference_percents", percent_share_heating),
                                            ("annual_mmbtu", sim_load_response_heating["dhw_annual_mmbtu"])
                                        ])
            
            input_data["ProcessHeatLoad"] = Dict([("blended_industrial_reference_names", doe_reference_name_heating),
                                            ("blended_industrial_reference_percents", percent_share_heating),
                                            ("annual_mmbtu", annual_mmbtu_process)
                                        ])                            
                            
            s = Scenario(input_data)
            inputs = REoptInputs(s)
            
            # Call simulated_load function to check cooling
            d_sim_load_elec_and_cooling = Dict([("latitude", input_data["Site"]["latitude"]),
                                                ("longitude", input_data["Site"]["longitude"]),
                                                ("load_type", "electric"),  # since annual_tonhour is not given
                                                ("doe_reference_name", input_data["ElectricLoad"]["blended_doe_reference_names"]),
                                                ("percent_share", input_data["ElectricLoad"]["blended_doe_reference_percents"]),
                                                ("cooling_doe_ref_name", input_data["CoolingLoad"]["blended_doe_reference_names"]),
                                                ("cooling_pct_share", input_data["CoolingLoad"]["blended_doe_reference_percents"]),                    
                                                ])
            
            sim_load_response_elec_and_cooling = simulated_load(d_sim_load_elec_and_cooling)
            sim_electric_kw = sim_load_response_elec_and_cooling["loads_kw"]
            sim_cooling_ton = sim_load_response_elec_and_cooling["cooling_defaults"]["loads_ton"]
            
            total_heating_thermal_load_reopt_inputs = (s.space_heating_load.loads_kw + s.dhw_load.loads_kw + s.process_heat_load.loads_kw) ./ REopt.KWH_PER_MMBTU ./ REopt.EXISTING_BOILER_EFFICIENCY
            
            @test round.(sim_load_response_heating["loads_mmbtu_per_hour"] + 
                    sim_load_response_process["loads_mmbtu_per_hour"], digits=2) ≈ 
                    round.(total_heating_thermal_load_reopt_inputs, digits=2) rtol=0.02
            
            @test sim_electric_kw ≈ s.electric_load.loads_kw atol=0.1
            @test sim_cooling_ton ≈ s.cooling_load.loads_kw_thermal ./ REopt.KWH_THERMAL_PER_TONHOUR atol=0.1   
        end

        @testset verbose=true "Backup Generator Reliability" begin

            @testset "Compare backup_reliability and simulate_outages" begin
                # Tests ensure `backup_reliability()` consistent with `simulate_outages()`
                # First, just battery
                reopt_inputs = Dict(
                    "Site" => Dict(
                        "longitude" => -106.42077256104001,
                        "latitude" => 31.810468380036337
                    ),
                    "ElectricStorage" => Dict(
                        "min_kw" => 4000,
                        "max_kw" => 4000,
                        "min_kwh" => 400000,
                        "max_kwh" => 400000,
                        "soc_min_fraction" => 0.8,
                        "soc_init_fraction" => 0.9
                    ),
                    "ElectricLoad" => Dict(
                        "doe_reference_name" => "FlatLoad",
                        "annual_kwh" => 175200000.0,
                        "critical_load_fraction" => 0.2
                    ),
                    "ElectricTariff" => Dict(
                        "urdb_label" => "5ed6c1a15457a3367add15ae"
                    ),
                )
                p = REoptInputs(reopt_inputs)
                model = Model(optimizer_with_attributes(HiGHS.Optimizer,"output_flag" => false, "log_to_console" => false))
                results = run_reopt(model, p)
                simresults = simulate_outages(results, p)

                reliability_inputs = Dict(
                    "generator_size_kw" => 0,
                    "max_outage_duration" => 100,
                    "generator_operational_availability" => 1.0, 
                    "generator_failure_to_start" => 0.0, 
                    "generator_mean_time_to_failure" => 10000000000,
                    "fuel_limit" => 0,
                    "battery_size_kw" => 4000,
                    "battery_size_kwh" => 400000,
                    "battery_charge_efficiency" => 1,
                    "battery_discharge_efficiency" => 1,
                    "battery_operational_availability" => 1.0,
                    "battery_minimum_soc_fraction" => 0.0,
                    "battery_starting_soc_series_fraction" => results["ElectricStorage"]["soc_series_fraction"],
                    "critical_loads_kw" => results["ElectricLoad"]["critical_load_series_kw"]#4000*ones(8760)#p.s.electric_load.critical_loads_kw
                )
                reliability_results = backup_reliability(reliability_inputs)

                #TODO: resolve bug where unlimted fuel markov portion of results goes to zero 1 timestep early
                for i = 1:99#min(length(simresults["probs_of_surviving"]), reliability_inputs["max_outage_duration"])
                    @test simresults["probs_of_surviving"][i] ≈ reliability_results["mean_cumulative_survival_by_duration"][i] atol=0.01
                    @test simresults["probs_of_surviving"][i] ≈ reliability_results["unlimited_fuel_mean_cumulative_survival_by_duration"][i] atol=0.01
                    @test simresults["probs_of_surviving"][i] ≈ reliability_results["mean_fuel_survival_by_duration"][i] atol=0.01
                end

                # Second, gen, PV, Wind, battery
                reopt_inputs = JSON.parsefile("./scenarios/backup_reliability_reopt_inputs.json")
                reopt_inputs["ElectricLoad"]["annual_kwh"] = 4*reopt_inputs["ElectricLoad"]["annual_kwh"]
                p = REoptInputs(reopt_inputs)
                model = Model(optimizer_with_attributes(HiGHS.Optimizer, "output_flag" => false, "log_to_console" => false))
                results = run_reopt(model, p)
                simresults = simulate_outages(results, p)
                reliability_inputs = Dict(
                    "max_outage_duration" => 48,
                    "generator_operational_availability" => 1.0, 
                    "generator_failure_to_start" => 0.0, 
                    "generator_mean_time_to_failure" => 10000000000,
                    "fuel_limit" => 1000000000,
                    "battery_operational_availability" => 1.0,
                    "battery_minimum_soc_fraction" => 0.0,
                    "pv_operational_availability" => 1.0,
                    "wind_operational_availability" => 1.0
                )
                reliability_results = backup_reliability(results, p, reliability_inputs)
                for i = 1:min(length(simresults["probs_of_surviving"]), reliability_inputs["max_outage_duration"])
                    @test simresults["probs_of_surviving"][i] ≈ reliability_results["mean_cumulative_survival_by_duration"][i] atol=0.001
                end
            end

            # Test survival with no generator decreasing and same as with generator but no fuel
            reliability_inputs = Dict(
                "critical_loads_kw" => 200 .* (2 .+ sin.(collect(1:8760)*2*pi/24)),
                "num_generators" => 0,
                "generator_size_kw" => 312.0,
                "fuel_limit" => 0.0,
                "max_outage_duration" => 10,
                "battery_size_kw" => 428.0,
                "battery_size_kwh" => 1585.0,
                "num_battery_bins" => 5
            )
            reliability_results1 = backup_reliability(reliability_inputs)
            reliability_inputs["generator_size_kw"] = 0
            reliability_inputs["fuel_limit"] = 1e10
            reliability_results2 = backup_reliability(reliability_inputs)
            for i in 1:reliability_inputs["max_outage_duration"]
                if i != 1
                    @test reliability_results1["mean_fuel_survival_by_duration"][i] <= reliability_results1["mean_fuel_survival_by_duration"][i-1]
                    @test reliability_results1["mean_cumulative_survival_by_duration"][i] <= reliability_results1["mean_cumulative_survival_by_duration"][i-1]
                end
                @test reliability_results2["mean_fuel_survival_by_duration"][i] == reliability_results1["mean_fuel_survival_by_duration"][i]
            end

            #test fuel limit
            input_dict = JSON.parsefile("./scenarios/erp_fuel_limit_inputs.json")
            results = backup_reliability(input_dict)
            @test results["unlimited_fuel_cumulative_survival_final_time_step"][1] ≈ 1
            @test results["cumulative_survival_final_time_step"][1] ≈ 1

            input_dict = Dict(
                "critical_loads_kw" => [1,2,2,1],
                "battery_starting_soc_series_fraction" => [0.75,0.75,0.75,0.75],
                "max_outage_duration" => 3,
                "num_generators" => 2, "generator_size_kw" => 1,
                "generator_operational_availability" => 1,
                "generator_failure_to_start" => 0.0,
                "generator_mean_time_to_failure" => 5,
                "battery_operational_availability" => 1,
                "num_battery_bins" => 3,
                "battery_size_kwh" => 4,
                "battery_size_kw" => 1,
                "battery_charge_efficiency" => 1,
                "battery_discharge_efficiency" => 1,
                "battery_minimum_soc_fraction" => 0.5)
            

            #Given outage starts in time period 1
            #____________________________________
            #Outage hour 1:
            #2 generators:         Prob = 0.64,     Battery = 2, Survived
            #1 generator:          Prob = 0.32,     Battery = 1, Survived
            #0 generator:          Prob = 0.04,     Battery = 0, Survived
            #Survival Probability 1.0

            #Outage hour 2:
            #2 generators:         Prob = 0.4096,   Battery = 2, Survived
            #2 gen -> 1 gen:       Prob = 0.2048,   Battery = 1, Survived
            #1 gen -> 1 gen:       Prob = 0.256,    Battery = 0, Survived
            #0 generators:         Prob = 0.1296,   Battery = -1, Failed
            #Survival Probability: 0.8704

            #Outage hour 3:
            #2 generators:         Prob = 0.262144, Battery = 0, Survived
            #2 gen -> 2 -> 1       Prob = 0.131072, Battery = 1, Survived
            #2 gen -> 1 -> 1       Prob = 0.16384,  Battery = 0, Survived
            #1 gen -> 1 -> 1       Prob = 0.2048,   Battery = -1, Failed
            #0 generators          Prob = 0.238144, Battery = -1, Failed
            #Survival Probability: 0.557056        
            @test backup_reliability(input_dict)["unlimited_fuel_cumulative_survival_final_time_step"][1] ≈ 0.557056

            #Test multiple generator types
            input_dict = Dict(
                "critical_loads_kw" => [1,2,2,1], 
                "battery_starting_soc_series_fraction" => [0.5,0.5,0.5,0.5],
                "max_outage_duration" => 3,
                "num_generators" => [1,1],
                "generator_size_kw" => [1,1],
                "generator_operational_availability" => [1,1],
                "generator_failure_to_start" => [0.0, 0.0],
                "generator_mean_time_to_failure" => [5, 5], 
                "battery_operational_availability" => 1.0,
                "num_battery_bins" => 3,
                "battery_size_kwh" => 2,
                "battery_size_kw" => 1,
                "battery_charge_efficiency" => 1,
                "battery_discharge_efficiency" => 1,
                "battery_minimum_soc_fraction" => 0)

            @test backup_reliability(input_dict)["unlimited_fuel_cumulative_survival_final_time_step"][1] ≈ 0.557056

            #8760 of flat load. Battery can survive 4 hours. 
            #Survival after 24 hours should be chance of generator surviving 20 or more hours
            input_dict = Dict(
                "critical_loads_kw" => 100 .* ones(8760),
                "max_outage_duration" => 24,
                "num_generators" => 1,
                "generator_size_kw" => 100,
                "generator_operational_availability" => 0.98,
                "generator_failure_to_start" => 0.1,
                "generator_mean_time_to_failure" => 100,
                "battery_operational_availability" => 1.0,
                "num_battery_bins" => 101,
                "battery_size_kwh" => 400,
                "battery_size_kw" => 100,
                "battery_charge_efficiency" => 1,
                "battery_discharge_efficiency" => 1,
                "battery_minimum_soc_fraction" => 0)

            reliability_results = backup_reliability(input_dict)
            @test reliability_results["unlimited_fuel_mean_cumulative_survival_by_duration"][24] ≈ (0.99^20)*(0.9*0.98) atol=0.00001

            #More complex case of hospital load with 2 generators, PV, wind, and battery
            reliability_inputs = JSON.parsefile("./scenarios/backup_reliability_inputs.json")
            reliability_results = backup_reliability(reliability_inputs)
            @test reliability_results["unlimited_fuel_cumulative_survival_final_time_step"][1] ≈ 0.858756 atol=0.0001
            @test reliability_results["cumulative_survival_final_time_step"][1] ≈ 0.858756 atol=0.0001
            @test reliability_results["mean_cumulative_survival_final_time_step"] ≈ 0.904242 atol=0.0001#0.833224
                    
            # Test gens+pv+wind+batt with 3 arg version of backup_reliability
            # Attention! REopt optimization results are presaved in erp_gens_batt_pv_wind_reopt_results.json
            # If you modify backup_reliability_reopt_inputs.json, you must add this before JSON.parsefile:
            # results = run_reopt(model, p)
            # open("scenarios/erp_gens_batt_pv_wind_reopt_results.json","w") do f
            #     JSON.print(f, results, 4)
            # end
            for input_key in [
                        "generator_size_kw",
                        "battery_size_kw",
                        "battery_size_kwh",
                        "pv_size_kw",
                        "wind_size_kw",
                        "critical_loads_kw",
                        "pv_production_factor_series",
                        "wind_production_factor_series"
                    ]
                delete!(reliability_inputs, input_key)
            end
            # note: the wind prod series in backup_reliability_reopt_inputs.json is actually a PV profile (to in order to test a wind scenario that should give same results as an existing PV one)
            p = REoptInputs("./scenarios/backup_reliability_reopt_inputs.json")
            results = JSON.parsefile("./scenarios/erp_gens_batt_pv_wind_reopt_results.json")
            reliability_results = backup_reliability(results, p, reliability_inputs)

            @test reliability_results["unlimited_fuel_cumulative_survival_final_time_step"][1] ≈ 0.802997 atol=0.0001
            @test reliability_results["cumulative_survival_final_time_step"][1] ≈ 0.802997 atol=0.0001
            @test reliability_results["mean_cumulative_survival_final_time_step"] ≈ 0.817586 atol=0.001
        end  

        @testset verbose=true "Disaggregated Heating Loads" begin
            @testset "Process Heat Load Inputs" begin
                d = JSON.parsefile("./scenarios/electric_heater.json")
                d["SpaceHeatingLoad"]["annual_mmbtu"] = 0.5 * 8760
                d["DomesticHotWaterLoad"]["annual_mmbtu"] = 0.5 * 8760
                d["ProcessHeatLoad"]["annual_mmbtu"] = 0.5 * 8760
                s = Scenario(d)
                inputs = REoptInputs(s)
                @test inputs.heating_loads_kw["ProcessHeat"][1] ≈ 117.228428 atol=1.0e-3
            end
            @testset "Separate Heat Load Results" begin
                d = JSON.parsefile("./scenarios/electric_heater.json")
                d["SpaceHeatingLoad"]["annual_mmbtu"] = 0.5 * 8760
                d["DomesticHotWaterLoad"]["annual_mmbtu"] = 0.5 * 8760
                d["ProcessHeatLoad"]["annual_mmbtu"] = 0.5 * 8760
                d["ExistingBoiler"]["fuel_cost_per_mmbtu"] = 100
                d["ElectricHeater"]["installed_cost_per_mmbtu_per_hour"] = 1.0
                d["ElectricTariff"]["monthly_energy_rates"] = [0,0,0,0,0,0,0,0,0,0,0,0]
                d["HotThermalStorage"]["max_gal"] = 0.0
                s = Scenario(d)
                inputs = REoptInputs(s)
                m = Model(optimizer_with_attributes(HiGHS.Optimizer, "output_flag" => false, "log_to_console" => false))
                results = run_reopt(m, inputs)
                @test sum(results["ExistingBoiler"]["thermal_to_dhw_load_series_mmbtu_per_hour"]) ≈ 0.0 atol=0.01
                @test sum(results["ExistingBoiler"]["thermal_to_space_heating_load_series_mmbtu_per_hour"]) ≈ 0.0 atol=0.01
                @test sum(results["ExistingBoiler"]["thermal_to_process_heat_load_series_mmbtu_per_hour"]) ≈ 0.8*4380.0 atol=0.01
                @test sum(results["ElectricHeater"]["thermal_to_dhw_load_series_mmbtu_per_hour"]) ≈ 0.8*4380.0 atol=0.01
                @test sum(results["ElectricHeater"]["thermal_to_space_heating_load_series_mmbtu_per_hour"]) ≈ 0.8*4380.0 atol=0.01
                @test sum(results["ElectricHeater"]["thermal_to_process_heat_load_series_mmbtu_per_hour"]) ≈ 0.0 atol=0.01
            end
        end

        @testset verbose=true "Net Metering" begin
            @testset "Net Metering Limit and Wholesale" begin
                #case 1: net metering limit is met by PV
                d = JSON.parsefile("./scenarios/net_metering.json")
                m = Model(optimizer_with_attributes(HiGHS.Optimizer, "output_flag" => false, "log_to_console" => false))
                results = run_reopt(m, d)
                @test results["PV"]["size_kw"] ≈ 30.0 atol=1e-3
        
                #case 2: wholesale rate is high, big-M is met
                d["ElectricTariff"]["wholesale_rate"] = 5.0
                d["PV"]["can_wholesale"] = true
                m = Model(optimizer_with_attributes(HiGHS.Optimizer, "output_flag" => false, "log_to_console" => false))
                results = run_reopt(m, d)
                @test results["PV"]["size_kw"] ≈ 7440.0 atol=1e-3  #max benefit provides the upper bound

                #case 3: net metering limit is exceeded, no WHL, and min RE % 
                d["ElectricTariff"]["wholesale_rate"] = 0
                d["PV"]["min_kw"] = 50
                d["Site"]["renewable_electricity_min_fraction"] = 0.35
                m = Model(optimizer_with_attributes(HiGHS.Optimizer, "output_flag" => false, "log_to_console" => false))
                results = run_reopt(m, d)
                @test sum(results["PV"]["electric_to_grid_series_kw"]) ≈ 0.0 atol=1e-3
                @test results["ElectricTariff"]["lifecycle_export_benefit_after_tax"] ≈ 0.0 atol=1e-3        
            end
        end

        @testset "Heating loads and addressable load fraction" begin
            # Default LargeOffice CRB with SpaceHeatingLoad and DomesticHotWaterLoad are served by ExistingBoiler
            m = Model(optimizer_with_attributes(HiGHS.Optimizer, "output_flag" => false, "log_to_console" => false))
            results = run_reopt(m, "./scenarios/thermal_load.json")
        
            @test round(results["ExistingBoiler"]["annual_fuel_consumption_mmbtu"], digits=0) ≈ 12904
            
            # Hourly fuel load inputs with addressable_load_fraction are served as expected
            data = JSON.parsefile("./scenarios/thermal_load.json")

            data["DomesticHotWaterLoad"]["fuel_loads_mmbtu_per_hour"] = repeat([0.5], 8760)
            data["DomesticHotWaterLoad"]["addressable_load_fraction"] = 0.6
            data["SpaceHeatingLoad"]["fuel_loads_mmbtu_per_hour"] = repeat([0.5], 8760)
            data["SpaceHeatingLoad"]["addressable_load_fraction"] = 0.8
            data["ProcessHeatLoad"]["fuel_loads_mmbtu_per_hour"] = repeat([0.3], 8760)
            data["ProcessHeatLoad"]["addressable_load_fraction"] = 0.7

            s = Scenario(data)
            inputs = REoptInputs(s)
            m = Model(optimizer_with_attributes(HiGHS.Optimizer, "output_flag" => false, "log_to_console" => false))
            results = run_reopt(m, inputs)
            @test round(results["ExistingBoiler"]["annual_fuel_consumption_mmbtu"], digits=0) ≈ 8760 * (0.5 * 0.6 + 0.5 * 0.8 + 0.3 * 0.7) atol = 1.0
            
            # Test for unaddressable heating load fuel and emissions outputs
            unaddressable = results["HeatingLoad"]["annual_total_unaddressable_heating_load_mmbtu"]
            addressable = results["HeatingLoad"]["annual_calculated_total_heating_boiler_fuel_load_mmbtu"]
            total = unaddressable + addressable
            # Find the weighted average addressable_load_fraction from the fractions and loads above
            weighted_avg_addressable_fraction = (0.5 * 0.6 + 0.5 * 0.8 + 0.3 * 0.7) / (0.5 + 0.5 + 0.3)
            @test round(abs(addressable / total - weighted_avg_addressable_fraction), digits=3) == 0

            unaddressable_emissions = results["HeatingLoad"]["annual_emissions_from_unaddressable_heating_load_tonnes_CO2"]
            addressable_site_fuel_emissions = results["Site"]["annual_emissions_from_fuelburn_tonnes_CO2"]
            total_site_emissions = unaddressable_emissions + addressable_site_fuel_emissions
            @test round(abs(addressable_site_fuel_emissions / total_site_emissions - weighted_avg_addressable_fraction), digits=3) == 0
            
            # Monthly fuel load input with addressable_load_fraction is processed to expected thermal load
            data = JSON.parsefile("./scenarios/thermal_load.json")
            data["DomesticHotWaterLoad"]["monthly_mmbtu"] = repeat([100], 12)
            data["DomesticHotWaterLoad"]["addressable_load_fraction"] = repeat([0.6], 12)
            data["SpaceHeatingLoad"]["monthly_mmbtu"] = repeat([200], 12)
            data["SpaceHeatingLoad"]["addressable_load_fraction"] = repeat([0.8], 12)
            data["ProcessHeatLoad"]["monthly_mmbtu"] = repeat([150], 12)
            data["ProcessHeatLoad"]["addressable_load_fraction"] = repeat([0.7], 12)

            # Assuming Scenario and REoptInputs are defined functions/classes in your code
            s = Scenario(data)
            inputs = REoptInputs(s)

            dhw_thermal_load_expected = sum(data["DomesticHotWaterLoad"]["monthly_mmbtu"] .* data["DomesticHotWaterLoad"]["addressable_load_fraction"]) * s.existing_boiler.efficiency
            space_thermal_load_expected = sum(data["SpaceHeatingLoad"]["monthly_mmbtu"] .* data["SpaceHeatingLoad"]["addressable_load_fraction"]) * s.existing_boiler.efficiency
            process_thermal_load_expected = sum(data["ProcessHeatLoad"]["monthly_mmbtu"] .* data["ProcessHeatLoad"]["addressable_load_fraction"]) * s.existing_boiler.efficiency

            @test round(sum(s.dhw_load.loads_kw) / REopt.KWH_PER_MMBTU) ≈ sum(dhw_thermal_load_expected)
            @test round(sum(s.space_heating_load.loads_kw) / REopt.KWH_PER_MMBTU) ≈ sum(space_thermal_load_expected)
            @test round(sum(s.process_heat_load.loads_kw) / REopt.KWH_PER_MMBTU) ≈ sum(process_thermal_load_expected)
        end
        
        @testset verbose=true "CHP" begin
            @testset "CHP Sizing" begin
                # Sizing CHP with non-constant efficiency, no cost curve, no unavailability_periods
                data_sizing = JSON.parsefile("./scenarios/chp_sizing.json")
                s = Scenario(data_sizing)
                inputs = REoptInputs(s)
                m = Model(optimizer_with_attributes(HiGHS.Optimizer, "output_flag" => false, "log_to_console" => false, "mip_rel_gap" => 0.01, "presolve" => "on"))
                results = run_reopt(m, inputs)
            
                @test round(results["CHP"]["size_kw"], digits=0) ≈ 263.0 atol=50.0
                @test round(results["Financial"]["lcc"], digits=0) ≈ 1.11e7 rtol=0.05
            end
        
            @testset "CHP Cost Curve and Min Allowable Size" begin
                # Fixed size CHP with cost curve, no unavailability_periods
                data_cost_curve = JSON.parsefile("./scenarios/chp_sizing.json")
                data_cost_curve["CHP"] = Dict()
                data_cost_curve["CHP"]["prime_mover"] = "recip_engine"
                data_cost_curve["CHP"]["size_class"] = 1
                data_cost_curve["CHP"]["fuel_cost_per_mmbtu"] = 8.0
                data_cost_curve["CHP"]["min_kw"] = 0
                data_cost_curve["CHP"]["min_allowable_kw"] = 555.5
                data_cost_curve["CHP"]["max_kw"] = 555.51
                data_cost_curve["CHP"]["installed_cost_per_kw"] = 1800.0
                data_cost_curve["CHP"]["installed_cost_per_kw"] = [2300.0, 1800.0, 1500.0]
                data_cost_curve["CHP"]["tech_sizes_for_cost_curve"] = [100.0, 300.0, 1140.0]
            
                data_cost_curve["CHP"]["federal_itc_fraction"] = 0.1
                data_cost_curve["CHP"]["macrs_option_years"] = 0
                data_cost_curve["CHP"]["macrs_bonus_fraction"] = 0.0
                data_cost_curve["CHP"]["macrs_itc_reduction"] = 0.0
            
                expected_x = data_cost_curve["CHP"]["min_allowable_kw"]
                cap_cost_y = data_cost_curve["CHP"]["installed_cost_per_kw"]
                cap_cost_x = data_cost_curve["CHP"]["tech_sizes_for_cost_curve"]
                slope = (cap_cost_x[3] * cap_cost_y[3] - cap_cost_x[2] * cap_cost_y[2]) / (cap_cost_x[3] - cap_cost_x[2])
                init_capex_chp_expected = cap_cost_x[2] * cap_cost_y[2] + (expected_x - cap_cost_x[2]) * slope
                lifecycle_capex_chp_expected = init_capex_chp_expected - 
                    REopt.npv(data_cost_curve["Financial"]["offtaker_discount_rate_fraction"], 
                    [0, init_capex_chp_expected * data_cost_curve["CHP"]["federal_itc_fraction"]])
            
                #PV
                data_cost_curve["PV"] = Dict()
                data_cost_curve["PV"]["min_kw"] = 1500
                data_cost_curve["PV"]["max_kw"] = 1500
                data_cost_curve["PV"]["installed_cost_per_kw"] = 1600
                data_cost_curve["PV"]["federal_itc_fraction"] = 0.26
                data_cost_curve["PV"]["macrs_option_years"] = 0
                data_cost_curve["PV"]["macrs_bonus_fraction"] = 0.0
                data_cost_curve["PV"]["macrs_itc_reduction"] = 0.0
            
                init_capex_pv_expected = data_cost_curve["PV"]["max_kw"] * data_cost_curve["PV"]["installed_cost_per_kw"]
                lifecycle_capex_pv_expected = init_capex_pv_expected - 
                    REopt.npv(data_cost_curve["Financial"]["offtaker_discount_rate_fraction"], 
                    [0, init_capex_pv_expected * data_cost_curve["PV"]["federal_itc_fraction"]])
            
                s = Scenario(data_cost_curve)
                inputs = REoptInputs(s)
                m = Model(optimizer_with_attributes(HiGHS.Optimizer, "output_flag" => false, "log_to_console" => false, "mip_rel_gap" => 0.01))
                results = run_reopt(m, inputs)
            
                init_capex_total_expected = init_capex_chp_expected + init_capex_pv_expected
                lifecycle_capex_total_expected = lifecycle_capex_chp_expected + lifecycle_capex_pv_expected
            
                init_capex_total = results["Financial"]["initial_capital_costs"]
                lifecycle_capex_total = results["Financial"]["initial_capital_costs_after_incentives"]
            
            
                # Check initial CapEx (pre-incentive/tax) and life cycle CapEx (post-incentive/tax) cost with expect
                @test init_capex_total_expected ≈ init_capex_total atol=0.0001*init_capex_total_expected
                @test lifecycle_capex_total_expected ≈ lifecycle_capex_total atol=0.0001*lifecycle_capex_total_expected
            
                # Test CHP.min_allowable_kw - the size would otherwise be ~100 kW less by setting min_allowable_kw to zero
                @test results["CHP"]["size_kw"] ≈ data_cost_curve["CHP"]["min_allowable_kw"] atol=0.1
            end
        
            @testset "CHP Unavailability and Outage" begin
                """
                Validation to ensure that:
                    1) CHP meets load during outage without exporting
                    2) CHP never exports if chp.can_wholesale and chp.can_net_meter inputs are False (default)
                    3) CHP does not "curtail", i.e. send power to a load bank when chp.can_curtail is False (default)
                    4) CHP min_turn_down_fraction is ignored during an outage
                    5) Cooling tech production gets zeroed out during the outage period because we ignore the cooling load balance for outage
                    6) Unavailability intervals that intersect with grid-outages get ignored
                    7) Unavailability intervals that do not intersect with grid-outages result in no CHP production
                """
                # Sizing CHP with non-constant efficiency, no cost curve, no unavailability_periods
                data = JSON.parsefile("./scenarios/chp_unavailability_outage.json")
            
                # Add unavailability periods that 1) intersect (ignored) and 2) don't intersect with outage period
                data["CHP"]["unavailability_periods"] = [Dict([("month", 1), ("start_week_of_month", 2),
                        ("start_day_of_week", 1), ("start_hour", 1), ("duration_hours", 8)]),
                        Dict([("month", 1), ("start_week_of_month", 2),
                        ("start_day_of_week", 3), ("start_hour", 9), ("duration_hours", 8)])]
            
                # Manually doing the math from the unavailability defined above
                unavail_1_start = 24 + 1
                unavail_1_end = unavail_1_start + 8 - 1
                unavail_2_start = 24*3 + 9
                unavail_2_end = unavail_2_start + 8 - 1
                
                # Specify the CHP.min_turn_down_fraction which is NOT used during an outage
                data["CHP"]["min_turn_down_fraction"] = 0.5
                # Specify outage period; outage time_steps are 1-indexed
                outage_start = unavail_1_start
                data["ElectricUtility"]["outage_start_time_step"] = outage_start
                outage_end = unavail_1_end
                data["ElectricUtility"]["outage_end_time_step"] = outage_end
                data["ElectricLoad"]["critical_load_fraction"] = 0.25
            
                s = Scenario(data)
                inputs = REoptInputs(s)
                m = Model(optimizer_with_attributes(HiGHS.Optimizer, "output_flag" => false, "log_to_console" => false, "mip_rel_gap" => 0.01))
                results = run_reopt(m, inputs)
            
                tot_elec_load = results["ElectricLoad"]["load_series_kw"]
                chp_total_elec_prod = results["CHP"]["electric_production_series_kw"]
                chp_to_load = results["CHP"]["electric_to_load_series_kw"]
                chp_export = results["CHP"]["electric_to_grid_series_kw"]
                cooling_elec_consumption = results["ExistingChiller"]["electric_consumption_series_kw"]
            
                # The values compared to the expected values
                @test sum([(chp_to_load[i] - tot_elec_load[i]*data["ElectricLoad"]["critical_load_fraction"]) for i in outage_start:outage_end]) ≈ 0.0 atol=0.001
                critical_load = tot_elec_load[outage_start:outage_end] * data["ElectricLoad"]["critical_load_fraction"]
                @test sum(chp_to_load[outage_start:outage_end]) ≈ sum(critical_load) atol=0.1
                @test sum(chp_export) == 0.0
                @test sum(chp_total_elec_prod) ≈ sum(chp_to_load) atol=1.0e-5*sum(chp_total_elec_prod)
                @test sum(cooling_elec_consumption[outage_start:outage_end]) == 0.0
                @test sum(chp_total_elec_prod[unavail_2_start:unavail_2_end]) == 0.0  
            end
        
            @testset "CHP Supplementary firing and standby" begin
                """
                Test to ensure that supplementary firing and standby charges work as intended.  The thermal and 
                electrical loads are constant, and the CHP system size is fixed; the supplementary firing has a
                similar cost to the boiler and is purcahsed and used when the boiler efficiency is set to a lower 
                value than that of the supplementary firing. The test also ensures that demand charges are  
                correctly calculated when CHP is and is not allowed to reduce demand charges.
                """
                data = JSON.parsefile("./scenarios/chp_supplementary_firing.json")
                data["CHP"]["supplementary_firing_capital_cost_per_kw"] = 10000
                data["ElectricLoad"]["loads_kw"] = repeat([800.0], 8760)
                data["ElectricLoad"]["year"] = 2022
                data["DomesticHotWaterLoad"]["fuel_loads_mmbtu_per_hour"] = repeat([6.0], 8760)
                data["SpaceHeatingLoad"]["fuel_loads_mmbtu_per_hour"] = repeat([6.0], 8760)
                #part 1: supplementary firing not used when less efficient than the boiler and expensive 
                m1 = Model(optimizer_with_attributes(HiGHS.Optimizer, "output_flag" => false, "log_to_console" => false))
                s = Scenario(data)
                inputs = REoptInputs(s)
                results = run_reopt(m1, inputs)
                @test results["CHP"]["size_kw"] == 800
                @test results["CHP"]["size_supplemental_firing_kw"] == 0
                @test results["CHP"]["annual_electric_production_kwh"] ≈ 800*8760 rtol=1e-5
                @test results["CHP"]["annual_thermal_production_mmbtu"] ≈ 800*(0.4418/0.3573)*8760/293.07107 rtol=1e-5
                @test results["ElectricTariff"]["lifecycle_demand_cost_after_tax"] == 0
                @test results["HeatingLoad"]["annual_calculated_total_heating_thermal_load_mmbtu"] == 12.0 * 8760 * data["ExistingBoiler"]["efficiency"]
                @test results["HeatingLoad"]["annual_calculated_dhw_thermal_load_mmbtu"] == 6.0 * 8760 * data["ExistingBoiler"]["efficiency"]
                @test results["HeatingLoad"]["annual_calculated_space_heating_thermal_load_mmbtu"] == 6.0 * 8760 * data["ExistingBoiler"]["efficiency"]
            
                #part 2: supplementary firing used when more efficient than the boiler and low-cost; demand charges not reduced by CHP
                data["CHP"]["supplementary_firing_capital_cost_per_kw"] = 10
                data["CHP"]["reduces_demand_charges"] = false
                data["ExistingBoiler"]["efficiency"] = 0.85
                m2 = Model(optimizer_with_attributes(HiGHS.Optimizer, "output_flag" => false, "log_to_console" => false))
                s = Scenario(data)
                inputs = REoptInputs(s)
                results = run_reopt(m2, inputs)
                @test results["CHP"]["size_supplemental_firing_kw"] ≈ 321.71 atol=0.1
                @test results["CHP"]["annual_thermal_production_mmbtu"] ≈ 149136.6 rtol=1e-5
                @test results["ElectricTariff"]["lifecycle_demand_cost_after_tax"] ≈ 5212.7 rtol=1e-5
            end

            @testset "CHP to Waste Heat" begin
                m = Model(optimizer_with_attributes(HiGHS.Optimizer, "output_flag" => false, "log_to_console" => false, "presolve" => "on"))
                d = JSON.parsefile("./scenarios/chp_waste.json")
                results = run_reopt(m, d)
                @test sum(results["CHP"]["thermal_curtailed_series_mmbtu_per_hour"]) ≈ 4174.455 atol=1e-3
            end

            @testset "CHP Proforma Metrics" begin
                # This test compares the resulting simple payback period (years) for CHP to a proforma spreadsheet model which has been verified
                # All financial parameters which influence this calc have been input to avoid breaking with changing defaults
                input_data = JSON.parsefile("./scenarios/chp_payback.json")
                s = Scenario(input_data)
                inputs = REoptInputs(s)

                m1 = Model(optimizer_with_attributes(HiGHS.Optimizer, "mip_rel_gap" => 0.01, "output_flag" => false, "log_to_console" => false))
                m2 = Model(optimizer_with_attributes(HiGHS.Optimizer, "mip_rel_gap" => 0.01, "output_flag" => false, "log_to_console" => false))
                results = run_reopt([m1,m2], inputs)
                @test abs(results["Financial"]["simple_payback_years"] - 8.12) <= 0.02
            end
        end
        
        @testset verbose=true "FlexibleHVAC" begin
        
            @testset "Single RC Model heating only" begin
                #=
                Single RC model:
                1 state/control node
                2 inputs: Ta and Qheat
                A = [1/(RC)], B = [1/(RC) 1/C], u = [Ta; Q]
                NOTE exogenous_inputs (u) allows for parasitic heat, but it is input as zeros here
        
                We start with no technologies except ExistingBoiler and ExistingChiller. 
                FlexibleHVAC is only worth purchasing if its cost is neglible (i.e. below the lcc_bau * MIPTOL) 
                or if there is a time-varying fuel and/or electricity cost 
                (and the FlexibleHVAC installed_cost is less than the achievable savings).
                =#
        
                # Austin, TX -> existing_chiller and existing_boiler added with FlexibleHVAC
                pf, tamb = REopt.call_pvwatts_api(30.2672, -97.7431);
                R = 0.00025  # K/kW
                C = 1e5   # kJ/K
                # the starting scenario has flat fuel and electricty costs
                d = JSON.parsefile("./scenarios/thermal_load.json");
                A = reshape([-1/(R*C)], 1,1)
                B = [1/(R*C) 1/C]
                u = [tamb zeros(8760)]';
                d["FlexibleHVAC"] = Dict(
                    "control_node" => 1,
                    "initial_temperatures" => [21],
                    "temperature_upper_bound_degC" => 22.0,
                    "temperature_lower_bound_degC" => 19.8,
                    "installed_cost" => 300.0, # NOTE cost must be more then the MIPTOL * LCC 5e-5 * 5.79661e6 ≈ 290 to make FlexibleHVAC not worth it
                    "system_matrix" => A,
                    "input_matrix" => B,
                    "exogenous_inputs" => u
                )
        
                m1 = Model(optimizer_with_attributes(HiGHS.Optimizer, "output_flag" => false, "log_to_console" => false))
                m2 = Model(optimizer_with_attributes(HiGHS.Optimizer, "output_flag" => false, "log_to_console" => false))
                r = run_reopt([m1,m2], d)
                @test (occursin("not supported by the solver", string(r["Messages"]["errors"])) || occursin("REopt scenarios solved either with errors or non-optimal solutions", string(r["Messages"]["errors"])))
                # @test Meta.parse(r["FlexibleHVAC"]["purchased"]) === false
                # @test r["Financial"]["npv"] == 0
        
                # put in a time varying fuel cost, which should make purchasing the FlexibleHVAC system economical
                # with flat ElectricTariff the ExistingChiller does not benefit from FlexibleHVAC
                d["ExistingBoiler"]["fuel_cost_per_mmbtu"] = rand(Float64, (8760))*(50-5).+5;
                m1 = Model(optimizer_with_attributes(HiGHS.Optimizer, "output_flag" => false, "log_to_console" => false, "presolve" => "on"))
                m2 = Model(optimizer_with_attributes(HiGHS.Optimizer, "output_flag" => false, "log_to_console" => false, "presolve" => "on"))
                r = run_reopt([m1,m2], d)
                @test (occursin("not supported by the solver", string(r["Messages"]["errors"])) || occursin("REopt scenarios solved either with errors or non-optimal solutions", string(r["Messages"]["errors"])))
                # all of the savings are from the ExistingBoiler fuel costs
                # @test Meta.parse(r["FlexibleHVAC"]["purchased"]) === true
                # fuel_cost_savings = r["ExistingBoiler"]["lifecycle_fuel_cost_after_tax_bau"] - r["ExistingBoiler"]["lifecycle_fuel_cost_after_tax"]
                # @test fuel_cost_savings - d["FlexibleHVAC"]["installed_cost"] ≈ r["Financial"]["npv"] atol=0.1
        
                # now increase the FlexibleHVAC installed_cost to the fuel costs savings + 100 and expect that the FlexibleHVAC is not purchased
                # d["FlexibleHVAC"]["installed_cost"] = fuel_cost_savings + 100
                m1 = Model(optimizer_with_attributes(HiGHS.Optimizer, "output_flag" => false, "log_to_console" => false, "presolve" => "on"))
                m2 = Model(optimizer_with_attributes(HiGHS.Optimizer, "output_flag" => false, "log_to_console" => false, "presolve" => "on"))
                r = run_reopt([m1,m2], d)
                @test (occursin("not supported by the solver", string(r["Messages"]["errors"])) || occursin("REopt scenarios solved either with errors or non-optimal solutions", string(r["Messages"]["errors"])))
                # @test Meta.parse(r["FlexibleHVAC"]["purchased"]) === false
                # @test r["Financial"]["npv"] == 0
        
                # add TOU ElectricTariff and expect to benefit from using ExistingChiller intelligently
                d["ElectricTariff"] = Dict("urdb_label" => "5ed6c1a15457a3367add15ae")
        
                m1 = Model(optimizer_with_attributes(HiGHS.Optimizer, "output_flag" => false, "log_to_console" => false))
                m2 = Model(optimizer_with_attributes(HiGHS.Optimizer, "output_flag" => false, "log_to_console" => false))
                r = run_reopt([m1,m2], d)
                @test (occursin("not supported by the solver", string(r["Messages"]["errors"])) || occursin("REopt scenarios solved either with errors or non-optimal solutions", string(r["Messages"]["errors"])))
                
                # elec_cost_savings = r["ElectricTariff"]["lifecycle_demand_cost_after_tax_bau"] + 
                #                     r["ElectricTariff"]["lifecycle_energy_cost_after_tax_bau"] - 
                #                     r["ElectricTariff"]["lifecycle_demand_cost_after_tax"] - 
                #                     r["ElectricTariff"]["lifecycle_energy_cost_after_tax"]
        
                # fuel_cost_savings = r["ExistingBoiler"]["lifecycle_fuel_cost_after_tax_bau"] - r["ExistingBoiler"]["lifecycle_fuel_cost_after_tax"]
                # @test fuel_cost_savings + elec_cost_savings - d["FlexibleHVAC"]["installed_cost"] ≈ r["Financial"]["npv"] atol=0.1
        
                # now increase the FlexibleHVAC installed_cost to the fuel costs savings + elec_cost_savings 
                # + 100 and expect that the FlexibleHVAC is not purchased
                # d["FlexibleHVAC"]["installed_cost"] = fuel_cost_savings + elec_cost_savings + 100
                m1 = Model(optimizer_with_attributes(HiGHS.Optimizer, "output_flag" => false, "log_to_console" => false))
                m2 = Model(optimizer_with_attributes(HiGHS.Optimizer, "output_flag" => false, "log_to_console" => false))
                r = run_reopt([m1,m2], d)
                @test (occursin("not supported by the solver", string(r["Messages"]["errors"])) || occursin("REopt scenarios solved either with errors or non-optimal solutions", string(r["Messages"]["errors"])))
                # @test Meta.parse(r["FlexibleHVAC"]["purchased"]) === false
                # @test r["Financial"]["npv"] == 0
        
            end
        end

        #=
        add a time-of-export rate that is greater than retail rate for the month of January,
        check to make sure that PV does NOT export unless the site load is met first for the month of January.
        =#
        @testset "Do not allow_simultaneous_export_import" begin
            model = Model(optimizer_with_attributes(HiGHS.Optimizer, "output_flag" => false, "log_to_console" => false))
            data = JSON.parsefile("./scenarios/monthly_rate.json")

            # create wholesale_rate with compensation in January > retail rate
            jan_rate = data["ElectricTariff"]["monthly_energy_rates"][1]
            data["ElectricTariff"]["wholesale_rate"] =
                append!(repeat([jan_rate + 0.1], 31 * 24), repeat([0.0], 8760 - 31*24))
            data["ElectricTariff"]["monthly_demand_rates"] = repeat([0], 12)
            data["ElectricUtility"] = Dict("allow_simultaneous_export_import" => false)

            s = Scenario(data)
            inputs = REoptInputs(s)
            results = run_reopt(model, inputs)
            
            @test all(x == 0.0 for (i,x) in enumerate(results["ElectricUtility"]["electric_to_load_series_kw"][1:744]) 
                    if results["PV"]["electric_to_grid_series_kw"][i] > 0)
        end

        #=
        Battery degradation replacement strategy test can be validated against solvers like Xpress.
        Commented out of this testset due to solve time constraints using open-source solvers.
        This test has been validated via local testing.
        =#
        @testset "Battery degradation replacement strategy" begin
            # Replacement
            nothing
            # d = JSON.parsefile("scenarios/batt_degradation.json");

            # d["ElectricStorage"]["macrs_option_years"] = 0
            # d["ElectricStorage"]["macrs_bonus_fraction"] = 0.0
            # d["ElectricStorage"]["macrs_itc_reduction"] = 0.0
            # d["ElectricStorage"]["total_itc_fraction"] = 0.0
            # d["ElectricStorage"]["replace_cost_per_kwh"] = 0.0
            # d["ElectricStorage"]["replace_cost_per_kw"] = 0.0
            # d["Financial"] = Dict(
            #     "offtaker_tax_rate_fraction" => 0.0,
            #     "owner_tax_rate_fraction" => 0.0
            # )
            # d["ElectricStorage"]["degradation"]["installed_cost_per_kwh_declination_rate"] = 0.2

            # d["Settings"] = Dict{Any,Any}("add_soc_incentive" => false)

            # s = Scenario(d)
            # p = REoptInputs(s)
            # for t in 1:4380
            #     p.s.electric_tariff.energy_rates[2*t-1] = 0
            #     p.s.electric_tariff.energy_rates[2*t] = 10.0
            # end
            # m = Model(optimizer_with_attributes(Xpress.Optimizer, "OUTPUTLOG" => 0))
            # results = run_reopt(m, p)

            # @test results["ElectricStorage"]["size_kw"] ≈ 11.13 atol=0.05
            # @test results["ElectricStorage"]["size_kwh"] ≈ 14.07 atol=0.05
            # @test results["ElectricStorage"]["replacement_month"] == 8
            # @test results["ElectricStorage"]["maintenance_cost"] ≈ 32820.9 atol=1
            # @test results["ElectricStorage"]["state_of_health"][8760] ≈ -6.8239 atol=0.001
            # @test results["ElectricStorage"]["residual_value"] ≈ 2.61 atol=0.1
            # @test sum(results["ElectricStorage"]["storage_to_load_series_kw"]) ≈ 43800 atol=1.0 #battery should serve all load, every other period


            # # Validate model decision variables make sense.
            # replace_month = Int(value.(m[:months_to_first_replacement]))+1
            # @test replace_month ≈ results["ElectricStorage"]["replacement_month"]
            # @test sum(value.(m[:binSOHIndicator])[replace_month:end]) ≈ 0.0
            # @test sum(value.(m[:binSOHIndicatorChange])) ≈ value.(m[:binSOHIndicatorChange])[replace_month] ≈ 1.0
            # @test value.(m[:binSOHIndicator])[end] ≈ 0.0
        end

        @testset "Solar and ElectricStorage w/BAU and degradation" begin
            m1 = Model(optimizer_with_attributes(HiGHS.Optimizer, "output_flag" => false, "log_to_console" => false))
            m2 = Model(optimizer_with_attributes(HiGHS.Optimizer, "output_flag" => false, "log_to_console" => false))
            d = JSON.parsefile("scenarios/pv_storage.json");
            d["Settings"] = Dict{Any,Any}("add_soc_incentive" => false)
            results = run_reopt([m1,m2], d)

            @test results["PV"]["size_kw"] ≈ 216.6667 atol=0.01
            @test results["PV"]["lcoe_per_kwh"] ≈ 0.0468 atol = 0.001
            @test results["Financial"]["lcc"] ≈ 1.239179e7 rtol=1e-5
            @test results["Financial"]["lcc_bau"] ≈ 12766397 rtol=1e-5
            @test results["ElectricStorage"]["size_kw"] ≈ 49.02 atol=0.1
            @test results["ElectricStorage"]["size_kwh"] ≈ 83.3 atol=0.1
            proforma_npv = REopt.npv(results["Financial"]["offtaker_annual_free_cashflows"] - 
                results["Financial"]["offtaker_annual_free_cashflows_bau"], 0.081)
            @test results["Financial"]["npv"] ≈ proforma_npv rtol=0.0001

            # compare avg soc with and without degradation, 
            # using default augmentation battery maintenance strategy
            avg_soc_no_degr = sum(results["ElectricStorage"]["soc_series_fraction"]) / 8760

            d = JSON.parsefile("scenarios/pv_storage.json");
            d["ElectricStorage"]["model_degradation"] = true
            m = Model(optimizer_with_attributes(HiGHS.Optimizer, "output_flag" => false, "log_to_console" => false))
            r_degr = run_reopt(m, d)
            avg_soc_degr = sum(r_degr["ElectricStorage"]["soc_series_fraction"]) / 8760
            @test avg_soc_no_degr > avg_soc_degr

            # test the replacement strategy ## Cannot test with open source solvers.
            # d["ElectricStorage"]["degradation"] = Dict("maintenance_strategy" => "replacement")
            # m = Model(optimizer_with_attributes(HiGHS.Optimizer, "output_flag" => false, "log_to_console" => false))
            # set_optimizer_attribute(m, "mip_rel_gap", 0.01)
            # r = run_reopt(m, d)
            # @test occursin("not supported by the solver", string(r["Messages"]["errors"]))
            # #optimal SOH at end of horizon is 80\% to prevent any replacement
            # @test sum(value.(m[:dvSOHChangeTimesEnergy])) ≈ 68.48 atol=0.01
            # # @test r["ElectricStorage"]["maintenance_cost"] ≈ 2972.66 atol=0.01 
            # # the maintenance_cost comes out to 3004.39 on Actions, so we test the LCC since it should match
            # @test r["Financial"]["lcc"] ≈ 1.240096e7  rtol=0.01
            # @test last(value.(m[:SOH])) ≈ 42.95 rtol=0.01
            # @test r["ElectricStorage"]["size_kwh"] ≈ 68.48 rtol=0.01

            # test minimum_avg_soc_fraction
            d["ElectricStorage"]["minimum_avg_soc_fraction"] = 0.72
            m = Model(optimizer_with_attributes(HiGHS.Optimizer, "output_flag" => false, "log_to_console" => false))
            set_optimizer_attribute(m, "mip_rel_gap", 0.01)
            r = run_reopt(m, d)
            @test round(sum(r["ElectricStorage"]["soc_series_fraction"])/8760, digits=2) >= 0.72
        end

        @testset "Outage with Generator, outage simulator, BAU critical load outputs" begin
            m1 = Model(optimizer_with_attributes(HiGHS.Optimizer, "output_flag" => false, "log_to_console" => false))
            m2 = Model(optimizer_with_attributes(HiGHS.Optimizer, "output_flag" => false, "log_to_console" => false))
            p = REoptInputs("./scenarios/generator.json")
            results = run_reopt([m1,m2], p)
            @test results["Generator"]["size_kw"] ≈ 9.55 atol=0.01
            @test (sum(results["Generator"]["electric_to_load_series_kw"][i] for i in 1:9) + 
                sum(results["Generator"]["electric_to_load_series_kw"][i] for i in 13:8760)) == 0
            @test results["ElectricLoad"]["bau_critical_load_met"] == false
            @test results["ElectricLoad"]["bau_critical_load_met_time_steps"] == 0
            
            simresults = simulate_outages(results, p)
            @test simresults["resilience_hours_max"] == 11
        end

        @testset "Minimize Unserved Load" begin
            d = JSON.parsefile("./scenarios/outage.json")
            m = Model(optimizer_with_attributes(HiGHS.Optimizer, "output_flag" => false, "log_to_console" => false, "mip_rel_gap" => 0.01, "presolve" => "on"))
            results = run_reopt(m, d)
        
            @test results["Outages"]["expected_outage_cost"] ≈ 0 atol=0.1
            @test sum(results["Outages"]["unserved_load_per_outage_kwh"]) ≈ 0 atol=0.1
            @test value(m[:binMGTechUsed]["Generator"]) ≈ 1
            @test value(m[:binMGTechUsed]["CHP"]) ≈ 1
            @test value(m[:binMGTechUsed]["PV"]) ≈ 1
            @test value(m[:binMGStorageUsed]) ≈ 1
        
            # Increase cost of microgrid upgrade and PV Size, PV not used and some load not met
            d["Financial"]["microgrid_upgrade_cost_fraction"] = 0.3
            d["PV"]["min_kw"] = 200.0
            d["PV"]["max_kw"] = 200.0
            m = Model(optimizer_with_attributes(HiGHS.Optimizer, "output_flag" => false, "log_to_console" => false, "mip_rel_gap" => 0.01, "presolve" => "on"))
            results = run_reopt(m, d)
            @test value(m[:binMGTechUsed]["PV"]) ≈ 0
            @test sum(results["Outages"]["unserved_load_per_outage_kwh"]) ≈ 24.16 atol=0.1
            
            #=
            Scenario with $0.001/kWh value_of_lost_load_per_kwh, 12x169 hour outages, 1kW load/hour, and min_resil_time_steps = 168
            - should meet 168 kWh in each outage such that the total unserved load is 12 kWh
            =#
            m = Model(optimizer_with_attributes(HiGHS.Optimizer, "output_flag" => false, "log_to_console" => false, "presolve" => "on"))
            results = run_reopt(m, "./scenarios/nogridcost_minresilhours.json")
            @test sum(results["Outages"]["unserved_load_per_outage_kwh"]) ≈ 12
            
            # testing dvUnserved load, which would output 100 kWh for this scenario before output fix
            m = Model(optimizer_with_attributes(HiGHS.Optimizer, "output_flag" => false, "log_to_console" => false, "presolve" => "on"))
            results = run_reopt(m, "./scenarios/nogridcost_multiscenario.json")
            @test sum(results["Outages"]["unserved_load_per_outage_kwh"]) ≈ 60
            @test results["Outages"]["expected_outage_cost"] ≈ 485.43270 atol=1.0e-5  #avg duration (3h) * load per time step (10) * present worth factor (16.18109)
            @test results["Outages"]["max_outage_cost_per_outage_duration"][1] ≈ 161.8109 atol=1.0e-5

            # Scenario with generator, PV, electric storage
            m = Model(optimizer_with_attributes(HiGHS.Optimizer, "output_flag" => false, "log_to_console" => false, "presolve" => "on"))
            results = run_reopt(m, "./scenarios/outages_gen_pv_stor.json")
            @test results["Outages"]["expected_outage_cost"] ≈ 3.54476923e6 atol=10
            @test results["Financial"]["lcc"] ≈ 8.63559824639e7 rtol=0.001

            # Scenario with generator, PV, wind, electric storage
            m = Model(optimizer_with_attributes(HiGHS.Optimizer, "output_flag" => false, "log_to_console" => false, "presolve" => "on"))
            results = run_reopt(m, "./scenarios/outages_gen_pv_wind_stor.json")
            @test value(m[:binMGTechUsed]["Generator"]) ≈ 1
            @test value(m[:binMGTechUsed]["PV"]) ≈ 1
            @test value(m[:binMGTechUsed]["Wind"]) ≈ 1
            @test results["Outages"]["expected_outage_cost"] ≈ 1.296319791276051e6 atol=1.0
            @test results["Financial"]["lcc"] ≈ 4.833635288e6 rtol=0.001
            
        end

        @testset "Outages with Wind and supply-to-load no greater than critical load" begin
            input_data = JSON.parsefile("./scenarios/wind_outages.json")
            s = Scenario(input_data)
            inputs = REoptInputs(s)
            m1 = Model(optimizer_with_attributes(HiGHS.Optimizer, "output_flag" => false, "log_to_console" => false, "mip_rel_gap" => 0.01, "presolve" => "on"))
            m2 = Model(optimizer_with_attributes(HiGHS.Optimizer, "output_flag" => false, "log_to_console" => false, "mip_rel_gap" => 0.01, "presolve" => "on"))
            results = run_reopt([m1,m2], inputs)
                
            # Check that supply-to-load is equal to critical load during outages, including wind
            supply_to_load = results["Outages"]["storage_discharge_series_kw"] .+ results["Outages"]["wind_to_load_series_kw"]
            supply_to_load = [supply_to_load[:,:,i][1] for i in eachindex(supply_to_load)]
            critical_load = results["Outages"]["critical_loads_per_outage_series_kw"][1,1,:]
            check = .≈(supply_to_load, critical_load, atol=0.001)
            @test !(0 in check)

            # Check that the soc_series_fraction is the same length as the storage_discharge_series_kw
            @test size(results["Outages"]["soc_series_fraction"]) == size(results["Outages"]["storage_discharge_series_kw"])
        end

        @testset "Multiple Sites" begin
            m = Model(optimizer_with_attributes(HiGHS.Optimizer, "output_flag" => false, "log_to_console" => false))
            ps = [
                REoptInputs("./scenarios/pv_storage.json"),
                REoptInputs("./scenarios/monthly_rate.json"),
            ];
            results = run_reopt(m, ps)
            @test results[3]["Financial"]["lcc"] + results[10]["Financial"]["lcc"] ≈ 1.2830872235e7 rtol=1e-5
        end

        @testset verbose=true "Rate Structures" begin

            @testset "Tiered Energy" begin
                m = Model(optimizer_with_attributes(HiGHS.Optimizer, "output_flag" => false, "log_to_console" => false))
                results = run_reopt(m, "./scenarios/tiered_energy_rate.json")
                @test results["ElectricTariff"]["year_one_energy_cost_before_tax"] ≈ 2342.88
                @test results["ElectricUtility"]["annual_energy_supplied_kwh"] ≈ 24000.0 atol=0.1
                @test results["ElectricLoad"]["annual_calculated_kwh"] ≈ 24000.0 atol=0.1
            end

            @testset "Lookback Demand Charges" begin
                # 1. Testing rate from URDB
                data = JSON.parsefile("./scenarios/lookback_rate.json")
                # urdb_label used https://apps.openei.org/IURDB/rate/view/539f6a23ec4f024411ec8bf9#2__Demand
                # has a demand charge lookback of 35% for all months with 2 different demand charges based on which month
                data["ElectricLoad"]["loads_kw"] = ones(8760)
                data["ElectricLoad"]["loads_kw"][8] = 100.0
                data["ElectricLoad"]["year"] = 2022
                inputs = REoptInputs(Scenario(data))        
                m = Model(optimizer_with_attributes(HiGHS.Optimizer, "output_flag" => false, "log_to_console" => false))
                results = run_reopt(m, inputs)
                # Expected result is 100 kW demand for January, 35% of that for all other months and 
                # with 5x other $10.5/kW cold months and 6x $11.5/kW warm months
                @test results["ElectricTariff"]["year_one_demand_cost_before_tax"] ≈ 100 * (10.5 + 0.35*10.5*5 + 0.35*11.5*6)

                # 2. Testing custom rate from user with demand_lookback_months
                d = JSON.parsefile("./scenarios/lookback_rate.json")
                d["ElectricTariff"] = Dict()
                d["ElectricTariff"]["demand_lookback_percent"] = 0.75
                d["ElectricLoad"]["loads_kw"] = [100 for i in range(1,8760)]
                d["ElectricLoad"]["loads_kw"][22] = 200 # Jan peak
                d["ElectricLoad"]["loads_kw"][2403] = 400 # April peak (Should set dvPeakDemandLookback)
                d["ElectricLoad"]["loads_kw"][4088] = 500 # June peak (not in peak month lookback)
                d["ElectricLoad"]["loads_kw"][8333] = 300 # Dec peak 
                d["ElectricLoad"]["year"] = 2022
                d["ElectricTariff"]["monthly_demand_rates"] = [10,10,20,50,20,10,20,20,20,20,20,5]
                d["ElectricTariff"]["demand_lookback_months"] = [1,0,0,1,0,0,0,0,0,0,0,1] # Jan, April, Dec
                d["ElectricTariff"]["blended_annual_energy_rate"] = 0.01

                m = Model(optimizer_with_attributes(HiGHS.Optimizer, "output_flag" => false, "log_to_console" => false))
                r = run_reopt(m, REoptInputs(Scenario(d)))

                monthly_peaks = [300,300,300,400,300,500,300,300,300,300,300,300] # 300 = 400*0.75. Sets peak in all months excpet April and June
                expected_demand_cost = sum(monthly_peaks.*d["ElectricTariff"]["monthly_demand_rates"]) 
                @test r["ElectricTariff"]["year_one_demand_cost_before_tax"] ≈ expected_demand_cost

                # 3. Testing custom rate from user with demand_lookback_range
                d = JSON.parsefile("./scenarios/lookback_rate.json")
                d["ElectricTariff"] = Dict()
                d["ElectricTariff"]["demand_lookback_percent"] = 0.75
                d["ElectricLoad"]["loads_kw"] = [100 for i in range(1,8760)]
                d["ElectricLoad"]["loads_kw"][22] = 200 # Jan peak
                d["ElectricLoad"]["loads_kw"][2403] = 400 # April peak (Should set dvPeakDemandLookback)
                d["ElectricLoad"]["loads_kw"][4088] = 500 # June peak (not in peak month lookback)
                d["ElectricLoad"]["loads_kw"][8333] = 300 # Dec peak
                d["ElectricLoad"]["year"] = 2022 
                d["ElectricTariff"]["monthly_demand_rates"] = [10,10,20,50,20,10,20,20,20,20,20,5]
                d["ElectricTariff"]["blended_annual_energy_rate"] = 0.01
                d["ElectricTariff"]["demand_lookback_range"] = 6

                m = Model(optimizer_with_attributes(HiGHS.Optimizer, "output_flag" => false, "log_to_console" => false))
                r = run_reopt(m, REoptInputs(Scenario(d)))

                monthly_peaks = [225, 225, 225, 400, 300, 500, 375, 375, 375, 375, 375, 375]
                expected_demand_cost = sum(monthly_peaks.*d["ElectricTariff"]["monthly_demand_rates"]) 
                @test r["ElectricTariff"]["year_one_demand_cost_before_tax"] ≈ expected_demand_cost

            end

            @testset "Blended tariff" begin
                model = Model(optimizer_with_attributes(HiGHS.Optimizer, "output_flag" => false, "log_to_console" => false))
                results = run_reopt(model, "./scenarios/no_techs.json")
                @test results["ElectricTariff"]["year_one_energy_cost_before_tax"] ≈ 1000.0
                @test results["ElectricTariff"]["year_one_demand_cost_before_tax"] ≈ 136.99
            end

            @testset "Coincident Peak Charges" begin
                model = Model(optimizer_with_attributes(HiGHS.Optimizer, "output_flag" => false, "log_to_console" => false))
                results = run_reopt(model, "./scenarios/coincident_peak.json")
                @test results["ElectricTariff"]["year_one_coincident_peak_cost_before_tax"] ≈ 15.0
            end

            @testset "URDB sell rate" begin
                #= The URDB contains at least one "Customer generation" tariff that only has a "sell" key in the energyratestructure (the tariff tested here)
                =#
                model = Model(optimizer_with_attributes(HiGHS.Optimizer, "output_flag" => false, "log_to_console" => false))
                p = REoptInputs("./scenarios/URDB_customer_generation.json")
                results = run_reopt(model, p)
                @test results["PV"]["size_kw"] ≈ p.max_sizes["PV"]
            end

            @testset "Custom URDB with Sub-Hourly" begin
                # Avoid excessive JuMP warning messages about += with Expressions
                logger = SimpleLogger()
                with_logger(logger) do
                    # Testing a 15-min post with a urdb_response with multiple n_energy_tiers
                    model = Model(optimizer_with_attributes(HiGHS.Optimizer, "output_flag" => false, "log_to_console" => false, "mip_rel_gap" => 0.1))
                    p = REoptInputs("./scenarios/subhourly_with_urdb.json")
                    results = run_reopt(model, p)
                    @test length(p.s.electric_tariff.export_rates[:WHL]) ≈ 8760*4
                    @test results["PV"]["size_kw"] ≈ p.s.pvs[1].existing_kw
                end
            end

            @testset "Multi-tier demand and energy rates" begin
                #This test ensures that when multiple energy or demand regimes are included, that the tier limits load appropriately
                d = JSON.parsefile("./scenarios/no_techs.json")
                d["ElectricTariff"] = Dict()
                d["ElectricTariff"]["urdb_response"] = JSON.parsefile("./scenarios/multi_tier_urdb_response.json")
                s = Scenario(d)
                p = REoptInputs(s)
                @test p.s.electric_tariff.tou_demand_tier_limits[1, 1] ≈ 1.0e8 atol=1.0
                @test p.s.electric_tariff.tou_demand_tier_limits[1, 2] ≈ 1.0e8 atol=1.0
                @test p.s.electric_tariff.tou_demand_tier_limits[2, 1] ≈ 100.0 atol=1.0
                @test p.s.electric_tariff.tou_demand_tier_limits[2, 2] ≈ 1.0e8 atol=1.0
                @test p.s.electric_tariff.energy_tier_limits[1, 1] ≈ 1.0e10 atol=1.0
                @test p.s.electric_tariff.energy_tier_limits[1, 2] ≈ 1.0e10 atol=1.0
                @test p.s.electric_tariff.energy_tier_limits[6, 1] ≈ 20000.0 atol=1.0
                @test p.s.electric_tariff.energy_tier_limits[6, 2] ≈ 1.0e10 atol=1.0
            end

            @testset "Tiered TOU Demand" begin
                data = JSON.parsefile("./scenarios/tiered_tou_demand.json")
                model = Model(optimizer_with_attributes(HiGHS.Optimizer, "output_flag" => false, "log_to_console" => false))
                results = run_reopt(model, data)
                max_demand = data["ElectricLoad"]["annual_kwh"] / 8760
                tier1_max = data["ElectricTariff"]["urdb_response"]["demandratestructure"][1][1]["max"]
                tier1_rate = data["ElectricTariff"]["urdb_response"]["demandratestructure"][1][1]["rate"]
                tier2_rate = data["ElectricTariff"]["urdb_response"]["demandratestructure"][1][2]["rate"]
                expected_demand_charges = 12 * (tier1_max * tier1_rate + (max_demand - tier1_max) * tier2_rate)
                @test results["ElectricTariff"]["year_one_demand_cost_before_tax"] ≈ expected_demand_charges atol=1                
            end

            # # tiered monthly demand rate  TODO: expected results?
            # m = Model(optimizer_with_attributes(HiGHS.Optimizer, "output_flag" => false, "log_to_console" => false))
            # data = JSON.parsefile("./scenarios/tiered_energy_rate.json")
            # data["ElectricTariff"]["urdb_label"] = "59bc22705457a3372642da67"
            # s = Scenario(data)
            # inputs = REoptInputs(s)
            # results = run_reopt(m, inputs)

            @testset "Non-Standard Units for Energy Rates" begin
                d = JSON.parsefile("./scenarios/no_techs.json")
                d["ElectricTariff"] = Dict(
                    "urdb_label" => "6272e4ae7eb76766c247d469"
                )
                m = Model(optimizer_with_attributes(HiGHS.Optimizer, "output_flag" => false, "log_to_console" => false))
                results = run_reopt(m, d)
                @test occursin("URDB energy tiers have non-standard units of", string(results["Messages"]))
            end

        end

        @testset "EASIUR" begin
            d = JSON.parsefile("./scenarios/pv.json")
            d["Site"]["latitude"] = 30.2672
            d["Site"]["longitude"] = -97.7431
            scen = Scenario(d)
            @test scen.financial.NOx_grid_cost_per_tonne ≈ 5510.61 atol=0.1
        end

        @testset "Wind" begin
            m = Model(optimizer_with_attributes(HiGHS.Optimizer, "output_flag" => false, "log_to_console" => false, "presolve" => "on"))
            d = JSON.parsefile("./scenarios/wind.json")
            results = run_reopt(m, d)
            @test results["Wind"]["size_kw"] ≈ 3752 atol=0.1
            @test results["Financial"]["lcc"] ≈ 8.591017e6 rtol=1e-5
            #= 
            0.5% higher LCC in this package as compared to API ? 8,591,017 vs 8,551,172
            - both have zero curtailment
            - same energy to grid: 5,839,317 vs 5,839,322
            - same energy to load: 4,160,683 vs 4,160,677
            - same city: Boulder
            - same total wind prod factor
            
            REopt.jl has:
            - bigger turbine: 3752 vs 3735
            - net_capital_costs_plus_om: 8,576,590 vs. 8,537,480

            TODO: will these discrepancies be addressed once NMIL binaries are added?
            =#

            m = Model(optimizer_with_attributes(HiGHS.Optimizer, "output_flag" => false, "log_to_console" => false, "presolve" => "on"))
            d["Site"]["land_acres"] = 60 # = 2 MW (with 0.03 acres/kW)
            results = run_reopt(m, d)
            @test results["Wind"]["size_kw"] == 2000.0 # Wind should be constrained by land_acres

            m = Model(optimizer_with_attributes(HiGHS.Optimizer, "output_flag" => false, "log_to_console" => false, "presolve" => "on"))
            d["Wind"]["min_kw"] = 2001 # min_kw greater than land-constrained max should error
            results = run_reopt(m, d)
            @test "errors" ∈ keys(results["Messages"])
            @test length(results["Messages"]["errors"]) > 0
        end

        @testset "Multiple PVs" begin
            logger = SimpleLogger()
            with_logger(logger) do
                m1 = Model(optimizer_with_attributes(HiGHS.Optimizer, "output_flag" => false, "log_to_console" => false))
                m2 = Model(optimizer_with_attributes(HiGHS.Optimizer, "output_flag" => false, "log_to_console" => false))
                results = run_reopt([m1,m2], "./scenarios/multiple_pvs.json")

                ground_pv = results["PV"][findfirst(pv -> pv["name"] == "ground", results["PV"])]
                roof_west = results["PV"][findfirst(pv -> pv["name"] == "roof_west", results["PV"])]
                roof_east = results["PV"][findfirst(pv -> pv["name"] == "roof_east", results["PV"])]

                @test ground_pv["size_kw"] ≈ 15 atol=0.1
                @test roof_west["size_kw"] ≈ 7 atol=0.1
                @test roof_east["size_kw"] ≈ 4 atol=0.1
                @test ground_pv["lifecycle_om_cost_after_tax_bau"] ≈ 782.0 atol=0.1
                @test roof_west["lifecycle_om_cost_after_tax_bau"] ≈ 782.0 atol=0.1
                @test ground_pv["annual_energy_produced_kwh_bau"] ≈ 8933.09 atol=0.1
                @test roof_west["annual_energy_produced_kwh_bau"] ≈ 7656.11 atol=0.1
                @test ground_pv["annual_energy_produced_kwh"] ≈ 26799.26 atol=0.1
                @test roof_west["annual_energy_produced_kwh"] ≈ 10719.51 atol=0.1
                @test roof_east["annual_energy_produced_kwh"] ≈ 6685.95 atol=0.1
            end
        end

        @testset "Thermal Energy Storage + Absorption Chiller" begin
            model = Model(optimizer_with_attributes(HiGHS.Optimizer, "output_flag" => false, "log_to_console" => false))
            data = JSON.parsefile("./scenarios/thermal_storage.json")
            s = Scenario(data)
            p = REoptInputs(s)
                
            #test for get_absorption_chiller_defaults consistency with inputs data and Scenario s.
            htf_defaults_response = get_absorption_chiller_defaults(;
                thermal_consumption_hot_water_or_steam=get(data["AbsorptionChiller"], "thermal_consumption_hot_water_or_steam", nothing),  
                boiler_type=get(data["ExistingBoiler"], "production_type", nothing),
                load_max_tons=maximum(s.cooling_load.loads_kw_thermal / REopt.KWH_THERMAL_PER_TONHOUR)
            )
            
            expected_installed_cost_per_ton = htf_defaults_response["default_inputs"]["installed_cost_per_ton"]
            expected_om_cost_per_ton = htf_defaults_response["default_inputs"]["om_cost_per_ton"]
            
            @test p.s.absorption_chiller.installed_cost_per_kw ≈ expected_installed_cost_per_ton / REopt.KWH_THERMAL_PER_TONHOUR atol=0.001
            @test p.s.absorption_chiller.om_cost_per_kw ≈ expected_om_cost_per_ton / REopt.KWH_THERMAL_PER_TONHOUR atol=0.001
            @test p.s.absorption_chiller.cop_thermal ≈ htf_defaults_response["default_inputs"]["cop_thermal"] atol=0.001
            
            #load test values
            p.s.absorption_chiller.installed_cost_per_kw = 500.0 / REopt.KWH_THERMAL_PER_TONHOUR
            p.s.absorption_chiller.om_cost_per_kw = 0.5 / REopt.KWH_THERMAL_PER_TONHOUR
            p.s.absorption_chiller.cop_thermal = 0.7
            
            #Make every other hour zero fuel and electric cost; storage should charge and discharge in each period
            for ts in p.time_steps
                #heating and cooling loads only
                if ts % 2 == 0  #in even periods, there is a nonzero load and energy is higher cost, and storage should discharge
                    p.s.electric_load.loads_kw[ts] = 10
                    p.s.dhw_load.loads_kw[ts] = 5
                    p.s.space_heating_load.loads_kw[ts] = 5
                    p.s.cooling_load.loads_kw_thermal[ts] = 10
                    p.fuel_cost_per_kwh["ExistingBoiler"][ts] = 100
                    for tier in 1:p.s.electric_tariff.n_energy_tiers
                        p.s.electric_tariff.energy_rates[ts, tier] = 100
                    end
                else #in odd periods, there is no load and energy is cheaper - storage should charge 
                    p.s.electric_load.loads_kw[ts] = 0
                    p.s.dhw_load.loads_kw[ts] = 0
                    p.s.space_heating_load.loads_kw[ts] = 0
                    p.s.cooling_load.loads_kw_thermal[ts] = 0
                    p.fuel_cost_per_kwh["ExistingBoiler"][ts] = 1
                    for tier in 1:p.s.electric_tariff.n_energy_tiers
                        p.s.electric_tariff.energy_rates[ts, tier] = 50
                    end
                end
            end
            
            r = run_reopt(model, p)
            
            #dispatch to load should be 10kW every other period = 4,380 * 10
            @test sum(r["HotThermalStorage"]["storage_to_load_series_mmbtu_per_hour"]) ≈ 149.45 atol=0.1
            @test sum(r["ColdThermalStorage"]["storage_to_load_series_ton"]) ≈ 12454.33 atol=0.1
            #size should be just over 10kW in gallons, accounting for efficiency losses and min SOC
            @test r["HotThermalStorage"]["size_gal"] ≈ 233.0 atol=0.1
            @test r["ColdThermalStorage"]["size_gal"] ≈ 378.0 atol=0.1
            #No production from existing chiller, only absorption chiller, which is sized at ~5kW to manage electric demand charge & capital cost.
            @test r["ExistingChiller"]["annual_thermal_production_tonhour"] ≈ 0.0 atol=0.1
            @test r["AbsorptionChiller"]["annual_thermal_production_tonhour"] ≈ 12464.15 atol=0.1
            @test r["AbsorptionChiller"]["size_ton"] ≈ 2.846 atol=0.01
        end

        @testset "Heat and cool energy balance" begin
            """

            This is an "energy balance" type of test which tests the model formulation/math as opposed
            to a specific scenario. This test is robust to changes in the model "MIPRELSTOP" or "MAXTIME" setting

            Validation to ensure that:
                1) The electric and absorption chillers are supplying 100% of the cooling thermal load plus losses from ColdThermalStorage
                2) The boiler and CHP are supplying the heating load plus additional absorption chiller thermal load
                3) The Cold and Hot TES efficiency (charge loss and thermal decay) are being tracked properly

            """
            input_data = JSON.parsefile("./scenarios/heat_cool_energy_balance_inputs.json")
            s = Scenario(input_data)
            inputs = REoptInputs(s)
            m = Model(optimizer_with_attributes(HiGHS.Optimizer, "output_flag" => false, "log_to_console" => false, "mip_rel_gap" => 0.01))
            results = run_reopt(m, inputs)

            # Annual cooling **thermal** energy load of CRB is based on annual cooling electric energy (from CRB models) and a conditional COP depending on the peak cooling thermal load
            # When the user specifies inputs["ExistingChiller"]["cop"], this changes the **electric** consumption of the chiller to meet that cooling thermal load
            crb_cop = REopt.get_existing_chiller_default_cop(;
                                                            existing_chiller_max_thermal_factor_on_peak_load=s.existing_chiller.max_thermal_factor_on_peak_load,
                                                            max_load_kw_thermal=maximum(s.cooling_load.loads_kw_thermal))
            cooling_thermal_load_tonhour_total = 1427329.0 * crb_cop / REopt.KWH_THERMAL_PER_TONHOUR  # From CRB models, in heating_cooling_loads.jl, BuiltInCoolingLoad data for location (SanFrancisco Hospital)
            cooling_electric_load_total_mod_cop_kwh = cooling_thermal_load_tonhour_total / inputs.s.existing_chiller.cop * REopt.KWH_THERMAL_PER_TONHOUR

            #Test cooling load results
            @test round(cooling_thermal_load_tonhour_total, digits=1) ≈ results["CoolingLoad"]["annual_calculated_tonhour"] atol=1.0
            
            # Convert fuel input to thermal using user input boiler efficiency
            boiler_thermal_load_mmbtu_total = (671.40531 + 11570.9155) * input_data["ExistingBoiler"]["efficiency"] # From CRB models, in heating_cooling_loads.jl, BuiltInDomesticHotWaterLoad + BuiltInSpaceHeatingLoad data for location (SanFrancisco Hospital)
            boiler_fuel_consumption_total_mod_efficiency = boiler_thermal_load_mmbtu_total / inputs.s.existing_boiler.efficiency

            # Cooling outputs
            cooling_elecchl_tons_to_load_series = results["ExistingChiller"]["thermal_to_load_series_ton"]
            cooling_elecchl_tons_to_tes_series = results["ExistingChiller"]["thermal_to_storage_series_ton"]
            cooling_absorpchl_tons_to_load_series = results["AbsorptionChiller"]["thermal_to_load_series_ton"]
            cooling_absorpchl_tons_to_tes_series = results["AbsorptionChiller"]["thermal_to_storage_series_ton"]
            cooling_tonhour_to_load_tech_total = sum(cooling_elecchl_tons_to_load_series) + sum(cooling_absorpchl_tons_to_load_series)
            cooling_tonhour_to_tes_total = sum(cooling_elecchl_tons_to_tes_series) + sum(cooling_absorpchl_tons_to_tes_series)
            cooling_tes_tons_to_load_series = results["ColdThermalStorage"]["storage_to_load_series_ton"]
            cooling_extra_from_tes_losses = cooling_tonhour_to_tes_total - sum(cooling_tes_tons_to_load_series)
            tes_effic_with_decay = sum(cooling_tes_tons_to_load_series) / cooling_tonhour_to_tes_total
            cooling_total_prod_from_techs = cooling_tonhour_to_load_tech_total + cooling_tonhour_to_tes_total
            cooling_load_plus_tes_losses = cooling_thermal_load_tonhour_total + cooling_extra_from_tes_losses

            # Absorption Chiller electric consumption addition
            absorpchl_total_cooling_produced_series_ton = cooling_absorpchl_tons_to_load_series .+ cooling_absorpchl_tons_to_tes_series 
            absorpchl_total_cooling_produced_ton_hour = sum(absorpchl_total_cooling_produced_series_ton)
            absorpchl_electric_consumption_total_kwh = results["AbsorptionChiller"]["annual_electric_consumption_kwh"]
            absorpchl_cop_elec = s.absorption_chiller.cop_electric

            # Check if sum of electric and absorption chillers equals cooling thermal total
            @test tes_effic_with_decay < 0.97
            @test round(cooling_total_prod_from_techs, digits=0) ≈ cooling_load_plus_tes_losses atol=5.0
            @test round(absorpchl_electric_consumption_total_kwh, digits=0) ≈ absorpchl_total_cooling_produced_ton_hour * REopt.KWH_THERMAL_PER_TONHOUR / absorpchl_cop_elec atol=1.0

            # Heating outputs
            boiler_fuel_consumption_calculated = results["ExistingBoiler"]["annual_fuel_consumption_mmbtu"]
            boiler_thermal_series = results["ExistingBoiler"]["thermal_production_series_mmbtu_per_hour"]
            boiler_to_load_series = results["ExistingBoiler"]["thermal_to_load_series_mmbtu_per_hour"]
            boiler_thermal_to_tes_series = results["ExistingBoiler"]["thermal_to_storage_series_mmbtu_per_hour"]
            chp_thermal_to_load_series = results["CHP"]["thermal_to_load_series_mmbtu_per_hour"]
            chp_thermal_to_tes_series = results["CHP"]["thermal_to_storage_series_mmbtu_per_hour"]
            chp_thermal_to_waste_series = results["CHP"]["thermal_curtailed_series_mmbtu_per_hour"]
            absorpchl_thermal_series = results["AbsorptionChiller"]["thermal_consumption_series_mmbtu_per_hour"]
            hot_tes_mmbtu_per_hour_to_load_series = results["HotThermalStorage"]["storage_to_load_series_mmbtu_per_hour"]
            tes_inflows = sum(chp_thermal_to_tes_series) + sum(boiler_thermal_to_tes_series)
            total_chp_production = sum(chp_thermal_to_load_series) + sum(chp_thermal_to_waste_series) + sum(chp_thermal_to_tes_series)
            tes_outflows = sum(hot_tes_mmbtu_per_hour_to_load_series)
            total_thermal_expected = boiler_thermal_load_mmbtu_total + sum(chp_thermal_to_waste_series) + tes_inflows + sum(absorpchl_thermal_series)
            boiler_fuel_expected = (total_thermal_expected - total_chp_production - tes_outflows) / inputs.s.existing_boiler.efficiency
            total_thermal_mmbtu_calculated = sum(boiler_thermal_series) + total_chp_production + tes_outflows

            @test round(boiler_fuel_consumption_calculated, digits=0) ≈ boiler_fuel_expected atol=8.0
            @test round(total_thermal_mmbtu_calculated, digits=0) ≈ total_thermal_expected atol=8.0  

            # Test CHP["cooling_thermal_factor"] = 0.8, AbsorptionChiller["cop_thermal"] = 0.7 (from inputs .json)
            absorpchl_heat_in_kwh = results["AbsorptionChiller"]["annual_thermal_consumption_mmbtu"] * REopt.KWH_PER_MMBTU
            absorpchl_cool_out_kwh = results["AbsorptionChiller"]["annual_thermal_production_tonhour"] * REopt.KWH_THERMAL_PER_TONHOUR
            absorpchl_cop = absorpchl_cool_out_kwh / absorpchl_heat_in_kwh

            @test round(absorpchl_cop, digits=5) ≈ 0.8*0.7 rtol=1e-4
        end

        @testset "Heating and cooling inputs + CHP defaults" begin
            """

            This tests the various ways to input heating and cooling loads to make sure they are processed correctly.
            There are no "new" technologies in this test, so heating is served by ExistingBoiler, and 
                cooling is served by ExistingCooler. Since this is just inputs processing tests, no optimization is needed.

            """
            input_data = JSON.parsefile("./scenarios/heating_cooling_load_inputs.json")
            s = Scenario(input_data)
            inputs = REoptInputs(s)

            # Heating load is input as **fuel**, not thermal 
            # If boiler efficiency is not input, we use REopt.EXISTING_BOILER_EFFICIENCY to convert fuel to thermal
            expected_fuel = input_data["SpaceHeatingLoad"]["annual_mmbtu"] + input_data["DomesticHotWaterLoad"]["annual_mmbtu"]
            total_boiler_heating_thermal_load_mmbtu = (sum(inputs.s.space_heating_load.loads_kw) + sum(inputs.s.dhw_load.loads_kw)) / REopt.KWH_PER_MMBTU
            @test round(total_boiler_heating_thermal_load_mmbtu, digits=0) ≈ expected_fuel * REopt.EXISTING_BOILER_EFFICIENCY atol=1.0
            total_boiler_heating_fuel_load_mmbtu = total_boiler_heating_thermal_load_mmbtu / inputs.s.existing_boiler.efficiency
            @test round(total_boiler_heating_fuel_load_mmbtu, digits=0) ≈ expected_fuel * REopt.EXISTING_BOILER_EFFICIENCY / inputs.s.existing_boiler.efficiency atol=1.0
            # If boiler efficiency is input, use that with annual or monthly mmbtu input to convert fuel to thermal
            input_data["ExistingBoiler"]["efficiency"] = 0.72
            s = Scenario(input_data)
            inputs = REoptInputs(s)
            total_boiler_heating_thermal_load_mmbtu = (sum(inputs.s.space_heating_load.loads_kw) + sum(inputs.s.dhw_load.loads_kw)) / REopt.KWH_PER_MMBTU
            @test round(total_boiler_heating_thermal_load_mmbtu, digits=0) ≈ expected_fuel * input_data["ExistingBoiler"]["efficiency"] atol=1.0
            total_boiler_heating_fuel_load_mmbtu = total_boiler_heating_thermal_load_mmbtu / inputs.s.existing_boiler.efficiency
            @test round(total_boiler_heating_fuel_load_mmbtu, digits=0) ≈ expected_fuel * input_data["ExistingBoiler"]["efficiency"] / inputs.s.existing_boiler.efficiency atol=1.0

            # The expected cooling load is based on the default **fraction of total electric** profile for the doe_reference_name when annual_tonhour is NOT input
            #    the 320540.0 kWh number is from the default LargeOffice fraction of total electric profile applied to the Hospital default total electric profile
            total_chiller_electric_consumption = sum(inputs.s.cooling_load.loads_kw_thermal) / inputs.s.existing_chiller.cop
            @test round(total_chiller_electric_consumption, digits=0) ≈ 320544.0 atol=1.0  # loads_kw is **electric**, loads_kw_thermal is **thermal**

            #Test CHP defaults use average fuel load, size class 2 for recip_engine 
            @test inputs.s.chp.min_allowable_kw ≈ 50.0 atol=0.01
            @test inputs.s.chp.om_cost_per_kwh ≈ 0.0235 atol=0.0001

            delete!(input_data, "SpaceHeatingLoad")
            delete!(input_data, "DomesticHotWaterLoad")
            annual_fraction_of_electric_load_input = 0.5
            input_data["CoolingLoad"] = Dict{Any, Any}("annual_fraction_of_electric_load" => annual_fraction_of_electric_load_input)

            s = Scenario(input_data)
            inputs = REoptInputs(s)

            expected_cooling_electricity = sum(inputs.s.electric_load.loads_kw) * annual_fraction_of_electric_load_input
            total_chiller_electric_consumption = sum(inputs.s.cooling_load.loads_kw_thermal) / inputs.s.cooling_load.existing_chiller_cop
            @test round(total_chiller_electric_consumption, digits=0) ≈ round(expected_cooling_electricity) atol=1.0
            @test round(total_chiller_electric_consumption, digits=0) ≈ 3876410 atol=1.0

            # Check that without heating load or max_kw input, CHP.max_kw gets set based on peak electric load
            @test inputs.s.chp.max_kw ≈ maximum(inputs.s.electric_load.loads_kw) atol=0.01

            input_data["SpaceHeatingLoad"] = Dict{Any, Any}("monthly_mmbtu" => repeat([1000.0], 12))
            input_data["DomesticHotWaterLoad"] = Dict{Any, Any}("monthly_mmbtu" => repeat([1000.0], 12))
            input_data["CoolingLoad"] = Dict{Any, Any}("monthly_fractions_of_electric_load" => repeat([0.1], 12))

            s = Scenario(input_data)
            inputs = REoptInputs(s)

            #Test CHP defaults use average fuel load, size class changes to 3
            @test inputs.s.chp.min_allowable_kw ≈ 125.0 atol=0.1
            @test inputs.s.chp.om_cost_per_kwh ≈ 0.021 atol=0.0001
            #Update CHP prime_mover and test new defaults
            input_data["CHP"]["prime_mover"] = "combustion_turbine"
            input_data["CHP"]["size_class"] = 1
            # Set max_kw higher than peak electric load so min_allowable_kw doesn't get assigned to max_kw
            input_data["CHP"]["max_kw"] = 2500.0

            s = Scenario(input_data)
            inputs = REoptInputs(s)

            @test inputs.s.chp.min_allowable_kw ≈ 2000.0 atol=0.1
            @test inputs.s.chp.om_cost_per_kwh ≈ 0.014499999999999999 atol=0.0001

            total_heating_fuel_load_mmbtu = (sum(inputs.s.space_heating_load.loads_kw) + 
                                            sum(inputs.s.dhw_load.loads_kw)) / input_data["ExistingBoiler"]["efficiency"] / REopt.KWH_PER_MMBTU
            @test round(total_heating_fuel_load_mmbtu, digits=0) ≈ 24000 atol=1.0
            total_chiller_electric_consumption = sum(inputs.s.cooling_load.loads_kw_thermal) / inputs.s.cooling_load.existing_chiller_cop
            @test round(total_chiller_electric_consumption, digits=0) ≈ 775282 atol=1.0

            input_data["SpaceHeatingLoad"] = Dict{Any, Any}("fuel_loads_mmbtu_per_hour" => repeat([0.5], 8760))
            input_data["DomesticHotWaterLoad"] = Dict{Any, Any}("fuel_loads_mmbtu_per_hour" => repeat([0.5], 8760))
            input_data["CoolingLoad"] = Dict{Any, Any}("per_time_step_fractions_of_electric_load" => repeat([0.01], 8760))

            s = Scenario(input_data)
            inputs = REoptInputs(s)

            total_heating_fuel_load_mmbtu = (sum(inputs.s.space_heating_load.loads_kw) + 
                                            sum(inputs.s.dhw_load.loads_kw)) / input_data["ExistingBoiler"]["efficiency"] / REopt.KWH_PER_MMBTU
            @test round(total_heating_fuel_load_mmbtu, digits=0) ≈ 8760 atol=0.1
            @test round(sum(inputs.s.cooling_load.loads_kw_thermal) / inputs.s.cooling_load.existing_chiller_cop, digits=0) ≈ 77528.0 atol=1.0

            # Make sure annual_tonhour is preserved with conditional existing_chiller_default logic, where guess-and-correct method is applied
            input_data["SpaceHeatingLoad"] = Dict{Any, Any}()
            input_data["DomesticHotWaterLoad"] = Dict{Any, Any}()
            annual_tonhour = 25000.0
            input_data["CoolingLoad"] = Dict{Any, Any}("doe_reference_name" => "Hospital",
                                                        "annual_tonhour" => annual_tonhour)
            input_data["ExistingChiller"] = Dict{Any, Any}()

            s = Scenario(input_data)
            inputs = REoptInputs(s)

            @test round(sum(inputs.s.cooling_load.loads_kw_thermal) / REopt.KWH_THERMAL_PER_TONHOUR, digits=0) ≈ annual_tonhour atol=1.0 
            
            # Test for prime generator CHP inputs (electric only)
            # First get CHP cost to compare later with prime generator
            input_data["ElectricLoad"] = Dict("doe_reference_name" => "FlatLoad",
                                                "annual_kwh" => 876000)
            input_data["ElectricTariff"] = Dict("blended_annual_energy_rate" => 0.06,
                                                "blended_annual_demand_rate" => 0.0  )
            s_chp = Scenario(input_data)
            inputs_chp = REoptInputs(s)
            installed_cost_chp = s_chp.chp.installed_cost_per_kw

            # Now get prime generator (electric only)
            input_data["CHP"]["is_electric_only"] = true
            delete!(input_data["CHP"], "max_kw")
            s = Scenario(input_data)
            inputs = REoptInputs(s)
            # Costs are 75% of CHP
            @test inputs.s.chp.installed_cost_per_kw ≈ (0.75*installed_cost_chp) atol=1.0
            @test inputs.s.chp.om_cost_per_kwh ≈ (0.75*0.0145) atol=0.0001
            @test inputs.s.chp.federal_itc_fraction ≈ 0.0 atol=0.0001
            # Thermal efficiency set to zero
            @test inputs.s.chp.thermal_efficiency_full_load == 0
            @test inputs.s.chp.thermal_efficiency_half_load == 0
            # Max size based on electric load, not heating load
            @test inputs.s.chp.max_kw ≈ maximum(inputs.s.electric_load.loads_kw) atol=0.001    
        end

        @testset "Hybrid/blended heating and cooling loads" begin
            """

            This tests the hybrid/campus loads for heating and cooling, where a blended_doe_reference_names
                and blended_doe_reference_percents are given and blended to create an aggregate load profile

            """
            input_data = JSON.parsefile("./scenarios/hybrid_loads_heating_cooling_inputs.json")

            hospital_fraction = 0.75
            hotel_fraction = 1.0 - hospital_fraction

            # Hospital only
            input_data["ElectricLoad"]["annual_kwh"] = hospital_fraction * 100
            input_data["ElectricLoad"]["doe_reference_name"] = "Hospital"
            input_data["SpaceHeatingLoad"]["annual_mmbtu"] = hospital_fraction * 100
            input_data["SpaceHeatingLoad"]["doe_reference_name"] = "Hospital"
            input_data["DomesticHotWaterLoad"]["annual_mmbtu"] = hospital_fraction * 100
            input_data["DomesticHotWaterLoad"]["doe_reference_name"] = "Hospital"    
            input_data["CoolingLoad"]["doe_reference_name"] = "Hospital"

            s = Scenario(input_data)
            inputs = REoptInputs(s)

            elec_hospital = inputs.s.electric_load.loads_kw
            space_hospital = inputs.s.space_heating_load.loads_kw  # thermal
            dhw_hospital = inputs.s.dhw_load.loads_kw  # thermal
            cooling_hospital = inputs.s.cooling_load.loads_kw_thermal  # thermal
            cooling_elec_frac_of_total_hospital = cooling_hospital / inputs.s.cooling_load.existing_chiller_cop ./ elec_hospital

            # Hotel only
            input_data["ElectricLoad"]["annual_kwh"] = hotel_fraction * 100
            input_data["ElectricLoad"]["doe_reference_name"] = "LargeHotel"
            input_data["SpaceHeatingLoad"]["annual_mmbtu"] = hotel_fraction * 100
            input_data["SpaceHeatingLoad"]["doe_reference_name"] = "LargeHotel"
            input_data["DomesticHotWaterLoad"]["annual_mmbtu"] = hotel_fraction * 100
            input_data["DomesticHotWaterLoad"]["doe_reference_name"] = "LargeHotel"    
            input_data["CoolingLoad"]["doe_reference_name"] = "LargeHotel"

            s = Scenario(input_data)
            inputs = REoptInputs(s)

            elec_hotel = inputs.s.electric_load.loads_kw
            space_hotel = inputs.s.space_heating_load.loads_kw  # thermal
            dhw_hotel = inputs.s.dhw_load.loads_kw  # thermal
            cooling_hotel = inputs.s.cooling_load.loads_kw_thermal  # thermal
            cooling_elec_frac_of_total_hotel = cooling_hotel / inputs.s.cooling_load.existing_chiller_cop ./ elec_hotel

            # Hybrid mix of hospital and hotel
            # Remove previous assignment of doe_reference_name
            for load in ["ElectricLoad", "SpaceHeatingLoad", "DomesticHotWaterLoad", "CoolingLoad"]
                delete!(input_data[load], "doe_reference_name")
            end
            annual_energy = (hospital_fraction + hotel_fraction) * 100
            building_list = ["Hospital", "LargeHotel"]
            percent_share_list = [hospital_fraction, hotel_fraction]
            input_data["ElectricLoad"]["annual_kwh"] = annual_energy
            input_data["ElectricLoad"]["blended_doe_reference_names"] = building_list
            input_data["ElectricLoad"]["blended_doe_reference_percents"] = percent_share_list

            input_data["SpaceHeatingLoad"]["annual_mmbtu"] = annual_energy
            input_data["SpaceHeatingLoad"]["blended_doe_reference_names"] = building_list
            input_data["SpaceHeatingLoad"]["blended_doe_reference_percents"] = percent_share_list
            input_data["DomesticHotWaterLoad"]["annual_mmbtu"] = annual_energy
            input_data["DomesticHotWaterLoad"]["blended_doe_reference_names"] = building_list
            input_data["DomesticHotWaterLoad"]["blended_doe_reference_percents"] = percent_share_list    

            # CoolingLoad now use a weighted fraction of total electric profile if no annual_tonhour is provided
            input_data["CoolingLoad"]["blended_doe_reference_names"] = building_list
            input_data["CoolingLoad"]["blended_doe_reference_percents"] = percent_share_list    

            s = Scenario(input_data)
            inputs = REoptInputs(s)

            elec_hybrid = inputs.s.electric_load.loads_kw
            space_hybrid = inputs.s.space_heating_load.loads_kw  # thermal
            dhw_hybrid = inputs.s.dhw_load.loads_kw  # thermal
            cooling_hybrid = inputs.s.cooling_load.loads_kw_thermal   # thermal
            cooling_elec_hybrid = cooling_hybrid / inputs.s.cooling_load.existing_chiller_cop  # electric
            cooling_elec_frac_of_total_hybrid = cooling_hybrid / inputs.s.cooling_load.existing_chiller_cop ./ elec_hybrid

            # Check that the combined/hybrid load is the same as the sum of the individual loads in each time_step

            @test round(sum(elec_hybrid .- (elec_hospital .+ elec_hotel)), digits=1) ≈ 0.0 atol=0.1
            @test round(sum(space_hybrid .- (space_hospital .+ space_hotel)), digits=1) ≈ 0.0 atol=0.1
            @test round(sum(dhw_hybrid .- (dhw_hospital .+ dhw_hotel)), digits=1) ≈ 0.0 atol=0.1
            # Check that the cooling load is the weighted average of the default CRB fraction of total electric profiles
            cooling_electric_hybrid_expected = elec_hybrid .* (cooling_elec_frac_of_total_hospital * hospital_fraction  .+ 
                                                    cooling_elec_frac_of_total_hotel * hotel_fraction)
            @test round(sum(cooling_electric_hybrid_expected .- cooling_elec_hybrid), digits=1) ≈ 0.0 atol=0.1
        end

        @testset "Boiler (new) test" begin
            input_data = JSON.parsefile("scenarios/boiler_new_inputs.json")
            input_data["SpaceHeatingLoad"]["annual_mmbtu"] = 0.5 * 8760
            input_data["DomesticHotWaterLoad"]["annual_mmbtu"] = 0.5 * 8760
            s = Scenario(input_data)
            inputs = REoptInputs(s)
            m1 = Model(optimizer_with_attributes(HiGHS.Optimizer, "output_flag" => false, "log_to_console" => false))
            m2 = Model(optimizer_with_attributes(HiGHS.Optimizer, "output_flag" => false, "log_to_console" => false))
            results = run_reopt([m1,m2], inputs)
            
            # BAU boiler loads
            load_thermal_mmbtu_bau = sum(s.space_heating_load.loads_kw + s.dhw_load.loads_kw) / REopt.KWH_PER_MMBTU
            existing_boiler_mmbtu = sum(results["ExistingBoiler"]["thermal_production_series_mmbtu_per_hour"])
            boiler_thermal_mmbtu = sum(results["Boiler"]["thermal_production_series_mmbtu_per_hour"])
            
            # Used monthly fuel cost for ExistingBoiler and Boiler, where ExistingBoiler has lower fuel cost only
            # in February (28 days), so expect ExistingBoiler to serve the flat/constant load 28 days of the year
            @test existing_boiler_mmbtu ≈ load_thermal_mmbtu_bau * 28 / 365 atol=0.00001
            @test boiler_thermal_mmbtu ≈ load_thermal_mmbtu_bau - existing_boiler_mmbtu atol=0.00001
        end

        @testset "OffGrid" begin
            ## Scenario 1: Solar, Storage, Fixed Generator
            post_name = "off_grid.json" 
            post = JSON.parsefile("./scenarios/$post_name")
            m = Model(optimizer_with_attributes(HiGHS.Optimizer, "output_flag" => false, "log_to_console" => false))
            scen = Scenario(post)
            r = run_reopt(m, scen)
            
            # Test default values 
            @test scen.electric_utility.outage_start_time_step ≈ 1
            @test scen.electric_utility.outage_end_time_step ≈ 8760 * scen.settings.time_steps_per_hour
            @test scen.storage.attr["ElectricStorage"].soc_init_fraction ≈ 1
            @test scen.storage.attr["ElectricStorage"].can_grid_charge ≈ false
            @test scen.generator.fuel_avail_gal ≈ 1.0e9
            @test scen.generator.min_turn_down_fraction ≈ 0.15
            @test sum(scen.electric_load.loads_kw) - sum(scen.electric_load.critical_loads_kw) ≈ 0 # critical loads should equal loads_kw
            @test scen.financial.microgrid_upgrade_cost_fraction ≈ 0

            # Test outputs
            @test r["ElectricUtility"]["annual_energy_supplied_kwh"] ≈ 0 # no interaction with grid
            @test r["Financial"]["lifecycle_offgrid_other_capital_costs"] ≈ 2617.092 atol=0.01 # Check straight line depreciation calc
            @test sum(r["ElectricLoad"]["offgrid_annual_oper_res_provided_series_kwh"]) >= sum(r["ElectricLoad"]["offgrid_annual_oper_res_required_series_kwh"]) # OR provided >= required
            @test r["ElectricLoad"]["offgrid_load_met_fraction"] >= scen.electric_load.min_load_met_annual_fraction
            @test r["PV"]["size_kw"] ≈ 5050.0
            f = r["Financial"]
            @test f["lifecycle_generation_tech_capital_costs"] + f["lifecycle_storage_capital_costs"] + f["lifecycle_om_costs_after_tax"] +
                    f["lifecycle_fuel_costs_after_tax"] + f["lifecycle_chp_standby_cost_after_tax"] + f["lifecycle_elecbill_after_tax"] + 
                    f["lifecycle_offgrid_other_annual_costs_after_tax"] + f["lifecycle_offgrid_other_capital_costs"] + 
                    f["lifecycle_outage_cost"] + f["lifecycle_MG_upgrade_and_fuel_cost"] - 
                    f["lifecycle_production_incentive_after_tax"] ≈ f["lcc"] atol=1.0
            
            ## Scenario 2: Fixed Generator only
            post["ElectricLoad"]["annual_kwh"] = 100.0
            post["PV"]["max_kw"] = 0.0
            post["ElectricStorage"]["max_kw"] = 0.0
            post["Generator"]["min_turn_down_fraction"] = 0.0

            m = Model(optimizer_with_attributes(HiGHS.Optimizer, "output_flag" => false, "log_to_console" => false))
            r = run_reopt(m, post)

            # Test generator outputs
            @test r["Generator"]["annual_fuel_consumption_gal"] ≈ 7.52 # 99 kWh * 0.076 gal/kWh
            @test r["Generator"]["annual_energy_produced_kwh"] ≈ 99.0
            @test r["Generator"]["year_one_fuel_cost_before_tax"] ≈ 22.57
            @test r["Generator"]["lifecycle_fuel_cost_after_tax"] ≈ 205.35 
            other_offgrid_capex_before_tax = post["Financial"]["offgrid_other_capital_costs"]
            other_offgrid_capex_after_tax = value(m[Symbol("OffgridOtherCapexAfterDepr")])
            @test r["Financial"]["initial_capital_costs"] ≈ 100*(700) + other_offgrid_capex_before_tax 
            @test r["Financial"]["lifecycle_capital_costs"] ≈ 100*(700+324.235442*(1-0.26)) + other_offgrid_capex_after_tax atol=0.1 # replacement in yr 10 is considered tax deductible
            @test r["Financial"]["initial_capital_costs_after_incentives"] ≈ 700*100 + other_offgrid_capex_after_tax atol=0.1
            @test r["Financial"]["replacements_future_cost_after_tax"] ≈ 700*100
            @test r["Financial"]["replacements_present_cost_after_tax"] ≈ 100*(324.235442*(1-0.26)) atol=0.1 

            ## Scenario 3: Fixed Generator that can meet load, but cannot meet load operating reserve requirement
            ## This test ensures the load operating reserve requirement is being enforced
            post["ElectricLoad"]["doe_reference_name"] = "FlatLoad"
            post["ElectricLoad"]["annual_kwh"] = 876000.0 # requires 100 kW gen
            post["ElectricLoad"]["min_load_met_annual_fraction"] = 1.0 # requires additional generator capacity
            post["PV"]["max_kw"] = 0.0
            post["ElectricStorage"]["max_kw"] = 0.0
            post["Generator"]["min_turn_down_fraction"] = 0.0

            m = Model(optimizer_with_attributes(HiGHS.Optimizer, "output_flag" => false, "log_to_console" => false))
            r = run_reopt(m, post)

            # Test generator outputs
            @test typeof(r) == Model # this is true when the model is infeasible

            ### Scenario 3: Indonesia. Wind (custom prod) and Generator only
            m = Model(optimizer_with_attributes(HiGHS.Optimizer, "output_flag" => false, "log_to_console" => false, "mip_rel_gap" => 0.01, "presolve" => "on"))
            post_name = "wind_intl_offgrid.json" 
            post = JSON.parsefile("./scenarios/$post_name")
            post["ElectricLoad"]["loads_kw"] = [10.0 for i in range(1,8760)]
            post["ElectricLoad"]["year"] = 2022
            scen = Scenario(post)
            post["Wind"]["production_factor_series"] =  reduce(vcat, readdlm("./data/example_wind_prod_factor_kw.csv", '\n', header=true)[1])

            results = run_reopt(m, post)
            
            @test results["ElectricLoad"]["offgrid_load_met_fraction"] >= scen.electric_load.min_load_met_annual_fraction
            f = results["Financial"]
            @test f["lifecycle_generation_tech_capital_costs"] + f["lifecycle_storage_capital_costs"] + f["lifecycle_om_costs_after_tax"] +
                    f["lifecycle_fuel_costs_after_tax"] + f["lifecycle_chp_standby_cost_after_tax"] + f["lifecycle_elecbill_after_tax"] + 
                    f["lifecycle_offgrid_other_annual_costs_after_tax"] + f["lifecycle_offgrid_other_capital_costs"] + 
                    f["lifecycle_outage_cost"] + f["lifecycle_MG_upgrade_and_fuel_cost"] - 
                    f["lifecycle_production_incentive_after_tax"] ≈ f["lcc"] atol=1.0

            windOR = sum(results["Wind"]["electric_to_load_series_kw"]  * post["Wind"]["operating_reserve_required_fraction"])
            loadOR = sum(post["ElectricLoad"]["loads_kw"] * scen.electric_load.operating_reserve_required_fraction)
            @test sum(results["ElectricLoad"]["offgrid_annual_oper_res_required_series_kwh"]) ≈ loadOR  + windOR atol=1.0

        end

        @testset "GHP" begin
            """

            This tests multiple unique aspects of GHP:
            1. REopt takes the output data of GhpGhx, creates multiple GHP options, and chooses the expected one
            2. GHP with heating and cooling "..efficiency_thermal_factors" reduces the net thermal load
            3. GHP serves only the SpaceHeatingLoad by default unless it is allowed to serve DHW
            4. GHP serves all the Cooling load
            5. Input of a custom COP map for GHP and check the GHP performance to make sure it's using it correctly
            6. Hybrid GHP capability functions as expected
            7. Check GHP LCC calculation for URBANopt
            8. Check GHX LCC calculation for URBANopt

            """
            # Load base inputs
            input_data = JSON.parsefile("scenarios/ghp_inputs.json")
            
            # Modify ["GHP"]["ghpghx_inputs"] for running GhpGhx.jl
            # Heat pump performance maps
            cop_map_mat_header = readdlm("scenarios/ghp_cop_map_custom.csv", ',', header=true)
            data = cop_map_mat_header[1]
            headers = cop_map_mat_header[2]
            # Generate a "records" style dictionary from the 
            cop_map_list = []
            for i in axes(data,1)
                dict_record = Dict(name=>data[i, col] for (col, name) in enumerate(headers))
                push!(cop_map_list, dict_record)
            end
            input_data["GHP"]["ghpghx_inputs"][1]["cop_map_eft_heating_cooling"] = cop_map_list
            
            # Due to GhpGhx not being a registered package (no OSI-approved license), 
            # the registered REopt package cannot have GhpGhx as a "normal" dependency;
            # Therefore, we only use a "ghpghx_response" (the output of GhpGhx) as an 
            # input to REopt to avoid GhpGhx module calls
            response_1 = JSON.parsefile("scenarios/ghpghx_response.json")
            response_2 = deepcopy(response_1)
            # Reduce the electric consumption of response 2 which should then be the chosen system
            response_2["outputs"]["yearly_total_electric_consumption_series_kw"] *= 0.5 
            input_data["GHP"]["ghpghx_responses"] = [response_1, response_2]
            
            # Heating load
            input_data["SpaceHeatingLoad"]["doe_reference_name"] = "Hospital"
            input_data["SpaceHeatingLoad"]["monthly_mmbtu"] = fill(1000.0, 12)
            input_data["SpaceHeatingLoad"]["monthly_mmbtu"][1] = 500.0
            input_data["SpaceHeatingLoad"]["monthly_mmbtu"][end] = 1500.0
            
            # Call REopt
            s = Scenario(input_data)
            inputs = REoptInputs(s)
            m1 = Model(optimizer_with_attributes(HiGHS.Optimizer, "output_flag" => false, "log_to_console" => false, "mip_rel_gap" => 0.01))
            m2 = Model(optimizer_with_attributes(HiGHS.Optimizer, "output_flag" => false, "log_to_console" => false, "mip_rel_gap" => 0.01))
            results = run_reopt([m1,m2], inputs)
            
            ghp_option_chosen = results["GHP"]["ghp_option_chosen"]
            @test ghp_option_chosen == 2

            # Test GHP heating and cooling load reduced
            hot_load_reduced_mmbtu = sum(results["GHP"]["space_heating_thermal_load_reduction_with_ghp_mmbtu_per_hour"])
            cold_load_reduced_tonhour = sum(results["GHP"]["cooling_thermal_load_reduction_with_ghp_ton"])
            @test hot_load_reduced_mmbtu ≈ 1440.00 atol=0.1
            @test cold_load_reduced_tonhour ≈ 761382.78 atol=0.1

            # Test GHP serving space heating with VAV thermal efficiency improvements
            heating_served_mmbtu = sum(s.ghp_option_list[ghp_option_chosen].heating_thermal_kw / REopt.KWH_PER_MMBTU)
            expected_heating_served_mmbtu = 12000 * 0.8 * 0.85  # (fuel_mmbtu * boiler_effic * space_heating_efficiency_thermal_factor)
            @test round(heating_served_mmbtu, digits=1) ≈ expected_heating_served_mmbtu atol=1.0
            
            # Boiler serves all of the DHW load, no DHW thermal reduction due to GHP retrofit
            boiler_served_mmbtu = sum(results["ExistingBoiler"]["thermal_production_series_mmbtu_per_hour"])
            expected_boiler_served_mmbtu = 3000 * 0.8 # (fuel_mmbtu * boiler_effic)
            @test round(boiler_served_mmbtu, digits=1) ≈ expected_boiler_served_mmbtu atol=1.0
            
            # LoadProfileChillerThermal cooling thermal is 1/cooling_efficiency_thermal_factor of GHP cooling thermal production
            bau_chiller_thermal_tonhour = sum(s.cooling_load.loads_kw_thermal / REopt.KWH_THERMAL_PER_TONHOUR)
            ghp_cooling_thermal_tonhour = sum(inputs.ghp_cooling_thermal_load_served_kw[1,:] / REopt.KWH_THERMAL_PER_TONHOUR)
            @test round(bau_chiller_thermal_tonhour) ≈ ghp_cooling_thermal_tonhour/0.6 atol=1.0
            
            # Custom heat pump COP map is used properly
            ghp_option_chosen = results["GHP"]["ghp_option_chosen"]
            heating_cop_avg = s.ghp_option_list[ghp_option_chosen].ghpghx_response["outputs"]["heating_cop_avg"]
            cooling_cop_avg = s.ghp_option_list[ghp_option_chosen].ghpghx_response["outputs"]["cooling_cop_avg"]
            # Average COP which includes pump power should be lower than Heat Pump only COP specified by the map
            @test heating_cop_avg <= 4.0
            @test cooling_cop_avg <= 8.0

            # Check GHP LCC calculation for URBANopt
            ghp_data = JSON.parsefile("scenarios/ghp_urbanopt.json")
            s = Scenario(ghp_data)
            ghp_inputs = REoptInputs(s)
            m = Model(optimizer_with_attributes(HiGHS.Optimizer, "output_flag" => false, "log_to_console" => false, "mip_rel_gap" => 0.01))
            results = run_reopt(m, ghp_inputs)
            ghp_lcc = results["Financial"]["lcc"]
            ghp_lccc = results["Financial"]["lifecycle_capital_costs"]
            ghp_lccc_initial = results["Financial"]["initial_capital_costs"]
            ghp_ebill = results["Financial"]["lifecycle_elecbill_after_tax"]
            boreholes = results["GHP"]["ghpghx_chosen_outputs"]["number_of_boreholes"]
            boreholes_len = results["GHP"]["ghpghx_chosen_outputs"]["length_boreholes_ft"]

            # Initial capital cost = initial cap cost of GHP + initial cap cost of hydronic loop
            @test ghp_lccc_initial - results["GHP"]["size_heat_pump_ton"]*1075 - ghp_data["GHP"]["building_sqft"]*1.7 ≈ 0.0 atol = 0.1
            # LCC = LCCC + Electricity Bill
            @test ghp_lcc - ghp_lccc - ghp_ebill ≈ 0.0 atol = 0.1
            # LCCC should be around be around 52% of initial capital cost due to incentive and bonus
            @test ghp_lccc/ghp_lccc_initial ≈ 0.518 atol = 0.01
            # GHX size must be 0
            @test boreholes ≈ 0.0 atol = 0.01
            @test boreholes_len ≈ 0.0 atol = 0.01

            # Check GHX LCC calculation for URBANopt
            ghx_data = JSON.parsefile("scenarios/ghx_urbanopt.json")
            s = Scenario(ghx_data)
            ghx_inputs = REoptInputs(s)
            m = Model(optimizer_with_attributes(HiGHS.Optimizer, "output_flag" => false, "log_to_console" => false, "mip_rel_gap" => 0.01))
            results = run_reopt(m, ghx_inputs)
            ghx_lcc = results["Financial"]["lcc"]
            ghx_lccc = results["Financial"]["lifecycle_capital_costs"]
            ghx_lccc_initial = results["Financial"]["initial_capital_costs"]
            ghp_size = results["GHP"]["size_heat_pump_ton"]
            boreholes = results["GHP"]["ghpghx_chosen_outputs"]["number_of_boreholes"]
            boreholes_len = results["GHP"]["ghpghx_chosen_outputs"]["length_boreholes_ft"]
            
            # Initial capital cost = initial cap cost of GHX
            @test ghx_lccc_initial - boreholes*boreholes_len*14 ≈ 0.0 atol = 0.01
            # GHP size must be 0
            @test ghp_size ≈ 0.0 atol = 0.01
            # LCCC should be around be around 52% of initial capital cost due to incentive and bonus
            @test ghx_lccc/ghx_lccc_initial ≈ 0.518 atol = 0.01
        end

        @testset "Hybrid GHX and GHP calculated costs validation" begin
            ## Hybrid GHP validation.
            # Load base inputs
            input_data = JSON.parsefile("scenarios/ghp_financial_hybrid.json")

            inputs = REoptInputs(input_data)

            m1 = Model(optimizer_with_attributes(HiGHS.Optimizer, "output_flag" => false, "log_to_console" => false, "mip_rel_gap" => 0.01))
            m2 = Model(optimizer_with_attributes(HiGHS.Optimizer, "output_flag" => false, "log_to_console" => false, "mip_rel_gap" => 0.01))
            results = run_reopt([m1,m2], inputs)

            calculated_ghp_capital_costs = ((input_data["GHP"]["ghpghx_responses"][1]["outputs"]["number_of_boreholes"]*
            input_data["GHP"]["ghpghx_responses"][1]["outputs"]["length_boreholes_ft"]* 
            inputs.s.ghp_option_list[1].installed_cost_ghx_per_ft) + 
            (inputs.s.ghp_option_list[1].installed_cost_heatpump_per_ton*
            input_data["GHP"]["ghpghx_responses"][1]["outputs"]["peak_combined_heatpump_thermal_ton"]*
            inputs.s.ghp_option_list[1].heatpump_capacity_sizing_factor_on_peak_load) + 
            (inputs.s.ghp_option_list[1].building_sqft*
            inputs.s.ghp_option_list[1].installed_cost_building_hydronic_loop_per_sqft))

            @test results["Financial"]["initial_capital_costs"] ≈ calculated_ghp_capital_costs atol=0.1
            
            calculated_om_costs = inputs.s.ghp_option_list[1].building_sqft*
            inputs.s.ghp_option_list[1].om_cost_per_sqft_year * inputs.third_party_factor * inputs.pwf_om

            @test results["Financial"]["lifecycle_om_costs_before_tax"] ≈ calculated_om_costs atol=0.1

            calc_om_cost_after_tax = calculated_om_costs*(1-inputs.s.financial.owner_tax_rate_fraction)
            @test results["Financial"]["lifecycle_om_costs_after_tax"] - calc_om_cost_after_tax < 0.0001

            ghx_residual_value = value(m2[Symbol("ResidualGHXCapCost")])
            @test abs(results["Financial"]["lifecycle_capital_costs_plus_om_after_tax"] - (calc_om_cost_after_tax + 0.7*results["Financial"]["initial_capital_costs"] - ghx_residual_value)) < 150.0
            
            @test abs(results["Financial"]["lifecycle_capital_costs"] - (0.7*results["Financial"]["initial_capital_costs"] - ghx_residual_value)) < 150.0

            @test abs(results["Financial"]["npv"] - 840621) < 1.0
            @test abs(results["Financial"]["simple_payback_years"] - 3.59) < 0.1
            @test abs(results["Financial"]["internal_rate_of_return"] - 0.258) < 0.01

            @test haskey(results["ExistingBoiler"], "year_one_fuel_cost_before_tax_bau")

            ## Hybrid
            input_data["GHP"]["ghpghx_responses"] = [JSON.parsefile("scenarios/ghpghx_hybrid_results.json")]
            input_data["GHP"]["avoided_capex_by_ghp_present_value"] = 1.0e6
            input_data["GHP"]["ghx_useful_life_years"] = 35

            inputs = REoptInputs(input_data)

            m1 = Model(optimizer_with_attributes(HiGHS.Optimizer, "output_flag" => false, "log_to_console" => false, "mip_rel_gap" => 0.01))
            m2 = Model(optimizer_with_attributes(HiGHS.Optimizer, "output_flag" => false, "log_to_console" => false, "mip_rel_gap" => 0.01))
            results = run_reopt([m1,m2], inputs)

            pop!(input_data["GHP"], "ghpghx_inputs", nothing)
            pop!(input_data["GHP"], "ghpghx_responses", nothing)
            ghp_obj = REopt.GHP(JSON.parsefile("scenarios/ghpghx_hybrid_results.json"), input_data["GHP"])

            calculated_ghx_residual_value = ghp_obj.ghx_only_capital_cost*
            (
                (ghp_obj.ghx_useful_life_years - inputs.s.financial.analysis_years)/ghp_obj.ghx_useful_life_years
            )/(
                (1 + inputs.s.financial.offtaker_discount_rate_fraction)^inputs.s.financial.analysis_years
            )
            
            @test results["GHP"]["ghx_residual_value_present_value"] ≈ calculated_ghx_residual_value atol=0.1
            @test inputs.s.ghp_option_list[1].is_ghx_hybrid = true

            # Test centralized GHP cost calculations
            input_data_wwhp = JSON.parsefile("scenarios/ghp_inputs_wwhp.json")
            response_wwhp = JSON.parsefile("scenarios/ghpghx_response_wwhp.json")
            input_data_wwhp["GHP"]["ghpghx_responses"] = [response_wwhp]

            s_wwhp = Scenario(input_data_wwhp)
            inputs_wwhp = REoptInputs(s_wwhp)
            m3 = Model(optimizer_with_attributes(HiGHS.Optimizer, "output_flag" => false, "log_to_console" => false, "mip_rel_gap" => 0.01))
            results_wwhp = run_reopt(m3, inputs_wwhp)


            heating_hp_cost = input_data_wwhp["GHP"]["installed_cost_wwhp_heating_pump_per_ton"] * 
                                input_data_wwhp["GHP"]["heatpump_capacity_sizing_factor_on_peak_load"] *
                                results_wwhp["GHP"]["ghpghx_chosen_outputs"]["peak_heating_heatpump_thermal_ton"]

            cooling_hp_cost = input_data_wwhp["GHP"]["installed_cost_wwhp_cooling_pump_per_ton"] * 
                                input_data_wwhp["GHP"]["heatpump_capacity_sizing_factor_on_peak_load"] *
                                results_wwhp["GHP"]["ghpghx_chosen_outputs"]["peak_cooling_heatpump_thermal_ton"]

            ghx_cost = input_data_wwhp["GHP"]["installed_cost_ghx_per_ft"] * 
                        results_wwhp["GHP"]["ghpghx_chosen_outputs"]["number_of_boreholes"] * 
                        results_wwhp["GHP"]["ghpghx_chosen_outputs"]["length_boreholes_ft"]

            # CAPEX reduction factor for 30% ITC, 5-year MACRS, assuming 26% tax rate and 8.3% discount
            capex_reduction_factor = 0.455005797

            calculated_ghp_capex = (heating_hp_cost + cooling_hp_cost + ghx_cost) * (1 - capex_reduction_factor)

            ghx_residual_value = value(m3[Symbol("ResidualGHXCapCost")])
            reopt_ghp_capex = results_wwhp["Financial"]["lifecycle_capital_costs"] + ghx_residual_value
            @test calculated_ghp_capex ≈ reopt_ghp_capex atol=300
        end

        @testset "Cambium Emissions" begin
            """
            1) Location in contiguous US
                - Correct data from Cambium (returned location and values)
                - Adjusted for load year vs. Cambium year (which starts on Sunday) vs. AVERT year (2022 currently)
                - co2 pct increase should be zero
            2) HI and AK locations
                - Should use AVERT data and give an "info" message
                - Adjust for load year vs. AVERT year
                - co2 pct increase should be the default value unless user provided value 
            3) International 
                - all emissions should be zero unless provided
            """
            m1 = Model(optimizer_with_attributes(HiGHS.Optimizer, "output_flag" => false, "log_to_console" => false, "mip_rel_gap" => 0.01))
            m2 = Model(optimizer_with_attributes(HiGHS.Optimizer, "output_flag" => false, "log_to_console" => false, "mip_rel_gap" => 0.01))
        
            post_name = "cambium.json" 
            post = JSON.parsefile("./scenarios/$post_name")
        
            cities = Dict(
                "Denver" => (39.7413753050447, -104.99965032911328),
                "Fairbanks" => (64.84053664406181, -147.71913656313163),
                "Santiago" => (-33.44485437650408, -70.69031905547853)
            )
        
            # 1) Location in contiguous US
            city = "Denver"
            post["Site"]["latitude"] = cities[city][1]
            post["Site"]["longitude"] = cities[city][2]
            post["ElectricLoad"]["loads_kw"] = [20 for i in range(1,8760)]
            post["ElectricLoad"]["year"] = 2021 # 2021 First day is Fri
            scen = Scenario(post)
            
            @test scen.electric_utility.avert_emissions_region == "Rocky Mountains"
            @test scen.electric_utility.distance_to_avert_emissions_region_meters ≈ 0 atol=1e-5
            @test scen.electric_utility.cambium_region == "West Connect North"
            # Test that correct data is used, and adjusted to start on a Fri to align with load year of 2021
            avert_year = 2023 # Update when AVERT/eGRID data are updated
            ef_start_day = 7 # Sun. Update when AVERT/eGRID data are updated
            load_start_day = 5 # Fri
            cut_days = 7+(load_start_day-ef_start_day) # Ex: = 7+(5-7) = 5 --> cut Sun, Mon, Tues, Wed, Thurs
            so2_data = CSV.read("../data/emissions/AVERT_Data/AVERT_$(avert_year)_SO2_lb_per_kwh.csv", DataFrame)[!,"RM"]
            @test scen.electric_utility.emissions_factor_series_lb_SO2_per_kwh[1] ≈ so2_data[24*cut_days+1] # EF data should start on Fri

            @test scen.electric_utility.emissions_factor_CO2_decrease_fraction ≈ 0 atol=1e-5 # should be 0 with Cambium data
            @test scen.electric_utility.emissions_factor_SO2_decrease_fraction ≈ REopt.EMISSIONS_DECREASE_DEFAULTS["SO2"] 
            @test scen.electric_utility.emissions_factor_NOx_decrease_fraction ≈ REopt.EMISSIONS_DECREASE_DEFAULTS["NOx"]
            @test scen.electric_utility.emissions_factor_PM25_decrease_fraction ≈ REopt.EMISSIONS_DECREASE_DEFAULTS["PM25"]

            # 2) AK location
            city = "Fairbanks"
            post["Site"]["latitude"] = cities[city][1]
            post["Site"]["longitude"] = cities[city][2]
            scen = Scenario(post)
        
            @test scen.electric_utility.avert_emissions_region == "Alaska"
            @test scen.electric_utility.distance_to_avert_emissions_region_meters ≈ 0 atol=1e-5
            @test scen.electric_utility.cambium_region == "NA - Cambium data not used"
            @test sum(scen.electric_utility.emissions_factor_series_lb_CO2_per_kwh) / 8760 ≈ CSV.read("../data/emissions/AVERT_Data/AVERT_$(avert_year)_CO2_lb_per_kwh.csv", DataFrame)[!,"AKGD"][1] rtol=1e-3 # check that data from eGRID (AVERT data file) is used
            @test scen.electric_utility.emissions_factor_CO2_decrease_fraction ≈ REopt.EMISSIONS_DECREASE_DEFAULTS["CO2e"] # should get updated to this value
            @test scen.electric_utility.emissions_factor_SO2_decrease_fraction ≈ REopt.EMISSIONS_DECREASE_DEFAULTS["SO2"] # should be 2.163% for AVERT data
            @test scen.electric_utility.emissions_factor_NOx_decrease_fraction ≈ REopt.EMISSIONS_DECREASE_DEFAULTS["NOx"]
            @test scen.electric_utility.emissions_factor_PM25_decrease_fraction ≈ REopt.EMISSIONS_DECREASE_DEFAULTS["PM25"]        

            # 3) International location
            city = "Santiago"
            post["Site"]["latitude"] = cities[city][1]
            post["Site"]["longitude"] = cities[city][2]
            scen = Scenario(post)
            
            @test scen.electric_utility.avert_emissions_region == ""
            @test scen.electric_utility.distance_to_avert_emissions_region_meters ≈ 5.521032136418236e6 atol=1.0
            @test scen.electric_utility.cambium_region == "NA - Cambium data not used"
            @test sum(scen.electric_utility.emissions_factor_series_lb_CO2_per_kwh) ≈ 0 
            @test sum(scen.electric_utility.emissions_factor_series_lb_NOx_per_kwh) ≈ 0 
            @test sum(scen.electric_utility.emissions_factor_series_lb_SO2_per_kwh) ≈ 0 
            @test sum(scen.electric_utility.emissions_factor_series_lb_PM25_per_kwh) ≈ 0 
        
        end

        @testset "Emissions and Renewable Energy Percent" begin
            #renewable energy and emissions reduction targets
            include_exported_RE_in_total = [true,false,true]
            include_exported_ER_in_total = [true,false,true]
            RE_target = [0.8,nothing,nothing]
            ER_target = [nothing,0.8,nothing]
            with_outage = [true,false,false]

            for i in range(1, stop=3)
                if i == 3
                    inputs = JSON.parsefile("./scenarios/re_emissions_with_thermal.json")
                else
                    inputs = JSON.parsefile("./scenarios/re_emissions_elec_only.json")
                end
                if i == 1
                    inputs["Site"]["latitude"] = 37.746
                    inputs["Site"]["longitude"] = -122.448
                    # inputs["ElectricUtility"]["emissions_region"] = "California"
                end
                inputs["Site"]["include_exported_renewable_electricity_in_total"] = include_exported_RE_in_total[i]
                inputs["Site"]["include_exported_elec_emissions_in_total"] = include_exported_ER_in_total[i]
                inputs["Site"]["renewable_electricity_min_fraction"] = if isnothing(RE_target[i]) 0.0 else RE_target[i] end
                inputs["Site"]["renewable_electricity_max_fraction"] = RE_target[i]
                inputs["Site"]["CO2_emissions_reduction_min_fraction"] = ER_target[i]
                inputs["Site"]["CO2_emissions_reduction_max_fraction"] = ER_target[i]
                if with_outage[i]
                    outage_start_hour = 4032
                    outage_duration = 2000 #hrs
                    inputs["ElectricUtility"]["outage_start_time_step"] = outage_start_hour + 1
                    inputs["ElectricUtility"]["outage_end_time_step"] = outage_start_hour + 1 + outage_duration
                    inputs["Generator"]["max_kw"] = 20
                    inputs["Generator"]["existing_kw"] = 2
                    inputs["Generator"]["fuel_avail_gal"] = 1000 
                end

                m1 = Model(optimizer_with_attributes(HiGHS.Optimizer, "output_flag" => false, "log_to_console" => false, "presolve" => "on"))
                m2 = Model(optimizer_with_attributes(HiGHS.Optimizer, "output_flag" => false, "log_to_console" => false, "presolve" => "on"))
                results = run_reopt([m1, m2], inputs)

                if !isnothing(ER_target[i])  
                    ER_fraction_out = results["Site"]["lifecycle_emissions_reduction_CO2_fraction"]
                    @test ER_target[i] ≈ ER_fraction_out atol=1e-3
                    lifecycle_emissions_tonnes_CO2_out = results["Site"]["lifecycle_emissions_tonnes_CO2"]
                    lifecycle_emissions_bau_tonnes_CO2_out = results["Site"]["lifecycle_emissions_tonnes_CO2_bau"]
                    ER_fraction_calced_out = (lifecycle_emissions_bau_tonnes_CO2_out-lifecycle_emissions_tonnes_CO2_out)/lifecycle_emissions_bau_tonnes_CO2_out
                    ER_fraction_diff = abs(ER_fraction_calced_out-ER_fraction_out)
                    @test ER_fraction_diff ≈ 0.0 atol=1e-2
                end

                annual_emissions_tonnes_CO2_out = results["Site"]["annual_emissions_tonnes_CO2"]
                yr1_fuel_emissions_tonnes_CO2_out = results["Site"]["annual_emissions_from_fuelburn_tonnes_CO2"]
                yr1_grid_emissions_tonnes_CO2_out = results["ElectricUtility"]["annual_emissions_tonnes_CO2"]
                yr1_total_emissions_calced_tonnes_CO2 = yr1_fuel_emissions_tonnes_CO2_out + yr1_grid_emissions_tonnes_CO2_out 
                @test annual_emissions_tonnes_CO2_out ≈ yr1_total_emissions_calced_tonnes_CO2 atol=1e-1
                if haskey(results["Financial"],"breakeven_cost_of_emissions_reduction_per_tonne_CO2")
                    @test results["Financial"]["breakeven_cost_of_emissions_reduction_per_tonne_CO2"] >= 0.0
                end
                
                if i == 1
                    @test results["PV"]["size_kw"] ≈ 59.7222 atol=1e-1
                    @test results["ElectricStorage"]["size_kw"] ≈ 0.0 atol=1e-1
                    @test results["ElectricStorage"]["size_kwh"] ≈ 0.0 atol=1e-1
                    @test results["Generator"]["size_kw"] ≈ 9.13 atol=1e-1
                    @test results["Site"]["onsite_renewable_energy_fraction_of_total_load"] ≈ 0.8
                    @test results["Site"]["onsite_renewable_energy_fraction_of_total_load_bau"] ≈ 0.148375 atol=1e-4
                    @test results["Site"]["lifecycle_emissions_reduction_CO2_fraction"] ≈ 0.587 rtol=0.01
                    @test results["Financial"]["breakeven_cost_of_emissions_reduction_per_tonne_CO2"] ≈ 336.4 rtol=0.01
                    @test results["Site"]["annual_emissions_tonnes_CO2"] ≈ 11.1 rtol=0.01
                    @test results["Site"]["annual_emissions_from_fuelburn_tonnes_CO2"] ≈ 7.427 rtol=0.01
                    @test results["Site"]["annual_emissions_from_fuelburn_tonnes_CO2_bau"] ≈ 0.0
                    @test results["Site"]["lifecycle_emissions_tonnes_CO2"] ≈ 222.26 rtol=0.01
                    @test results["Site"]["lifecycle_emissions_from_fuelburn_tonnes_CO2"] ≈ 148.54
                    @test results["Site"]["lifecycle_emissions_from_fuelburn_tonnes_CO2_bau"] ≈ 0.0
                    @test results["ElectricUtility"]["annual_emissions_tonnes_CO2_bau"] ≈ 26.9 rtol=0.01
                    @test results["ElectricUtility"]["lifecycle_emissions_tonnes_CO2_bau"] ≈ 537.99 rtol=0.01
                elseif i == 2
                    #commented out values are results using same levelization factor as API
                    @test results["PV"]["size_kw"] ≈ 99.35 rtol=0.01
                    @test results["ElectricStorage"]["size_kw"] ≈ 20.09 atol=1 # 20.29
                    @test results["ElectricStorage"]["size_kwh"] ≈ 156.4 rtol=0.01
                    @test !haskey(results, "Generator")
                    # Renewable energy
                    @test results["Site"]["onsite_renewable_electricity_fraction_of_elec_load"] ≈ 0.745 rtol=0.01
                    @test results["Site"]["onsite_renewable_electricity_fraction_of_elec_load_bau"] ≈ 0.132118 atol=1e-3 #0.1354 atol=1e-3
                    @test results["Site"]["annual_onsite_renewable_electricity_kwh_bau"] ≈ 13308.5 atol=10 # 13542.62 atol=10
                    @test results["Site"]["onsite_renewable_energy_fraction_of_total_load_bau"] ≈ 0.132118 atol=1e-3 # 0.1354 atol=1e-3
                    # CO2 emissions - totals ≈  from grid, from fuelburn, ER, $/tCO2 breakeven
                    @test results["Site"]["lifecycle_emissions_reduction_CO2_fraction"] ≈ 0.8 atol=1e-3 # 0.8
                    @test results["Site"]["annual_emissions_tonnes_CO2"] ≈ 11.79 rtol=0.01
                    @test results["Site"]["annual_emissions_tonnes_CO2_bau"] ≈ 58.97 rtol=0.01
                    @test results["Site"]["annual_emissions_from_fuelburn_tonnes_CO2"] ≈ 0.0 atol=1 # 0.0
                    @test results["Financial"]["lifecycle_emissions_cost_climate"] ≈ 8496.6 rtol=0.01
                    @test results["Site"]["lifecycle_emissions_from_fuelburn_tonnes_CO2"] ≈ 0.0 atol=1 # 0.0
                    @test results["Site"]["lifecycle_emissions_from_fuelburn_tonnes_CO2_bau"] ≈ 0.0 atol=1 # 0.0
                    @test results["ElectricUtility"]["lifecycle_emissions_tonnes_CO2"] ≈ 235.9 rtol=0.01
        
        
                    #also test CO2 breakeven cost
                    inputs["PV"]["min_kw"] = results["PV"]["size_kw"] - inputs["PV"]["existing_kw"]
                    inputs["PV"]["max_kw"] = results["PV"]["size_kw"] - inputs["PV"]["existing_kw"]
                    inputs["ElectricStorage"]["min_kw"] = results["ElectricStorage"]["size_kw"]
                    inputs["ElectricStorage"]["max_kw"] = results["ElectricStorage"]["size_kw"]
                    inputs["ElectricStorage"]["min_kwh"] = results["ElectricStorage"]["size_kwh"]
                    inputs["ElectricStorage"]["max_kwh"] = results["ElectricStorage"]["size_kwh"]
                    inputs["Financial"]["CO2_cost_per_tonne"] = results["Financial"]["breakeven_cost_of_emissions_reduction_per_tonne_CO2"]
                    inputs["Settings"]["include_climate_in_objective"] = true
                    m1 = Model(optimizer_with_attributes(HiGHS.Optimizer, "output_flag" => false, "log_to_console" => false, "presolve" => "on"))
                    m2 = Model(optimizer_with_attributes(HiGHS.Optimizer, "output_flag" => false, "log_to_console" => false, "presolve" => "on"))
                    results = run_reopt([m1, m2], inputs)
                    @test results["Financial"]["breakeven_cost_of_emissions_reduction_per_tonne_CO2"] ≈ inputs["Financial"]["CO2_cost_per_tonne"] rtol=0.001
                elseif i == 3
                    @test results["PV"]["size_kw"] ≈ 20.0 atol=1e-1
                    @test !haskey(results, "Wind")
                    @test !haskey(results, "ElectricStorage")
                    @test !haskey(results, "Generator")
                    @test results["CHP"]["size_kw"] ≈ 200.0 atol=1e-1
                    @test results["AbsorptionChiller"]["size_ton"] ≈ 400.0 atol=1e-1
                    @test results["HotThermalStorage"]["size_gal"] ≈ 50000 atol=1e1
                    @test results["ColdThermalStorage"]["size_gal"] ≈ 30000 atol=1e1
                    yr1_nat_gas_mmbtu = results["ExistingBoiler"]["annual_fuel_consumption_mmbtu"] + results["CHP"]["annual_fuel_consumption_mmbtu"]
                    nat_gas_emissions_lb_per_mmbtu = Dict("CO2"=>117.03, "NOx"=>0.09139, "SO2"=>0.000578592, "PM25"=>0.007328833)
                    TONNE_PER_LB = 1/2204.62
                    @test results["Site"]["annual_emissions_from_fuelburn_tonnes_CO2"] ≈ nat_gas_emissions_lb_per_mmbtu["CO2"] * yr1_nat_gas_mmbtu * TONNE_PER_LB atol=1
                    @test results["Site"]["annual_emissions_from_fuelburn_tonnes_NOx"] ≈ nat_gas_emissions_lb_per_mmbtu["NOx"] * yr1_nat_gas_mmbtu * TONNE_PER_LB atol=1e-2
                    @test results["Site"]["annual_emissions_from_fuelburn_tonnes_SO2"] ≈ nat_gas_emissions_lb_per_mmbtu["SO2"] * yr1_nat_gas_mmbtu * TONNE_PER_LB atol=1e-2
                    @test results["Site"]["annual_emissions_from_fuelburn_tonnes_PM25"] ≈ nat_gas_emissions_lb_per_mmbtu["PM25"] * yr1_nat_gas_mmbtu * TONNE_PER_LB atol=1e-2
                    @test results["Site"]["lifecycle_emissions_tonnes_CO2"] ≈ results["Site"]["lifecycle_emissions_from_fuelburn_tonnes_CO2"] + results["ElectricUtility"]["lifecycle_emissions_tonnes_CO2"] rtol=0.001
                    @test results["Site"]["lifecycle_emissions_tonnes_NOx"] ≈ results["Site"]["lifecycle_emissions_from_fuelburn_tonnes_NOx"] + results["ElectricUtility"]["lifecycle_emissions_tonnes_NOx"] rtol=0.001
                    @test results["Site"]["lifecycle_emissions_tonnes_SO2"] ≈ results["Site"]["lifecycle_emissions_from_fuelburn_tonnes_SO2"] + results["ElectricUtility"]["lifecycle_emissions_tonnes_SO2"] rtol=0.01 # rounding causes difference
                    @test results["Site"]["lifecycle_emissions_tonnes_PM25"] ≈ results["Site"]["lifecycle_emissions_from_fuelburn_tonnes_PM25"] + results["ElectricUtility"]["lifecycle_emissions_tonnes_PM25"] rtol=0.001
                    @test results["Site"]["annual_onsite_renewable_electricity_kwh"] ≈ results["PV"]["annual_energy_produced_kwh"] + inputs["CHP"]["fuel_renewable_energy_fraction"] * results["CHP"]["annual_electric_production_kwh"] atol=1
                    @test results["Site"]["onsite_renewable_electricity_fraction_of_elec_load"] ≈ results["Site"]["annual_onsite_renewable_electricity_kwh"] / results["ElectricLoad"]["annual_electric_load_with_thermal_conversions_kwh"] rtol=0.001
                    annual_RE_kwh = inputs["CHP"]["fuel_renewable_energy_fraction"] * results["CHP"]["annual_thermal_production_mmbtu"] * REopt.KWH_PER_MMBTU + results["Site"]["annual_onsite_renewable_electricity_kwh"]
                    annual_heat_kwh = (results["CHP"]["annual_thermal_production_mmbtu"] + results["ExistingBoiler"]["annual_thermal_production_mmbtu"]) * REopt.KWH_PER_MMBTU
                    @test results["Site"]["onsite_renewable_energy_fraction_of_total_load"] ≈ annual_RE_kwh / (annual_heat_kwh + results["ElectricLoad"]["annual_electric_load_with_thermal_conversions_kwh"]) rtol=0.001
                end
            end
        end

        @testset "Renewable Energy from Grid" begin
            # Test RE calc
            inputs = JSON.parsefile("./scenarios/re_emissions_elec_only.json") # PV, Generator, ElectricStorage
            
            s = Scenario(inputs)
            m = Model(optimizer_with_attributes(HiGHS.Optimizer, "output_flag" => false, "log_to_console" => false))
            results = run_reopt(m, inputs)

            bess_effic = 0.96*0.975^0.5*0.96*0.975^0.5
            grid2load = results["ElectricUtility"]["electric_to_load_series_kw"]
            grid2bess = results["ElectricUtility"]["electric_to_storage_series_kw"]
            gridRE = sum((grid2load + grid2bess * bess_effic) .* s.electric_utility.renewable_energy_fraction_series)
            pv2load = sum(results["PV"]["electric_to_load_series_kw"])
            pv2grid = sum(results["PV"]["electric_to_grid_series_kw"])
            pv2bess = sum(results["PV"]["electric_to_storage_series_kw"])
            onsiteRE = pv2load + pv2grid + pv2bess * bess_effic
            
            @test results["ElectricUtility"]["annual_renewable_electricity_supplied_kwh"] ≈ gridRE rtol=1e-4
            @test results["Site"]["onsite_and_grid_renewable_electricity_fraction_of_elec_load"] ≈ ((onsiteRE+gridRE) / results["ElectricLoad"]["annual_calculated_kwh"]) rtol=1e-3

            # TODO: Add tests with heating techs (ASHP or GHP) once AnnualEleckWh is updated
        end

        @testset "Back pressure steam turbine" begin
            """
            Validation to ensure that:
                1) ExistingBoiler provides the thermal energy (steam) to a backpressure SteamTurbine for CHP application
                2) SteamTurbine serves the heating load with the condensing steam

            """
            # Setup inputs, make heating load large to entice SteamTurbine
            input_data = JSON.parsefile("scenarios/backpressure_steamturbine_inputs.json")
            latitude = input_data["Site"]["latitude"]
            longitude = input_data["Site"]["longitude"]
            building = "Hospital"
            elec_load_multiplier = 5.0
            heat_load_multiplier = 100.0
            input_data["ElectricLoad"]["doe_reference_name"] = building
            input_data["SpaceHeatingLoad"]["doe_reference_name"] = building
            input_data["DomesticHotWaterLoad"]["doe_reference_name"] = building
            elec_load = REopt.ElectricLoad(latitude=latitude, longitude=longitude, doe_reference_name=building)
            input_data["ElectricLoad"]["annual_kwh"] = elec_load_multiplier * sum(elec_load.loads_kw)
            space_load = REopt.HeatingLoad(load_type="space_heating", latitude=latitude, longitude=longitude, doe_reference_name=building, existing_boiler_efficiency=input_data["ExistingBoiler"]["efficiency"])
            input_data["SpaceHeatingLoad"]["annual_mmbtu"] = heat_load_multiplier * space_load.annual_mmbtu / input_data["ExistingBoiler"]["efficiency"]
            dhw_load = REopt.HeatingLoad(load_type="domestic_hot_water", latitude=latitude, longitude=longitude, doe_reference_name=building, existing_boiler_efficiency=input_data["ExistingBoiler"]["efficiency"])
            input_data["DomesticHotWaterLoad"]["annual_mmbtu"] = heat_load_multiplier * dhw_load.annual_mmbtu / input_data["ExistingBoiler"]["efficiency"]
            s = Scenario(input_data)
            inputs = REoptInputs(s)
            m1 = Model(optimizer_with_attributes(HiGHS.Optimizer, "output_flag" => false, "log_to_console" => false))
            m2 = Model(optimizer_with_attributes(HiGHS.Optimizer, "output_flag" => false, "log_to_console" => false))
            results = run_reopt([m1,m2], inputs)

            # The expected values below were directly copied from the REopt_API V2 expected values
            @test results["Financial"]["lcc"] ≈ 189359280.0 rtol=0.001
            @test results["Financial"]["npv"] ≈ 8085233.0 rtol=0.01
            @test results["SteamTurbine"]["size_kw"] ≈ 2616.418 atol=1.0
            @test results["SteamTurbine"]["annual_thermal_consumption_mmbtu"] ≈ 1000557.6 rtol=0.001
            @test results["SteamTurbine"]["annual_electric_production_kwh"] ≈ 18970374.6 rtol=0.001
            @test results["SteamTurbine"]["annual_thermal_production_mmbtu"] ≈ 924045.1 rtol=0.001

            # BAU boiler loads
            load_boiler_fuel = (s.space_heating_load.loads_kw + s.dhw_load.loads_kw) ./ REopt.KWH_PER_MMBTU ./ s.existing_boiler.efficiency
            load_boiler_thermal = load_boiler_fuel * s.existing_boiler.efficiency

            # ExistingBoiler and SteamTurbine production
            boiler_to_load = results["ExistingBoiler"]["thermal_to_load_series_mmbtu_per_hour"]
            boiler_to_st = results["ExistingBoiler"]["thermal_to_steamturbine_series_mmbtu_per_hour"]
            boiler_total = boiler_to_load + boiler_to_st
            st_to_load = results["SteamTurbine"]["thermal_to_load_series_mmbtu_per_hour"]

            # Fuel/thermal **consumption**
            boiler_fuel = results["ExistingBoiler"]["fuel_consumption_series_mmbtu_per_hour"]
            steamturbine_thermal_in = results["SteamTurbine"]["thermal_consumption_series_mmbtu_per_hour"]

            # Check that all thermal supply to load meets the BAU load
            thermal_to_load = sum(boiler_to_load) + sum(st_to_load)
            @test thermal_to_load ≈ sum(load_boiler_thermal) atol=1.0

            # Check the net electric efficiency of Boiler->SteamTurbine (electric out/fuel in) with the expected value from the Fact Sheet 
            steamturbine_electric = results["SteamTurbine"]["electric_production_series_kw"] 
            net_electric_efficiency = sum(steamturbine_electric) / (sum(boiler_fuel) * REopt.KWH_PER_MMBTU)
            @test net_electric_efficiency ≈ 0.052 atol=0.005

            # Check that the max production of the boiler is still less than peak heating load times thermal factor
            factor = input_data["ExistingBoiler"]["max_thermal_factor_on_peak_load"]
            boiler_capacity = maximum(load_boiler_thermal) * factor
            @test maximum(boiler_total) <= boiler_capacity
        end

        @testset "All heating supply/demand/storage energy balance" begin
            """
            Validation to ensure that:
                1) Heat balance is correct with SteamTurbine (backpressure), CHP, HotTES, and AbsorptionChiller included
                2) The sum of a all thermal from techs supplying SteamTurbine is equal to SteamTurbine thermal consumption
                3) Techs are not supplying SteamTurbine with thermal if can_supply_steam_turbine = False
            
            :return:
            """
            
            # Start with steam turbine inputs, but adding a bunch below
            input_data = JSON.parsefile("scenarios/backpressure_steamturbine_inputs.json")
            input_data["ElectricLoad"]["doe_reference_name"] = "Hospital"
            # Add SpaceHeatingLoad building for heating loads, ignore DomesticHotWaterLoad for simplicity of energy balance checks
            input_data["SpaceHeatingLoad"]["doe_reference_name"] = "Hospital"
            delete!(input_data, "DomesticHotWaterLoad")
            
            # Fix size of SteamTurbine, even if smaller than practical, because we're just looking at energy balances
            input_data["SteamTurbine"]["min_kw"] = 30.0
            input_data["SteamTurbine"]["max_kw"] = 30.0
            
            # Add CHP 
            input_data["CHP"] = Dict{Any, Any}([
                                ("prime_mover", "recip_engine"),
                                ("size_class", 4),
                                ("min_kw", 250.0),
                                ("min_allowable_kw", 0.0),
                                ("max_kw", 250.0),
                                ("can_supply_steam_turbine", false),
                                ("fuel_cost_per_mmbtu", 8.0),
                                ("cooling_thermal_factor", 1.0)
                                ])
            
            input_data["Financial"]["chp_fuel_cost_escalation_rate_fraction"] = 0.034
            
            # Add CoolingLoad and AbsorptionChiller so we can test the energy balance on AbsorptionChiller too (thermal consumption)
            input_data["CoolingLoad"] = Dict{Any, Any}("doe_reference_name" => "Hospital")
            input_data["AbsorptionChiller"] = Dict{Any, Any}([
                                                ("min_ton", 600.0),
                                                ("max_ton", 600.0),
                                                ("cop_thermal", 0.7),
                                                ("installed_cost_per_ton", 500.0),
                                                ("om_cost_per_ton", 0.5),
                                                ("heating_load_input", "SpaceHeating")
                                                ])
            
            # Add Hot TES
            input_data["HotThermalStorage"] = Dict{Any, Any}([
                                    ("min_gal", 50000.0),
                                    ("max_gal", 50000.0)
                                    ])
            
            s = Scenario(input_data)
            inputs = REoptInputs(s)
            m = Model(optimizer_with_attributes(HiGHS.Optimizer, "output_flag" => false, "log_to_console" => false, "mip_rel_gap" => 0.01))
            results = run_reopt(m, inputs)
            
            thermal_techs = ["ExistingBoiler", "CHP", "SteamTurbine"]
            thermal_loads = ["load", "storage", "steamturbine", "waste"]  # We don't track AbsorptionChiller thermal consumption by tech
            tech_to_thermal_load = Dict{Any, Any}()
            for tech in thermal_techs
                tech_to_thermal_load[tech] = Dict{Any, Any}()
                for load in thermal_loads
                    if (tech == "SteamTurbine" && load == "steamturbine") || (load == "waste" && tech != "CHP")
                        tech_to_thermal_load[tech][load] = [0.0] * 8760
                    else
                        if load == "waste"
                            tech_to_thermal_load[tech][load] = results[tech]["thermal_curtailed_series_mmbtu_per_hour"]
                        else
                            tech_to_thermal_load[tech][load] = results[tech]["thermal_to_"*load*"_series_mmbtu_per_hour"]
                        end
                    end
                end
            end
            # Hot TES is the other thermal supply
            hottes_to_load = results["HotThermalStorage"]["storage_to_load_series_mmbtu_per_hour"]
            
            # BAU boiler loads
            load_boiler_fuel = s.space_heating_load.loads_kw / input_data["ExistingBoiler"]["efficiency"] ./ REopt.KWH_PER_MMBTU
            load_boiler_thermal = load_boiler_fuel .* input_data["ExistingBoiler"]["efficiency"]
            
            # Fuel/thermal **consumption**
            boiler_fuel = results["ExistingBoiler"]["fuel_consumption_series_mmbtu_per_hour"]
            chp_fuel_total = results["CHP"]["annual_fuel_consumption_mmbtu"]
            steamturbine_thermal_in = results["SteamTurbine"]["thermal_consumption_series_mmbtu_per_hour"]
            absorptionchiller_thermal_in = results["AbsorptionChiller"]["thermal_consumption_series_mmbtu_per_hour"]
            
            # Check that all thermal supply to load meets the BAU load plus AbsorptionChiller load which is not explicitly tracked
            alltechs_thermal_to_load_total = sum([sum(tech_to_thermal_load[tech]["load"]) for tech in thermal_techs]) + sum(hottes_to_load)
            thermal_load_total = sum(load_boiler_thermal) + sum(absorptionchiller_thermal_in)
            @test alltechs_thermal_to_load_total ≈ thermal_load_total rtol=1e-5
            
            # Check that all thermal to steam turbine is equal to steam turbine thermal consumption
            alltechs_thermal_to_steamturbine_total = sum([sum(tech_to_thermal_load[tech]["steamturbine"]) for tech in ["ExistingBoiler", "CHP"]])
            @test alltechs_thermal_to_steamturbine_total ≈ sum(steamturbine_thermal_in) atol=3
            
            # Check that "thermal_to_steamturbine" is zero for each tech which has input of can_supply_steam_turbine as False
            for tech in ["ExistingBoiler", "CHP"]
                if !(tech in inputs.techs.can_supply_steam_turbine)
                    @test sum(tech_to_thermal_load[tech]["steamturbine"]) == 0.0
                end
            end
        end

        @testset "Electric Heater" begin
            d = JSON.parsefile("./scenarios/electric_heater.json")
            d["SpaceHeatingLoad"]["annual_mmbtu"] = 0.4 * 8760
            d["DomesticHotWaterLoad"]["annual_mmbtu"] = 0.4 * 8760
            d["ProcessHeatLoad"]["annual_mmbtu"] = 0.2 * 8760
            s = Scenario(d)
            p = REoptInputs(s)
            m = Model(optimizer_with_attributes(HiGHS.Optimizer, "output_flag" => false, "log_to_console" => false))
            results = run_reopt(m, p)

            #first run: Boiler produces the required heat instead of the electric heater - electric heater should not be purchased
            @test results["ElectricHeater"]["size_mmbtu_per_hour"] ≈ 0.0 atol=0.1
            @test results["ElectricHeater"]["annual_thermal_production_mmbtu"] ≈ 0.0 atol=0.1
            @test results["ElectricHeater"]["annual_electric_consumption_kwh"] ≈ 0.0 atol=0.1
            @test results["ElectricUtility"]["annual_energy_supplied_kwh"] ≈ 87600.0 atol=0.1
            
            d["ExistingBoiler"]["fuel_cost_per_mmbtu"] = 100
            d["ElectricHeater"]["installed_cost_per_mmbtu_per_hour"] = 1.0
            d["ElectricTariff"]["monthly_energy_rates"] = [0,0,0,0,0,0,0,0,0,0,0,0]
            s = Scenario(d)
            p = REoptInputs(s)
            m = Model(optimizer_with_attributes(HiGHS.Optimizer, "output_flag" => false, "log_to_console" => false))
            results = run_reopt(m, p)

            annual_thermal_prod = 0.8 * 8760  #80% efficient boiler --> 0.8 MMBTU of heat load per hour
            annual_electric_heater_consumption = annual_thermal_prod * REopt.KWH_PER_MMBTU  #1.0 COP
            annual_energy_supplied = 87600 + annual_electric_heater_consumption

            #Second run: ElectricHeater produces the required heat with free electricity
            @test results["ElectricHeater"]["size_mmbtu_per_hour"] ≈ 0.8 atol=0.1
            @test results["ElectricHeater"]["annual_thermal_production_mmbtu"] ≈ annual_thermal_prod rtol=1e-4
            @test results["ElectricHeater"]["annual_electric_consumption_kwh"] ≈ annual_electric_heater_consumption rtol=1e-4
            @test results["ElectricUtility"]["annual_energy_supplied_kwh"] ≈ annual_energy_supplied rtol=1e-4

        end

        @testset "ASHP" begin
            @testset "ASHP Space Heater" begin
                #Case 1: Boiler and existing chiller produce the required heat and cooling - ASHP is not purchased
                d = JSON.parsefile("./scenarios/ashp.json")
                d["SpaceHeatingLoad"]["annual_mmbtu"] = 1.0 * 8760
                s = Scenario(d)
                p = REoptInputs(s)
                m = Model(optimizer_with_attributes(HiGHS.Optimizer, "output_flag" => false, "log_to_console" => false))
                results = run_reopt(m, p)
                @test results["ASHPSpaceHeater"]["size_ton"] ≈ 0.0 atol=0.1
                @test results["ASHPSpaceHeater"]["annual_thermal_production_mmbtu"] ≈ 0.0 atol=0.1
                @test results["ASHPSpaceHeater"]["annual_electric_consumption_kwh"] ≈ 0.0 atol=0.1
                @test results["ElectricUtility"]["annual_energy_supplied_kwh"] ≈ 87600.0 atol=0.1

                #Case 2: ASHP has temperature-dependent output and serves all heating load
                d["ExistingChiller"] = Dict("retire_in_optimal" => false)
                d["ExistingBoiler"]["retire_in_optimal"] = false
                d["ExistingBoiler"]["fuel_cost_per_mmbtu"] = 100
                d["ASHPSpaceHeater"]["installed_cost_per_ton"] = 300
                d["ASHPSpaceHeater"]["min_allowable_ton"] = 80.0
                
                s = Scenario(d)
                p = REoptInputs(s)            
                m = Model(optimizer_with_attributes(HiGHS.Optimizer, "output_flag" => false, "log_to_console" => false))
                results = run_reopt(m, p)
                annual_thermal_prod = 0.8 * 8760  #80% efficient boiler --> 0.8 MMBTU of heat load per hour
                annual_ashp_consumption = sum(0.8 * REopt.KWH_PER_MMBTU / p.heating_cop["ASHPSpaceHeater"][ts] for ts in p.time_steps)
                annual_energy_supplied = 87600 + annual_ashp_consumption
                @test results["ASHPSpaceHeater"]["size_ton"] ≈ 80.0 atol=0.01
                @test results["ASHPSpaceHeater"]["annual_thermal_production_mmbtu"] ≈ annual_thermal_prod rtol=1e-4
                @test results["ASHPSpaceHeater"]["annual_electric_consumption_kwh"] ≈ annual_ashp_consumption rtol=1e-4
                @test results["ElectricUtility"]["annual_energy_supplied_kwh"] ≈ annual_energy_supplied rtol=1e-4
                @test results["ASHPSpaceHeater"]["annual_thermal_production_tonhour"] ≈ 0.0 atol=1e-4

                #Case 3: ASHP can serve cooling, add cooling load
                d["CoolingLoad"] = Dict("thermal_loads_ton" => ones(8760)*0.1)
                d["ExistingChiller"] = Dict("cop" => 0.5)
                d["ASHPSpaceHeater"]["can_serve_cooling"] = true

                s = Scenario(d)
                p = REoptInputs(s)
                m = Model(optimizer_with_attributes(HiGHS.Optimizer, "output_flag" => false, "log_to_console" => false))
                results = run_reopt(m, p)

                annual_ashp_consumption += 0.1 * sum(REopt.KWH_THERMAL_PER_TONHOUR / p.cooling_cop["ASHPSpaceHeater"][ts] for ts in p.time_steps)
                annual_energy_supplied = annual_ashp_consumption + 87600 - 2*876.0*REopt.KWH_THERMAL_PER_TONHOUR
                @test results["ASHPSpaceHeater"]["size_ton"] ≈ 80.0 atol=0.01 #size increases when cooling load also served
                @test results["ASHPSpaceHeater"]["annual_electric_consumption_kwh"] ≈ annual_ashp_consumption rtol=1e-4
                @test results["ASHPSpaceHeater"]["annual_thermal_production_tonhour"] ≈ 876.0 rtol=1e-4
            
                #Case 4: ASHP used for everything because the existing boiler and chiller are retired even if efficient or free to operate
                d["ExistingChiller"] = Dict("retire_in_optimal" => true, "cop" => 100)
                d["ExistingBoiler"]["retire_in_optimal"] = true
                d["ExistingBoiler"]["fuel_cost_per_mmbtu"] = 0
                s = Scenario(d)
                p = REoptInputs(s)
                m = Model(optimizer_with_attributes(HiGHS.Optimizer, "output_flag" => false, "log_to_console" => false))
                results = run_reopt(m, p)
                @test results["ASHPSpaceHeater"]["annual_electric_consumption_kwh"] ≈ annual_ashp_consumption rtol=1e-4
                @test results["ASHPSpaceHeater"]["annual_thermal_production_tonhour"] ≈ 876.0 atol=1e-4

            end

            @testset "ASHP Water Heater" begin
                #Case 1: Boiler and existing chiller produce the required heat and cooling - ASHP_WH is not purchased
                d = JSON.parsefile("./scenarios/ashp_wh.json")
                d["SpaceHeatingLoad"]["annual_mmbtu"] = 0.5 * 8760
                d["DomesticHotWaterLoad"]["annual_mmbtu"] = 0.5 * 8760
                s = Scenario(d)
                p = REoptInputs(s)
                m = Model(optimizer_with_attributes(HiGHS.Optimizer, "output_flag" => false, "log_to_console" => false))
                results = run_reopt(m, p)
                @test results["ASHPWaterHeater"]["size_ton"] ≈ 0.0 atol=0.1
                @test results["ASHPWaterHeater"]["annual_thermal_production_mmbtu"] ≈ 0.0 atol=0.1
                @test results["ASHPWaterHeater"]["annual_electric_consumption_kwh"] ≈ 0.0 atol=0.1
                @test results["ElectricUtility"]["annual_energy_supplied_kwh"] ≈ 87600.0 atol=0.1
            
                #Case 2: ASHP_WH has temperature-dependent output and serves all DHW load
                d["ExistingChiller"] = Dict("retire_in_optimal" => false)
                d["ExistingBoiler"]["retire_in_optimal"] = false
                d["ExistingBoiler"]["fuel_cost_per_mmbtu"] = 100
                d["ASHPWaterHeater"]["installed_cost_per_ton"] = 300
                          
                s = Scenario(d)
                p = REoptInputs(s)
                m = Model(optimizer_with_attributes(HiGHS.Optimizer, "output_flag" => false, "log_to_console" => false))
                results = run_reopt(m, p)
                annual_thermal_prod = 0.4 * 8760  #80% efficient boiler --> 0.8 MMBTU of heat load per hour
                annual_ashp_consumption = sum(0.4 * REopt.KWH_PER_MMBTU / p.heating_cop["ASHPWaterHeater"][ts] for ts in p.time_steps)
                annual_energy_supplied = 87600 + annual_ashp_consumption
                @test results["ASHPWaterHeater"]["size_ton"] ≈ 37.673 atol=0.1
                @test results["ASHPWaterHeater"]["annual_thermal_production_mmbtu"] ≈ annual_thermal_prod rtol=1e-4
                @test results["ASHPWaterHeater"]["annual_electric_consumption_kwh"] ≈ annual_ashp_consumption rtol=1e-4
                @test results["ElectricUtility"]["annual_energy_supplied_kwh"] ≈ annual_energy_supplied rtol=1e-4
            end

            @testset "Force in ASHP systems" begin
                d = JSON.parsefile("./scenarios/ashp.json")
                d["SpaceHeatingLoad"]["annual_mmbtu"] = 0.5 * 8760
                d["DomesticHotWaterLoad"] = Dict{String,Any}("annual_mmbtu" => 0.5 * 8760, "doe_reference_name" => "FlatLoad")
                d["CoolingLoad"] = Dict{String,Any}("thermal_loads_ton" => ones(8760)*0.1)
                d["ExistingChiller"] = Dict{String,Any}("retire_in_optimal" => false, "cop" => 100)
                d["ExistingBoiler"]["retire_in_optimal"] = false
                d["ExistingBoiler"]["fuel_cost_per_mmbtu"] = 0.001
                d["ASHPSpaceHeater"]["can_serve_cooling"] = true
                d["ASHPSpaceHeater"]["force_into_system"] = true
                d["ASHPWaterHeater"] = Dict{String,Any}("force_into_system" => true, "force_dispatch" => false, "max_ton" => 100000)
                
                s = Scenario(d)
                p = REoptInputs(s)
                m = Model(optimizer_with_attributes(HiGHS.Optimizer, "output_flag" => false, "log_to_console" => false))
                results = run_reopt(m, p)
            
                @test results["ASHPWaterHeater"]["annual_electric_consumption_kwh"] ≈ sum(0.4 * REopt.KWH_PER_MMBTU / p.heating_cop["ASHPWaterHeater"][ts] for ts in p.time_steps) rtol=1e-4
                @test results["ASHPSpaceHeater"]["annual_thermal_production_mmbtu"] ≈ 0.4 * 8760 rtol=1e-4
                @test results["ASHPSpaceHeater"]["annual_thermal_production_tonhour"] ≈ 876.0 rtol=1e-4

                d["ASHPSpaceHeater"]["force_into_system"] = false
                s = Scenario(d)
                p = REoptInputs(s)
                m = Model(optimizer_with_attributes(HiGHS.Optimizer, "output_flag" => false, "log_to_console" => false))
                results = run_reopt(m, p)

                @test results["ASHPWaterHeater"]["annual_electric_consumption_kwh"] ≈ sum(0.4 * REopt.KWH_PER_MMBTU / p.heating_cop["ASHPWaterHeater"][ts] for ts in p.time_steps) rtol=1e-4
                @test results["ExistingBoiler"]["annual_thermal_production_mmbtu"] ≈ 0.4 * 8760 rtol=1e-4
                @test results["ExistingChiller"]["annual_thermal_production_tonhour"] ≈ 876.0 rtol=1e-4

                d["ASHPSpaceHeater"]["force_into_system"] = true
                d["ASHPWaterHeater"]["force_into_system"] = false
                s = Scenario(d)
                p = REoptInputs(s)
                m = Model(optimizer_with_attributes(HiGHS.Optimizer, "output_flag" => false, "log_to_console" => false))
                results = run_reopt(m, p)

                @test results["ASHPSpaceHeater"]["annual_thermal_production_mmbtu"] ≈ 0.4 * 8760 rtol=1e-4
                @test results["ASHPSpaceHeater"]["annual_thermal_production_tonhour"] ≈ 876.0 rtol=1e-4
                @test results["ExistingBoiler"]["annual_thermal_production_mmbtu"] ≈ 0.4 * 8760 rtol=1e-4
            end

            @testset "ASHP Forced Dispatch to Load or Max Capacity" begin
                d = JSON.parsefile("./scenarios/ashp.json")
                d["SpaceHeatingLoad"]["annual_mmbtu"] = 0.5 * 8760
                d["DomesticHotWaterLoad"] = Dict{String,Any}("annual_mmbtu" => 0.5 * 8760, "doe_reference_name" => "FlatLoad")
                d["CoolingLoad"] = Dict{String,Any}("thermal_loads_ton" => ones(8760)*0.1)
                d["ExistingChiller"] = Dict{String,Any}("retire_in_optimal" => false, "cop" => 100)
                d["ExistingBoiler"]["retire_in_optimal"] = false
                d["ExistingBoiler"]["fuel_cost_per_mmbtu"] = 0.001
                d["ASHPSpaceHeater"]["can_serve_cooling"] = true
                d["ASHPSpaceHeater"]["force_dispatch"] = true
                d["ASHPSpaceHeater"]["min_ton"] = 1000
                d["ASHPSpaceHeater"]["max_ton"] = 1000      
                
                s = Scenario(d)
                p = REoptInputs(s)
                m = Model(optimizer_with_attributes(HiGHS.Optimizer, "output_flag" => false, "log_to_console" => false))
                results = run_reopt(m, p)
            
                #Case 1: ASHP systems run to meet full site load as they are oversized and dispatch is forced
                @test results["ASHPSpaceHeater"]["annual_electric_consumption_kwh"] ≈ sum(0.4 * REopt.KWH_PER_MMBTU / p.heating_cop["ASHPSpaceHeater"][ts] + 0.1 * REopt.KWH_THERMAL_PER_TONHOUR / p.cooling_cop["ASHPSpaceHeater"][ts] for ts in p.time_steps) rtol=1e-4
                # This confirms that ASHPSpaceHeater is forced to dispatch to cooling load because the default ExistingChiller.cop is greater than the defaul ASHP cooling COP
                @test results["ASHPSpaceHeater"]["annual_thermal_production_tonhour"] ≈ 0.1 * 8760 rtol=1e-4
                @test results["ASHPSpaceHeater"]["annual_thermal_production_mmbtu"] ≈ 0.4 * 8760 rtol=1e-4            
                
                d["ASHPSpaceHeater"]["can_serve_cooling"] = false
                d["ASHPSpaceHeater"]["min_ton"] = 10
                d["ASHPSpaceHeater"]["max_ton"] = 10
                d["ASHPSpaceHeater"]["min_allowable_ton"] = 0
                d["ASHPWaterHeater"] = Dict{String,Any}("force_dispatch" => true, "min_allowable_ton" => 0.0, "min_ton" => 10, "max_ton" => 10)
            
                s = Scenario(d)
                p = REoptInputs(s)
                m = Model(optimizer_with_attributes(HiGHS.Optimizer, "output_flag" => false, "log_to_console" => false))
                results = run_reopt(m, p)
            
                #Case 2: ASHP systems run to meet at capacity as they are undersized and dispatch is forced, Space Heater is heat only
                @test results["ASHPSpaceHeater"]["annual_electric_consumption_kwh"] ≈ sum(10 * REopt.KWH_THERMAL_PER_TONHOUR * p.heating_cf["ASHPSpaceHeater"][ts] / p.heating_cop["ASHPSpaceHeater"][ts] for ts in p.time_steps) rtol=1e-4
                @test results["ASHPSpaceHeater"]["annual_thermal_production_mmbtu"] ≈ sum(10 * (REopt.KWH_THERMAL_PER_TONHOUR/REopt.KWH_PER_MMBTU) * p.heating_cf["ASHPSpaceHeater"][ts] for ts in p.time_steps) rtol=1e-4
                @test results["ASHPWaterHeater"]["annual_electric_consumption_kwh"] ≈ sum(10 * REopt.KWH_THERMAL_PER_TONHOUR * p.heating_cf["ASHPWaterHeater"][ts] / p.heating_cop["ASHPWaterHeater"][ts] for ts in p.time_steps) rtol=1e-4
                @test results["ASHPWaterHeater"]["annual_thermal_production_mmbtu"] ≈ sum(10 * (REopt.KWH_THERMAL_PER_TONHOUR/REopt.KWH_PER_MMBTU) * p.heating_cf["ASHPWaterHeater"][ts] for ts in p.time_steps) rtol=1e-4
            
                d["ASHPSpaceHeater"]["force_dispatch"] = false
                d["ASHPWaterHeater"]["force_dispatch"] = false
            
                s = Scenario(d)
                p = REoptInputs(s)
                m = Model(optimizer_with_attributes(HiGHS.Optimizer, "output_flag" => false, "log_to_console" => false))
                results = run_reopt(m, p)
            
                #Case 3: ASHP present but does not run because dispatch is not forced and boiler fuel is cheap
                @test results["ASHPSpaceHeater"]["annual_electric_consumption_kwh"] ≈ 0.0 atol=1e-4
                @test results["ASHPSpaceHeater"]["annual_thermal_production_mmbtu"] ≈ 0.0 atol=1e-4
                @test results["ASHPWaterHeater"]["annual_electric_consumption_kwh"] ≈ 0.0 atol=1e-4
                @test results["ASHPWaterHeater"]["annual_thermal_production_mmbtu"] ≈ 0.0 atol=1e-4
            
                #Case 4: confirm that when force_dispatch == true, there is no ASHP system purchased when system is expensive compared to cost of fuel
                d["ASHPSpaceHeater"]["force_dispatch"] = true
                d["ASHPWaterHeater"]["force_dispatch"] = true
                d["ASHPSpaceHeater"]["min_ton"] = 0.0
                d["ASHPWaterHeater"]["min_ton"] = 0.0
                s = Scenario(d)
                p = REoptInputs(s)
                m = Model(optimizer_with_attributes(HiGHS.Optimizer, "output_flag" => false, "log_to_console" => false))
                results = run_reopt(m, p)
                @test results["ASHPSpaceHeater"]["size_ton"] ≈ 0.0 atol=1e-4
                @test results["ASHPWaterHeater"]["size_ton"] ≈ 0.0 atol=1e-4
            end
        end

        @testset "Process Heat Load" begin
            d = JSON.parsefile("./scenarios/process_heat.json")
        
            # Test set 1: Boiler has free fuel, no emissions, and serves all heating load.
            d["Boiler"]["fuel_cost_per_mmbtu"] = 0.0
            s = Scenario(d)
            p = REoptInputs(s)
            m = Model(optimizer_with_attributes(HiGHS.Optimizer, "output_flag" => false, "log_to_console" => false))
            results = run_reopt(m, p)

            @test results["Boiler"]["size_mmbtu_per_hour"] ≈ 24.0 atol=0.1
            @test results["Boiler"]["annual_thermal_production_mmbtu"] ≈ 210240.0 atol=0.1
            @test sum(results["Boiler"]["thermal_to_dhw_load_series_mmbtu_per_hour"]) ≈ 70080.0 atol=0.1
            @test sum(results["Boiler"]["thermal_to_space_heating_load_series_mmbtu_per_hour"]) ≈ 70080.0 atol=0.1
            @test sum(results["Boiler"]["thermal_to_process_heat_load_series_mmbtu_per_hour"]) ≈ 70080.0 atol=0.1
            @test results["ExistingBoiler"]["annual_thermal_production_mmbtu"] ≈ 0.0 atol=0.1
            @test sum(results["ExistingBoiler"]["thermal_to_dhw_load_series_mmbtu_per_hour"]) ≈ 0.0 atol=0.1
            @test sum(results["ExistingBoiler"]["thermal_to_space_heating_load_series_mmbtu_per_hour"]) ≈ 0.0 atol=0.1
            @test sum(results["ExistingBoiler"]["thermal_to_process_heat_load_series_mmbtu_per_hour"]) ≈ 0.0 atol=0.1
            @test results["ElectricUtility"]["annual_energy_supplied_kwh"] ≈ 0.0 atol=0.1
        
            #Test set 2: Boiler only serves process heat
            d["Boiler"]["can_serve_dhw"] = false
            d["Boiler"]["can_serve_space_heating"] = false
            d["Boiler"]["can_serve_process_heat"] = true
            s = Scenario(d)
            p = REoptInputs(s)
            m = Model(optimizer_with_attributes(HiGHS.Optimizer, "output_flag" => false, "log_to_console" => false))
            results = run_reopt(m, p)
            @test results["Boiler"]["size_mmbtu_per_hour"] ≈ 8.0 atol=0.1
            @test results["Boiler"]["annual_thermal_production_mmbtu"] ≈ 70080.0 atol=0.1
            @test sum(results["Boiler"]["thermal_to_dhw_load_series_mmbtu_per_hour"]) ≈ 0.0 atol=0.1
            @test sum(results["Boiler"]["thermal_to_space_heating_load_series_mmbtu_per_hour"]) ≈ 0.0 atol=0.1
            @test sum(results["Boiler"]["thermal_to_process_heat_load_series_mmbtu_per_hour"]) ≈ 70080.0 atol=0.1
            @test results["ExistingBoiler"]["annual_thermal_production_mmbtu"] ≈ 140160.0 atol=0.1
            @test sum(results["ExistingBoiler"]["thermal_to_dhw_load_series_mmbtu_per_hour"]) ≈ 70080.0 atol=0.1
            @test sum(results["ExistingBoiler"]["thermal_to_space_heating_load_series_mmbtu_per_hour"]) ≈ 70080.0 atol=0.1
            @test sum(results["ExistingBoiler"]["thermal_to_process_heat_load_series_mmbtu_per_hour"]) ≈ 0.0 atol=0.1
        
            #Test set 3: Boiler cannot serve process heat but serves DHW, space heating
            d["Boiler"]["can_serve_dhw"] = true
            d["Boiler"]["can_serve_space_heating"] = true
            d["Boiler"]["can_serve_process_heat"] = false
            s = Scenario(d)
            p = REoptInputs(s)
            m = Model(optimizer_with_attributes(HiGHS.Optimizer, "output_flag" => false, "log_to_console" => false))
            results = run_reopt(m, p)
            @test results["Boiler"]["size_mmbtu_per_hour"] ≈ 16.0 atol=0.1
            @test results["Boiler"]["annual_thermal_production_mmbtu"] ≈ 140160.0 atol=0.1
            @test sum(results["Boiler"]["thermal_to_dhw_load_series_mmbtu_per_hour"]) ≈ 70080.0 atol=0.1
            @test sum(results["Boiler"]["thermal_to_space_heating_load_series_mmbtu_per_hour"]) ≈ 70080.0 atol=0.1
            @test sum(results["Boiler"]["thermal_to_process_heat_load_series_mmbtu_per_hour"]) ≈ 0.0 atol=0.1
            @test results["ExistingBoiler"]["annual_thermal_production_mmbtu"] ≈ 70080.0 atol=0.1
            @test sum(results["ExistingBoiler"]["thermal_to_dhw_load_series_mmbtu_per_hour"]) ≈ 0.0 atol=0.1
            @test sum(results["ExistingBoiler"]["thermal_to_space_heating_load_series_mmbtu_per_hour"]) ≈ 0.0 atol=0.1
            @test sum(results["ExistingBoiler"]["thermal_to_process_heat_load_series_mmbtu_per_hour"]) ≈ 70080.0 atol=0.1
        
            #Test set 4: Fuel expensive, but ExistingBoiler is retired
            d["Boiler"]["can_serve_dhw"] = true
            d["Boiler"]["can_serve_space_heating"] = true
            d["Boiler"]["can_serve_process_heat"] = true
            d["Boiler"]["fuel_cost_per_mmbtu"] = 30.0
            d["ExistingBoiler"]["retire_in_optimal"] = true
            s = Scenario(d)
            p = REoptInputs(s)
            m = Model(optimizer_with_attributes(HiGHS.Optimizer, "output_flag" => false, "log_to_console" => false))
            results = run_reopt(m, p)
            @test results["Boiler"]["size_mmbtu_per_hour"] ≈ 24.0 atol=0.1
            @test results["Boiler"]["annual_thermal_production_mmbtu"] ≈ 210240.0 atol=0.1
            @test sum(results["Boiler"]["thermal_to_dhw_load_series_mmbtu_per_hour"]) ≈ 70080.0 atol=0.1
            @test sum(results["Boiler"]["thermal_to_space_heating_load_series_mmbtu_per_hour"]) ≈ 70080.0 atol=0.1
            @test sum(results["Boiler"]["thermal_to_process_heat_load_series_mmbtu_per_hour"]) ≈ 70080.0 atol=0.1
            @test results["ExistingBoiler"]["annual_thermal_production_mmbtu"] ≈ 0.0 atol=0.1
            @test sum(results["ExistingBoiler"]["thermal_to_dhw_load_series_mmbtu_per_hour"]) ≈ 0.0 atol=0.1
            @test sum(results["ExistingBoiler"]["thermal_to_space_heating_load_series_mmbtu_per_hour"]) ≈ 0.0 atol=0.1
            @test sum(results["ExistingBoiler"]["thermal_to_process_heat_load_series_mmbtu_per_hour"]) ≈ 0.0 atol=0.1
        
            #Test set 5: Fuel expensive, ExistingBoiler not retired
            d["ExistingBoiler"]["retire_in_optimal"] = false
            s = Scenario(d)
            p = REoptInputs(s)
            m = Model(optimizer_with_attributes(HiGHS.Optimizer, "output_flag" => false, "log_to_console" => false))
            results = run_reopt(m, p)
            @test results["Boiler"]["size_mmbtu_per_hour"] ≈ 0.0 atol=0.1
            @test results["Boiler"]["annual_thermal_production_mmbtu"] ≈ 0.0 atol=0.1
            @test sum(results["Boiler"]["thermal_to_dhw_load_series_mmbtu_per_hour"]) ≈ 0.0 atol=0.1
            @test sum(results["Boiler"]["thermal_to_space_heating_load_series_mmbtu_per_hour"]) ≈ 0.0 atol=0.1
            @test sum(results["Boiler"]["thermal_to_process_heat_load_series_mmbtu_per_hour"]) ≈ 0.0 atol=0.1
            @test results["ExistingBoiler"]["annual_thermal_production_mmbtu"] ≈ 210240.0 atol=0.1
            @test sum(results["ExistingBoiler"]["thermal_to_dhw_load_series_mmbtu_per_hour"]) ≈ 70080.0 atol=0.1
            @test sum(results["ExistingBoiler"]["thermal_to_space_heating_load_series_mmbtu_per_hour"]) ≈ 70080.0 atol=0.1
            @test sum(results["ExistingBoiler"]["thermal_to_process_heat_load_series_mmbtu_per_hour"]) ≈ 70080.0 atol=0.1
        
            # Test 6: reduce emissions by half, get half the new boiler size
            d["Site"]["CO2_emissions_reduction_min_fraction"] = 0.50
            s = Scenario(d)
            p = REoptInputs(s)
            m1 = Model(optimizer_with_attributes(HiGHS.Optimizer, "output_flag" => false, "log_to_console" => false))
            m2 = Model(optimizer_with_attributes(HiGHS.Optimizer, "output_flag" => false, "log_to_console" => false))
            results = run_reopt([m1,m2], p)
            @test results["Boiler"]["size_mmbtu_per_hour"] ≈ 12.0 atol=0.1
            @test results["Boiler"]["annual_thermal_production_mmbtu"] ≈ 105120.0 atol=0.1
            @test results["ExistingBoiler"]["annual_thermal_production_mmbtu"] ≈ 105120.0 atol=0.1
        end

        @testset "Custom REopt logger" begin
            
            # Throw a handled error
            d = JSON.parsefile("./scenarios/logger.json")

            m1 = Model(optimizer_with_attributes(HiGHS.Optimizer, "output_flag" => false, "log_to_console" => false))
            m2 = Model(optimizer_with_attributes(HiGHS.Optimizer, "output_flag" => false, "log_to_console" => false))
            r = run_reopt([m1,m2], d)
            @test r["status"] == "error"
            @test "Messages" ∈ keys(r)
            @test "errors" ∈ keys(r["Messages"])
            @test "warnings" ∈ keys(r["Messages"])
            @test length(r["Messages"]["errors"]) > 0
            @test length(r["Messages"]["warnings"]) > 0
            @test r["Messages"]["has_stacktrace"] == false

            m = Model(optimizer_with_attributes(HiGHS.Optimizer, "output_flag" => false, "log_to_console" => false))
            r = run_reopt(m, d)
            @test r["status"] == "error"
            @test "Messages" ∈ keys(r)
            @test "errors" ∈ keys(r["Messages"])
            @test "warnings" ∈ keys(r["Messages"])
            @test length(r["Messages"]["errors"]) > 0
            @test length(r["Messages"]["warnings"]) > 0

            # Type is dict when errors, otherwise type REoptInputs
            @test isa(REoptInputs(d), Dict)

            # Using filepath
            n1 = Model(optimizer_with_attributes(HiGHS.Optimizer, "output_flag" => false, "log_to_console" => false))
            n2 = Model(optimizer_with_attributes(HiGHS.Optimizer, "output_flag" => false, "log_to_console" => false))
            r = run_reopt([n1,n2], "./scenarios/logger.json")
            @test r["status"] == "error"
            @test "Messages" ∈ keys(r)
            @test "errors" ∈ keys(r["Messages"])
            @test "warnings" ∈ keys(r["Messages"])
            @test length(r["Messages"]["errors"]) > 0
            @test length(r["Messages"]["warnings"]) > 0

            n = Model(optimizer_with_attributes(HiGHS.Optimizer, "output_flag" => false, "log_to_console" => false))
            r = run_reopt(n, "./scenarios/logger.json")
            @test r["status"] == "error"
            @test "Messages" ∈ keys(r)
            @test "errors" ∈ keys(r["Messages"])
            @test "warnings" ∈ keys(r["Messages"])
            @test length(r["Messages"]["errors"]) > 0
            @test length(r["Messages"]["warnings"]) > 0

            # Throw an unhandled error: Bad URDB rate -> stack gets returned for debugging
            d["ElectricLoad"]["doe_reference_name"] = "MidriseApartment"
            d["ElectricTariff"]["urdb_label"] = "62c70a6c40a0c425535d387x"

            m1 = Model(optimizer_with_attributes(HiGHS.Optimizer, "output_flag" => false, "log_to_console" => false))
            m2 = Model(optimizer_with_attributes(HiGHS.Optimizer, "output_flag" => false, "log_to_console" => false))
            r = run_reopt([m1,m2], d)
            @test r["status"] == "error"
            @test "Messages" ∈ keys(r)
            @test "errors" ∈ keys(r["Messages"])
            @test "warnings" ∈ keys(r["Messages"])
            @test length(r["Messages"]["errors"]) > 0
            @test length(r["Messages"]["warnings"]) > 0

            m = Model(optimizer_with_attributes(HiGHS.Optimizer, "output_flag" => false, "log_to_console" => false))
            r = run_reopt(m, d)
            @test r["status"] == "error"
            @test "Messages" ∈ keys(r)
            @test "errors" ∈ keys(r["Messages"])
            @test "warnings" ∈ keys(r["Messages"])
            @test length(r["Messages"]["errors"]) > 0
            @test length(r["Messages"]["warnings"]) > 0

            # Type is dict when errors, otherwise type REoptInputs
            @test isa(REoptInputs(d), Dict)

            # Using filepath
            n1 = Model(optimizer_with_attributes(HiGHS.Optimizer, "output_flag" => false, "log_to_console" => false))
            n2 = Model(optimizer_with_attributes(HiGHS.Optimizer, "output_flag" => false, "log_to_console" => false))
            r = run_reopt([n1,n2], "./scenarios/logger.json")
            @test r["status"] == "error"
            @test "Messages" ∈ keys(r)
            @test "errors" ∈ keys(r["Messages"])
            @test "warnings" ∈ keys(r["Messages"])
            @test length(r["Messages"]["errors"]) > 0
            @test length(r["Messages"]["warnings"]) > 0

            n = Model(optimizer_with_attributes(HiGHS.Optimizer, "output_flag" => false, "log_to_console" => false))
            r = run_reopt(n, "./scenarios/logger.json")
            @test r["status"] == "error"
            @test "Messages" ∈ keys(r)
            @test "errors" ∈ keys(r["Messages"])
            @test "warnings" ∈ keys(r["Messages"])
            @test length(r["Messages"]["errors"]) > 0
            @test length(r["Messages"]["warnings"]) > 0
        end

        @testset "Normalize and scale load profile input to annual and monthly energy" begin
            # Normalize and scale input load profile based on annual or monthly energy uses
            # The purpose of this is to be able to build a load profile shape, and then scale to the typical monthly energy data that users have

            input_data = JSON.parsefile("./scenarios/norm_scale_load.json")

            # Start with normalizing and scaling electric load only
            input_data["ElectricLoad"]["loads_kw"] = fill(10.0, 8760)
            input_data["ElectricLoad"]["loads_kw"][5:28] .= 20.0
            input_data["ElectricLoad"]["year"] = 2020
            input_data["ElectricLoad"]["monthly_totals_kwh"] = fill(87600.0/12, 12)
            input_data["ElectricLoad"]["monthly_totals_kwh"][2] *= 2
            input_data["ElectricLoad"]["normalize_and_scale_load_profile_input"] = true

            s = Scenario(input_data)
            inputs = REoptInputs(s)

            # Check that monthly energy input is preserved when normalizing and scaling the hourly profile
            @test abs(sum(s.electric_load.loads_kw) - sum(input_data["ElectricLoad"]["monthly_totals_kwh"])) < 1.0

            # Check consistency of get_monthly_energy() function which is used in simulated_load()
            monthly_totals_kwh = REopt.get_monthly_energy(s.electric_load.loads_kw; year=input_data["ElectricLoad"]["year"])

            # Check that each month matches
            @test sum(monthly_totals_kwh .- input_data["ElectricLoad"]["monthly_totals_kwh"]) < 1.0

            # Check that the load ratio within a month is proportional to the loads_kw ratio
            @test abs(s.electric_load.loads_kw[6] / s.electric_load.loads_kw[4] - input_data["ElectricLoad"]["loads_kw"][6] / input_data["ElectricLoad"]["loads_kw"][4]) < 0.001

            # Check consistency with simulated_load function
            d_sim_load = Dict([
                ("load_type", "electric"),
                ("normalize_and_scale_load_profile_input", true),
                ("load_profile", input_data["ElectricLoad"]["loads_kw"]),
                ("monthly_totals_kwh", input_data["ElectricLoad"]["monthly_totals_kwh"])
                ])

            sim_load_response = simulated_load(d_sim_load)

            @test abs(sim_load_response["annual_kwh"] - sum(input_data["ElectricLoad"]["monthly_totals_kwh"])) < 1.0
            @test sum(s.electric_load.loads_kw .- sim_load_response["loads_kw"]) < 10.0

            # Check space heating load normalization and scaling
            input_data = JSON.parsefile("./scenarios/norm_scale_load.json")
            input_data["ElectricLoad"]["doe_reference_name"] = "LargeOffice"
            # Focus on SpaceHeating for heating norm and scale
            input_data["SpaceHeatingLoad"] = Dict()
            input_data["SpaceHeatingLoad"]["fuel_loads_mmbtu_per_hour"] = fill(10.0, 8760)
            input_data["SpaceHeatingLoad"]["fuel_loads_mmbtu_per_hour"][5:28] .= 20.0
            input_data["SpaceHeatingLoad"]["year"] = 2017

            input_data["SpaceHeatingLoad"]["monthly_mmbtu"] = fill(87600.0/12, 12)
            input_data["SpaceHeatingLoad"]["monthly_mmbtu"][2] *= 2
            input_data["SpaceHeatingLoad"]["normalize_and_scale_load_profile_input"] = true
            input_data["SpaceHeatingLoad"]["addressable_load_fraction"] = 0.9
            address_frac = input_data["SpaceHeatingLoad"]["addressable_load_fraction"]

            input_data["ProcessHeatLoad"] = Dict()
            input_data["ProcessHeatLoad"]["fuel_loads_mmbtu_per_hour"] = fill(1.0, 8760)
            input_data["ProcessHeatLoad"]["fuel_loads_mmbtu_per_hour"][6] = 21.0
            input_data["ProcessHeatLoad"]["year"] = 2017
            input_data["ProcessHeatLoad"]["annual_mmbtu"] = 87800
            input_data["ProcessHeatLoad"]["normalize_and_scale_load_profile_input"] = true

            s = Scenario(input_data)
            inputs = REoptInputs(s)

            # Check that monthly energy input is preserved when normalizing and scaling the hourly profile
            @test abs(sum(s.space_heating_load.loads_kw / s.existing_boiler.efficiency / REopt.KWH_PER_MMBTU) - sum(input_data["SpaceHeatingLoad"]["monthly_mmbtu"]) * address_frac) < 1.0
            # Check consistency of get_monthly_energy() function which is used in simulated_load()
            monthly_kwht = REopt.get_monthly_energy(s.space_heating_load.loads_kw; year=input_data["SpaceHeatingLoad"]["year"]) 
            monthly_mmbtu = monthly_kwht/ s.existing_boiler.efficiency / REopt.KWH_PER_MMBTU
            @test sum(monthly_mmbtu .- input_data["SpaceHeatingLoad"]["monthly_mmbtu"] * address_frac) < 1.0

            # Check that annual energy input is preserved when normalizing and scaling the hourly profile
            @test abs(sum(s.process_heat_load.loads_kw / s.existing_boiler.efficiency / REopt.KWH_PER_MMBTU) - input_data["ProcessHeatLoad"]["annual_mmbtu"]) < 1.0

            # Check that the load ratio within a month is proportional to the loads_kw ratio
            @test abs(s.space_heating_load.loads_kw[6] / s.space_heating_load.loads_kw[4] - input_data["SpaceHeatingLoad"]["fuel_loads_mmbtu_per_hour"][6] / input_data["SpaceHeatingLoad"]["fuel_loads_mmbtu_per_hour"][4]) < 0.001
            @test abs(s.process_heat_load.loads_kw[6] / s.process_heat_load.loads_kw[4] - input_data["ProcessHeatLoad"]["fuel_loads_mmbtu_per_hour"][6] / input_data["ProcessHeatLoad"]["fuel_loads_mmbtu_per_hour"][4]) < 0.001

            # Check space heating consistency with simulated_load function
            d_sim_load = Dict([
                ("load_type", "space_heating"),
                ("normalize_and_scale_load_profile_input", true),
                ("load_profile", input_data["SpaceHeatingLoad"]["fuel_loads_mmbtu_per_hour"]),
                ("monthly_mmbtu", input_data["SpaceHeatingLoad"]["monthly_mmbtu"]),
                ("addressable_load_fraction", address_frac)
                ])

            sim_load_response = simulated_load(d_sim_load)

            @test abs(sim_load_response["annual_mmbtu"] - sum(input_data["SpaceHeatingLoad"]["monthly_mmbtu"]) * address_frac) < 1.0
            @test sum(s.space_heating_load.loads_kw / s.existing_boiler.efficiency / REopt.KWH_PER_MMBTU .- sim_load_response["loads_mmbtu_per_hour"]) < 10.0              

            # Check process heat consistency with simulated_load function
            d_sim_load = Dict([
                ("load_type", "process_heat"),
                ("normalize_and_scale_load_profile_input", true),
                ("load_profile", input_data["ProcessHeatLoad"]["fuel_loads_mmbtu_per_hour"]),
                ("annual_mmbtu", input_data["ProcessHeatLoad"]["annual_mmbtu"])
                ])

            sim_load_response = simulated_load(d_sim_load)

            @test abs(sim_load_response["annual_mmbtu"] - input_data["ProcessHeatLoad"]["annual_mmbtu"]) < 1.0
            @test sum(s.process_heat_load.loads_kw / s.existing_boiler.efficiency / REopt.KWH_PER_MMBTU .- sim_load_response["loads_mmbtu_per_hour"]) < 10.0 
        
        end      
        
        @testset "Storage Duration" begin
            ## Battery storage
            d = JSON.parsefile("scenarios/pv_storage.json")
            d["ElectricStorage"]["min_duration_hours"] = 8
            d["ElectricStorage"]["max_duration_hours"] = 8
            s = Scenario(d)
            inputs = REoptInputs(s)
            m = Model(optimizer_with_attributes(HiGHS.Optimizer, "output_flag" => false, "log_to_console" => false))
            r = run_reopt(m, inputs)
            # Test battery size_kwh = size_hw * duration
            @test r["ElectricStorage"]["size_kw"]*8 - r["ElectricStorage"]["size_kwh"] ≈ 0.0 atol = 0.1

        end

        @testset "Test leap year for URDB demand and energy charges" begin
            """
            We tell users to truncate/cut-off the last day of the year of their load profile for leap years, to 
                preserve the weekday/weekend and month alignment of the load with the rate structure

            The input .json file has a custom rate tariff to test leap year behavior for timesteps beyond end of February
                Higher energy price weekdays between 7AM (ts 8, 32, etc) through 7pm (ts 20, 44, etc)
                Flat/Facility (non-TOU) demand charges of 18.05/kW all month
                TOU demand charges of 10/kW between 2pm-7pm on weekdays
            """
            input_data = JSON.parsefile("scenarios/leap_year.json")
            # Set the load profile to zeros except for certain timesteps to test alignment of load with rate structure
            peak_load = 10.0
            for year in [2023, 2024]
                input_data["ElectricLoad"]["year"] = year
                
                # Test for TOU energy and demand charges alignment with load profile for leap years
                input_data["ElectricLoad"]["loads_kw"] = zeros(8760)
                # Sunday (off-peak) March 3, 2023, so expect off-peak energy and demand charges for 2023
                # Monday (on-peak) March 4, 2024, but Sunday (weekend, off-peak) if February handled as 28 days for leap year (as it was in REopt prior to 2025)
                input_data["ElectricLoad"]["loads_kw"][31*24+29*24+3*24+16] = peak_load
                s = Scenario(input_data)
                inputs = REoptInputs(s)
                m = Model(optimizer_with_attributes(HiGHS.Optimizer, "mip_rel_gap" => 0.01, "output_flag" => false, "log_to_console" => false))
                results = run_reopt(m, inputs)

                # TOU Energy charges
                weekend_rate = input_data["ElectricTariff"]["urdb_response"]["energyratestructure"][2][1]["rate"]  # Not used in this test
                weekday_rate = input_data["ElectricTariff"]["urdb_response"]["energyratestructure"][3][1]["rate"]

                # TOU Demand charges
                flat_rate = input_data["ElectricTariff"]["urdb_response"]["flatdemandstructure"][3][1]["rate"]
                tou_rate = input_data["ElectricTariff"]["urdb_response"]["demandratestructure"][3][1]["rate"]

                energy_charge_expected = 0.0
                demand_charge_expected = 0.0
                if year == 2023
                    energy_charge_expected = weekend_rate * peak_load
                    demand_charge_expected = flat_rate * peak_load
                elseif year == 2024  # Leap year
                    energy_charge_expected = weekday_rate * peak_load
                    demand_charge_expected = (flat_rate + tou_rate) * peak_load        
                end
                @test results["ElectricTariff"]["year_one_energy_cost_before_tax"] ≈ energy_charge_expected atol=1E-6
                @test results["ElectricTariff"]["year_one_demand_cost_before_tax"] ≈ demand_charge_expected atol=1E-6

                # Flat/facility (non-TOU) demand charge
                input_data["ElectricLoad"]["loads_kw"] = zeros(8760)
                # Weekday off-peak February 28th, to set February Facility demand charge
                input_data["ElectricLoad"]["loads_kw"][31*24+27*24+8] = peak_load
                # Weekday off-peak Feb 29th for leap year, March 1st for non-leap year (also if Feb is wrongly handled as 28 days for leap year)
                input_data["ElectricLoad"]["loads_kw"][31*24+28*24+8] = peak_load
                s = Scenario(input_data)
                inputs = REoptInputs(s)
                m = Model(optimizer_with_attributes(HiGHS.Optimizer, "mip_rel_gap" => 0.01, "output_flag" => false, "log_to_console" => false))
                results = run_reopt(m, inputs)
                flat_rate = input_data["ElectricTariff"]["urdb_response"]["flatdemandstructure"][3][1]["rate"]
                if year == 2024  # Leap year
                    demand_charge_expected = flat_rate * peak_load
                elseif year == 2023
                    demand_charge_expected = 2 * flat_rate * peak_load
                end
                @test results["ElectricTariff"]["year_one_demand_cost_before_tax"] ≈ demand_charge_expected atol=1E-6
            end
        end

        @testset "Align load profiles based on load year" begin
            """
            Common use case: ElectricLoad.loads_kw is input with specific year, but heating and/or cooling is 
                simulated with either a schedule-based FlatLoad, or b) CRB type with annual or monthly energy
            This test confirms that the simulated FlatLoad type and CRB are shifted to start on Monday for 2024
            """
        
            input_data = JSON.parsefile("./scenarios/load_year_align.json")
            year = 2024
            # ElectricLoad.loads_kw is 2024, and heating and cooling loads are shifted to align
            # Use a FlatLoad_16_5 shifted to 2024 (Monday start) with the web tool's custom load builder
            loads_kw = readdlm("./data/10 kW FlatLoad_16_5 2024.csv", ',', Float64, header=true)[1][:, 2]
            input_data["ElectricLoad"] = Dict("loads_kw" => loads_kw, "year" => year)
        
            s = Scenario(input_data)
            inputs = REoptInputs(s)
            m = Model(optimizer_with_attributes(HiGHS.Optimizer, "mip_rel_gap" => 0.01, "output_flag" => false, "log_to_console" => false))
            results = run_reopt(m, inputs)
        
            electric_load = results["ElectricLoad"]["load_series_kw"]
            heating_load = results["HeatingLoad"]["space_heating_boiler_fuel_load_series_mmbtu_per_hour"]
            cooling_load = results["CoolingLoad"]["load_series_ton"]
        
            count_misaligned_heating = sum((electric_load .> 0) .& (heating_load .== 0))
            count_misaligned_cooling = sum((electric_load .> 0) .& (cooling_load .== 0))
        
            @test count_misaligned_heating == 0
            @test count_misaligned_cooling == 0
        
            # Simulated load with year input (e.g. when user inputs custom electric load profile but wants to see aligned simulated heating load)
            d_sim_load = Dict([("latitude", input_data["Site"]["latitude"]),
                                ("longitude", input_data["Site"]["longitude"]),
                                ("load_type", "space_heating"),  # since annual_tonhour is not given
                                ("doe_reference_name", "FlatLoad_16_5"),
                                ("annual_mmbtu", input_data["SpaceHeatingLoad"]["annual_mmbtu"]),
                                ("year", year)
                                ])
        
            sim_load_response = simulated_load(d_sim_load)
        
            @test sim_load_response["loads_mmbtu_per_hour"] ≈ round.(heating_load, digits=3)
        
            # If a non-2017 year is input with a CRB for electric, heating, or cooling load, make sure that 
            #  the energy input is preserved while the CRB profile is shifted and adjusted to align with 
            #  the load year and re-normalized to preserve the annual energy (sum of normalized profile == 1.0)
            buildingtype = "Hospital"
            input_data["ElectricLoad"] = Dict("doe_reference_name" => buildingtype, "annual_kwh" => 10000, "year" => year)
            input_data["SpaceHeatingLoad"] = Dict("doe_reference_name" => buildingtype, "annual_mmbtu" => 10000)
            input_data["CoolingLoad"] = Dict("doe_reference_name" => buildingtype, "annual_tonhour" => 100.0)

            s = Scenario(input_data)
            inputs = REoptInputs(s)

            # Test that the energy input is preserved with the CRB profile shift
            @test sum(s.electric_load.loads_kw) ≈ input_data["ElectricLoad"]["annual_kwh"]
            @test sum(s.space_heating_load.loads_kw) / REopt.KWH_PER_MMBTU ≈ input_data["SpaceHeatingLoad"]["annual_mmbtu"]
            @test sum(s.cooling_load.loads_kw_thermal) / REopt.KWH_THERMAL_PER_TONHOUR ≈ input_data["CoolingLoad"]["annual_tonhour"]

            # The first CRB profile day, Sunday, is replaced by the first day of the load year, and that day is replicated at the end of the year too
            @test s.electric_load.loads_kw[end-24+1:end] == s.electric_load.loads_kw[1:24]
            @test s.space_heating_load.loads_kw[end-24+1:end] == s.space_heating_load.loads_kw[1:24]
            @test s.cooling_load.loads_kw_thermal[end-24+1:end] == s.cooling_load.loads_kw_thermal[1:24]
        end

<<<<<<< HEAD
        @testset "Existing HVAC (Boiler and Chiller) Costs for BAU" begin
            """
            Test that the existing HVAC (ExistingBoiler and ExistingChiller) costs are calculated correctly in BAU and optimal scenarios
            """
            # GHP is not allowed to serve DHW in this scenario, so there is still expected to be "ExistingBoiler" cost in optimal case
            input_data = JSON.parsefile("./scenarios/hvac_costs.json")
            # Choose one or the other to be non-zero
            # This test will check that with GHP, we just have the ExistingBoiler cost based on the size to serve the DHW load
            input_data["ExistingBoiler"]["installed_cost_dollars"] = 0.0 #100000.0
            input_data["ExistingBoiler"]["installed_cost_per_mmbtu_per_hour"] = 100000.0
            # Choose one or the other to be non-zero
            # This test will make sure GHP is serving ALL the cooling load so that it does not incur this binary cost
            input_data["ExistingChiller"]["installed_cost_dollars"] = 50000.0
            input_data["ExistingChiller"]["installed_cost_per_ton"] = 0.0

            # Avoid calling GhpGhx.jl for speed testing, once we have a consistent ghpghx_response relative to the heating and cooling loads
            response_1 = JSON.parsefile("./scenarios/ghpghx_response_existing.json")
            input_data["GHP"]["ghpghx_responses"] = [response_1]

=======
        @testset "After-tax savings and capital cost metric for alternative payback calculation" begin
            """
            Check alignment between REopt simple_payback_years and a simple X/Y payback metric with
            after-tax savings and a capital cost metric with non-discounted incentives to get simple X/Y payback 
            The REopt simple_payback_years output metric is after-tax, with no discounting, but it uses escalated and 
            inflated cashflows and it includes out-year, non-discounted battery replacement cost which is only included 
            in the payback calulcation if the replacement happens before the payback period.
            This scenario includes export benefits and CHP standby charges which are additive to the electricity bill for total electricity costs.
            """

            input_data = JSON.parsefile("./scenarios/after_tax_payback.json")
            # First test with battery replacement within the payback period, but zero discount rate, so simple_payback_years should be equal to the X/Y payback metric
            #  which discounts the future-year battery replacement back to present value so that it can be included in the payback calculation
>>>>>>> 51faf302
            s = Scenario(input_data)
            inputs = REoptInputs(s)
            m1 = Model(optimizer_with_attributes(HiGHS.Optimizer, "mip_rel_gap" => 0.01, "output_flag" => false, "log_to_console" => false))
            m2 = Model(optimizer_with_attributes(HiGHS.Optimizer, "mip_rel_gap" => 0.01, "output_flag" => false, "log_to_console" => false))
            results = run_reopt([m1,m2], inputs)
<<<<<<< HEAD

            # Heating CapEx with "per_mmbtu_per_hour" cost input
            max_thermal_mmbtu_per_hour = maximum(s.space_heating_load.loads_kw .+ s.dhw_load.loads_kw) / REopt.KWH_PER_MMBTU
            # Expected capex below assumes that both of these inputs may be included but one has to be zero (will error if not)
            expected_capex_bau = 1.25 * max_thermal_mmbtu_per_hour * input_data["ExistingBoiler"]["installed_cost_per_mmbtu_per_hour"] + input_data["ExistingBoiler"]["installed_cost_dollars"]

            # Cooling CapEx with "_dollars" cost input
            max_cooling_ton = maximum(s.cooling_load.loads_kw_thermal) / REopt.KWH_THERMAL_PER_TONHOUR
            expected_capex_bau += 1.25 * max_cooling_ton * input_data["ExistingChiller"]["installed_cost_per_ton"] + input_data["ExistingChiller"]["installed_cost_dollars"]

            # Expected optimal case ExistingBoiler + ExistingChiller cost - just the ExistingBoiler to serve DHW
            max_dhw_thermal_mmbtu_per_hour = maximum(s.dhw_load.loads_kw) / REopt.KWH_PER_MMBTU
            # Expected capex below assumes that both of these inputs may be included but one has to be zero (will error if not)
            expected_capex_opt = 1.25 * max_dhw_thermal_mmbtu_per_hour * input_data["ExistingBoiler"]["installed_cost_per_mmbtu_per_hour"] + input_data["ExistingBoiler"]["installed_cost_dollars"]
        
            @test round(results["Financial"]["lifecycle_capital_costs_bau"], digits=0) ≈ round(expected_capex_bau, digits=0)
            @test round(results["Financial"]["lifecycle_capital_costs"], digits=0) ≈ round(expected_capex_opt, digits=0)
        end
=======
            # Total operating (energy, fuel, O&M) cost savings output (available only with BAU scenario included)
            savings = results["Financial"]["year_one_total_operating_cost_savings_after_tax"]
            # Net cost with non-discounted future capital-based incentives, including present value of battery replacement costs
            capital_costs_after_non_discounted_incentives = results["Financial"]["capital_costs_after_non_discounted_incentives"]
            # Calculated payback from above-two metrics
            payback = capital_costs_after_non_discounted_incentives / savings
            @test round(results["Financial"]["simple_payback_years"], digits=2) ≈ round(payback, digits=2)

            # Test that with a non-zero discount rate, as long as the battery replacement cost is zero, these payback periods should also align
            input_data["Financial"]["offtaker_discount_rate_fraction"] = 0.1
            input_data["ElectricStorage"]["replace_cost_per_kw"] = 0.0
            input_data["ElectricStorage"]["replace_cost_per_kwh"] = 0.0
            s = Scenario(input_data)
            inputs = REoptInputs(s)
            m1 = Model(optimizer_with_attributes(HiGHS.Optimizer, "mip_rel_gap" => 0.01, "output_flag" => false, "log_to_console" => false))
            m2 = Model(optimizer_with_attributes(HiGHS.Optimizer, "mip_rel_gap" => 0.01, "output_flag" => false, "log_to_console" => false))
            results = run_reopt([m1,m2], inputs)
            payback = results["Financial"]["capital_costs_after_non_discounted_incentives"] / results["Financial"]["year_one_total_operating_cost_savings_after_tax"]
            @test round(results["Financial"]["simple_payback_years"], digits=2) ≈ round(payback, digits=2)
        end        
>>>>>>> 51faf302
    end
end<|MERGE_RESOLUTION|>--- conflicted
+++ resolved
@@ -3297,7 +3297,45 @@
             @test s.cooling_load.loads_kw_thermal[end-24+1:end] == s.cooling_load.loads_kw_thermal[1:24]
         end
 
-<<<<<<< HEAD
+        @testset "After-tax savings and capital cost metric for alternative payback calculation" begin
+            """
+            Check alignment between REopt simple_payback_years and a simple X/Y payback metric with
+            after-tax savings and a capital cost metric with non-discounted incentives to get simple X/Y payback 
+            The REopt simple_payback_years output metric is after-tax, with no discounting, but it uses escalated and 
+            inflated cashflows and it includes out-year, non-discounted battery replacement cost which is only included 
+            in the payback calulcation if the replacement happens before the payback period.
+            This scenario includes export benefits and CHP standby charges which are additive to the electricity bill for total electricity costs.
+            """
+
+            input_data = JSON.parsefile("./scenarios/after_tax_payback.json")
+            # First test with battery replacement within the payback period, but zero discount rate, so simple_payback_years should be equal to the X/Y payback metric
+            #  which discounts the future-year battery replacement back to present value so that it can be included in the payback calculation
+            s = Scenario(input_data)
+            inputs = REoptInputs(s)
+            m1 = Model(optimizer_with_attributes(HiGHS.Optimizer, "mip_rel_gap" => 0.01, "output_flag" => false, "log_to_console" => false))
+            m2 = Model(optimizer_with_attributes(HiGHS.Optimizer, "mip_rel_gap" => 0.01, "output_flag" => false, "log_to_console" => false))
+            results = run_reopt([m1,m2], inputs)
+            # Total operating (energy, fuel, O&M) cost savings output (available only with BAU scenario included)
+            savings = results["Financial"]["year_one_total_operating_cost_savings_after_tax"]
+            # Net cost with non-discounted future capital-based incentives, including present value of battery replacement costs
+            capital_costs_after_non_discounted_incentives = results["Financial"]["capital_costs_after_non_discounted_incentives"]
+            # Calculated payback from above-two metrics
+            payback = capital_costs_after_non_discounted_incentives / savings
+            @test round(results["Financial"]["simple_payback_years"], digits=2) ≈ round(payback, digits=2)
+
+            # Test that with a non-zero discount rate, as long as the battery replacement cost is zero, these payback periods should also align
+            input_data["Financial"]["offtaker_discount_rate_fraction"] = 0.1
+            input_data["ElectricStorage"]["replace_cost_per_kw"] = 0.0
+            input_data["ElectricStorage"]["replace_cost_per_kwh"] = 0.0
+            s = Scenario(input_data)
+            inputs = REoptInputs(s)
+            m1 = Model(optimizer_with_attributes(HiGHS.Optimizer, "mip_rel_gap" => 0.01, "output_flag" => false, "log_to_console" => false))
+            m2 = Model(optimizer_with_attributes(HiGHS.Optimizer, "mip_rel_gap" => 0.01, "output_flag" => false, "log_to_console" => false))
+            results = run_reopt([m1,m2], inputs)
+            payback = results["Financial"]["capital_costs_after_non_discounted_incentives"] / results["Financial"]["year_one_total_operating_cost_savings_after_tax"]
+            @test round(results["Financial"]["simple_payback_years"], digits=2) ≈ round(payback, digits=2)
+        end        
+
         @testset "Existing HVAC (Boiler and Chiller) Costs for BAU" begin
             """
             Test that the existing HVAC (ExistingBoiler and ExistingChiller) costs are calculated correctly in BAU and optimal scenarios
@@ -3317,27 +3355,11 @@
             response_1 = JSON.parsefile("./scenarios/ghpghx_response_existing.json")
             input_data["GHP"]["ghpghx_responses"] = [response_1]
 
-=======
-        @testset "After-tax savings and capital cost metric for alternative payback calculation" begin
-            """
-            Check alignment between REopt simple_payback_years and a simple X/Y payback metric with
-            after-tax savings and a capital cost metric with non-discounted incentives to get simple X/Y payback 
-            The REopt simple_payback_years output metric is after-tax, with no discounting, but it uses escalated and 
-            inflated cashflows and it includes out-year, non-discounted battery replacement cost which is only included 
-            in the payback calulcation if the replacement happens before the payback period.
-            This scenario includes export benefits and CHP standby charges which are additive to the electricity bill for total electricity costs.
-            """
-
-            input_data = JSON.parsefile("./scenarios/after_tax_payback.json")
-            # First test with battery replacement within the payback period, but zero discount rate, so simple_payback_years should be equal to the X/Y payback metric
-            #  which discounts the future-year battery replacement back to present value so that it can be included in the payback calculation
->>>>>>> 51faf302
             s = Scenario(input_data)
             inputs = REoptInputs(s)
             m1 = Model(optimizer_with_attributes(HiGHS.Optimizer, "mip_rel_gap" => 0.01, "output_flag" => false, "log_to_console" => false))
             m2 = Model(optimizer_with_attributes(HiGHS.Optimizer, "mip_rel_gap" => 0.01, "output_flag" => false, "log_to_console" => false))
             results = run_reopt([m1,m2], inputs)
-<<<<<<< HEAD
 
             # Heating CapEx with "per_mmbtu_per_hour" cost input
             max_thermal_mmbtu_per_hour = maximum(s.space_heating_load.loads_kw .+ s.dhw_load.loads_kw) / REopt.KWH_PER_MMBTU
@@ -3356,27 +3378,5 @@
             @test round(results["Financial"]["lifecycle_capital_costs_bau"], digits=0) ≈ round(expected_capex_bau, digits=0)
             @test round(results["Financial"]["lifecycle_capital_costs"], digits=0) ≈ round(expected_capex_opt, digits=0)
         end
-=======
-            # Total operating (energy, fuel, O&M) cost savings output (available only with BAU scenario included)
-            savings = results["Financial"]["year_one_total_operating_cost_savings_after_tax"]
-            # Net cost with non-discounted future capital-based incentives, including present value of battery replacement costs
-            capital_costs_after_non_discounted_incentives = results["Financial"]["capital_costs_after_non_discounted_incentives"]
-            # Calculated payback from above-two metrics
-            payback = capital_costs_after_non_discounted_incentives / savings
-            @test round(results["Financial"]["simple_payback_years"], digits=2) ≈ round(payback, digits=2)
-
-            # Test that with a non-zero discount rate, as long as the battery replacement cost is zero, these payback periods should also align
-            input_data["Financial"]["offtaker_discount_rate_fraction"] = 0.1
-            input_data["ElectricStorage"]["replace_cost_per_kw"] = 0.0
-            input_data["ElectricStorage"]["replace_cost_per_kwh"] = 0.0
-            s = Scenario(input_data)
-            inputs = REoptInputs(s)
-            m1 = Model(optimizer_with_attributes(HiGHS.Optimizer, "mip_rel_gap" => 0.01, "output_flag" => false, "log_to_console" => false))
-            m2 = Model(optimizer_with_attributes(HiGHS.Optimizer, "mip_rel_gap" => 0.01, "output_flag" => false, "log_to_console" => false))
-            results = run_reopt([m1,m2], inputs)
-            payback = results["Financial"]["capital_costs_after_non_discounted_incentives"] / results["Financial"]["year_one_total_operating_cost_savings_after_tax"]
-            @test round(results["Financial"]["simple_payback_years"], digits=2) ≈ round(payback, digits=2)
-        end        
->>>>>>> 51faf302
     end
 end