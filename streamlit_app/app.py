--- conflicted
+++ resolved
@@ -69,7 +69,6 @@
     if st.session_state.get("utility_name") is not None:
         sc.setdefault("ElectricTariff", {})["urdb_utility_name"] = st.session_state["utility_name"]
     # DERs
-<<<<<<< HEAD
     if st.session_state.get("solar_enabled", True):
         if "pv_capacity_kw" in st.session_state and st.session_state["pv_capacity_kw"]:
             sc.setdefault("PV", {})["installed_capacity_kw"] = st.session_state["pv_capacity_kw"]
@@ -84,20 +83,6 @@
                 es["installed_energy_kwh"] = st.session_state["bess_energy_kwh"]
     else:
         sc.pop("ElectricStorage", None)
-=======
-    if st.session_state.get("pv_capacity_kw") is not None:
-        sc.setdefault("PV", {})["installed_capacity_kw"] = st.session_state["pv_capacity_kw"]
-    if (
-        st.session_state.get("bess_power_kw") is not None
-        or st.session_state.get("bess_energy_kwh") is not None
-    ):
-        es = sc.setdefault("ElectricStorage", {})
-        if st.session_state.get("bess_power_kw") is not None:
-            es["installed_power_kw"] = st.session_state["bess_power_kw"]
-        if st.session_state.get("bess_energy_kwh") is not None:
-            es["installed_energy_kwh"] = st.session_state["bess_energy_kwh"]
->>>>>>> 90f93910
-
 
 def _sync_scenario_to_session():
     """Copy nested scenario values back to top-level widget keys so Inputs UI shows saved drafts."""
